--- conflicted
+++ resolved
@@ -1,68 +1,4 @@
 {
-<<<<<<< HEAD
-  "canonicalName": "Firebase Remote Config",
-  "rootUrl": "https://firebaseremoteconfig.googleapis.com/",
-  "ownerDomain": "google.com",
-  "name": "firebaseremoteconfig",
-  "batchPath": "batch",
-  "fullyEncodeReservedExpansion": true,
-  "title": "Firebase Remote Config API",
-  "ownerName": "Google",
-  "resources": {
-    "projects": {
-      "methods": {
-        "updateRemoteConfig": {
-          "response": {
-            "$ref": "RemoteConfig"
-          },
-          "parameterOrder": [
-            "project"
-          ],
-          "httpMethod": "PUT",
-          "parameters": {
-            "project": {
-              "pattern": "^projects/[^/]+$",
-              "location": "path",
-              "description": "The GMP project identifier. Required.\nSee note at the beginning of this file regarding project ids.",
-              "type": "string",
-              "required": true
-            },
-            "validateOnly": {
-              "location": "query",
-              "description": "Optional. Defaults to \u003ccode\u003efalse\u003c/code\u003e (UpdateRemoteConfig call should\nupdate the backend if there are no validation/interal errors). May be set\nto \u003ccode\u003etrue\u003c/code\u003e to indicate that, should no validation errors occur,\nthe call should return a \"200 OK\" instead of performing the update. Note\nthat other error messages (500 Internal Error, 412 Version Mismatch, etc)\nmay still result after flipping to \u003ccode\u003efalse\u003c/code\u003e, even if getting a\n\"200 OK\" when calling with \u003ccode\u003etrue\u003c/code\u003e.",
-              "type": "boolean"
-            }
-          },
-          "flatPath": "v1/projects/{projectsId}/remoteConfig",
-          "id": "firebaseremoteconfig.projects.updateRemoteConfig",
-          "path": "v1/{+project}/remoteConfig",
-          "request": {
-            "$ref": "RemoteConfig"
-          },
-          "description": "Update a RemoteConfig. We treat this as an always-existing\nresource (when it is not found in our data store, we treat it as version\n0, a template with zero conditions and zero parameters). Hence there are\nno Create or Delete operations. Returns the updated template when\nsuccessful (and the updated eTag as a response header), or an error if\nthings go wrong.\nPossible error messages:\n* VALIDATION_ERROR (HTTP status 400) with additional details if the\ntemplate being passed in can not be validated.\n* AUTHENTICATION_ERROR (HTTP status 401) if the request can not be\nauthenticate (e.g. no access token, or invalid access token).\n* AUTHORIZATION_ERROR (HTTP status 403) if the request can not be\nauthorized (e.g. the user has no access to the specified project id).\n* VERSION_MISMATCH (HTTP status 412) when trying to update when the\nexpected eTag (passed in via the \"If-match\" header) is not specified, or\nis specified but does does not match the current eTag.\n* Internal error (HTTP status 500) for Database problems or other internal\nerrors."
-        },
-        "getRemoteConfig": {
-          "id": "firebaseremoteconfig.projects.getRemoteConfig",
-          "path": "v1/{+project}/remoteConfig",
-          "description": "Get the latest version Remote Configuration for a project.\nReturns the RemoteConfig as the payload, and also the eTag as a\nresponse header.",
-          "response": {
-            "$ref": "RemoteConfig"
-          },
-          "parameterOrder": [
-            "project"
-          ],
-          "httpMethod": "GET",
-          "parameters": {
-            "project": {
-              "description": "The GMP project identifier. Required.\nSee note at the beginning of this file regarding project ids.",
-              "type": "string",
-              "required": true,
-              "pattern": "^projects/[^/]+$",
-              "location": "path"
-            }
-          },
-          "flatPath": "v1/projects/{projectsId}/remoteConfig"
-=======
   "revision": "20171023",
   "documentationLink": "https://firebase.google.com/docs/remote-config/",
   "id": "firebaseremoteconfig:v1",
@@ -87,116 +23,11 @@
         "description": {
           "description": "Optional.\nA description for this Parameter. Length must be less than or equal to\n100 characters (or more precisely, unicode code points, which is defined in\njava/com/google/wireless/android/config/ConstsExporter.java).\nA description may contain any Unicode characters",
           "type": "string"
->>>>>>> d5fa6b74
-        }
-      }
-    }
-  },
-  "parameters": {
-    "access_token": {
-      "description": "OAuth access token.",
-      "type": "string",
-      "location": "query"
-    },
-    "key": {
-      "description": "API key. Your API key identifies your project and provides you with API access, quota, and reports. Required unless you provide an OAuth 2.0 token.",
-      "type": "string",
-      "location": "query"
-    },
-    "quotaUser": {
-      "location": "query",
-      "description": "Available to use for quota purposes for server-side applications. Can be any arbitrary string assigned to a user, but should not exceed 40 characters.",
-      "type": "string"
-    },
-    "pp": {
-      "default": "true",
-      "type": "boolean",
-      "location": "query",
-      "description": "Pretty-print response."
-    },
-    "oauth_token": {
-      "description": "OAuth 2.0 token for the current user.",
-      "type": "string",
-      "location": "query"
-    },
-    "bearer_token": {
-      "description": "OAuth bearer token.",
-      "type": "string",
-      "location": "query"
-    },
-    "upload_protocol": {
-      "location": "query",
-      "description": "Upload protocol for media (e.g. \"raw\", \"multipart\").",
-      "type": "string"
-    },
-    "prettyPrint": {
-      "location": "query",
-      "description": "Returns response with indentations and line breaks.",
-      "default": "true",
-      "type": "boolean"
-    },
-    "uploadType": {
-      "location": "query",
-      "description": "Legacy upload protocol for media (e.g. \"media\", \"multipart\").",
-      "type": "string"
-    },
-    "fields": {
-      "location": "query",
-      "description": "Selector specifying which fields to include in a partial response.",
-      "type": "string"
-    },
-    "callback": {
-      "description": "JSONP",
-      "type": "string",
-      "location": "query"
-    },
-    "$.xgafv": {
-      "location": "query",
-      "enum": [
-        "1",
-        "2"
-      ],
-      "description": "V1 error format.",
-      "type": "string",
-      "enumDescriptions": [
-        "v1 error format",
-        "v2 error format"
-      ]
-    },
-    "alt": {
-      "enumDescriptions": [
-        "Responses with Content-Type of application/json",
-        "Media download with context-dependent Content-Type",
-        "Responses with Content-Type of application/x-protobuf"
-      ],
-      "location": "query",
-      "description": "Data format for response.",
-      "default": "json",
-      "enum": [
-        "json",
-        "media",
-        "proto"
-      ],
-      "type": "string"
-    }
-  },
-  "version": "v1",
-  "baseUrl": "https://firebaseremoteconfig.googleapis.com/",
-  "servicePath": "",
-  "description": "Firebase Remote Config API allows the 3P clients to manage Remote Config conditions and parameters for Firebase applications.",
-  "kind": "discovery#restDescription",
-  "basePath": "",
-  "documentationLink": "https://firebase.google.com/docs/remote-config/",
-  "revision": "20170912",
-  "id": "firebaseremoteconfig:v1",
-  "discoveryVersion": "v1",
-  "version_module": true,
-  "schemas": {
+        }
+      },
+      "id": "RemoteConfigParameter"
+    },
     "RemoteConfigCondition": {
-<<<<<<< HEAD
-      "description": "A single RemoteConfig Condition.  A list of these (because order matters) are\npart of a single RemoteConfig template.",
-=======
->>>>>>> d5fa6b74
       "type": "object",
       "properties": {
         "name": {
@@ -244,34 +75,26 @@
           ]
         }
       },
-<<<<<<< HEAD
-      "id": "RemoteConfigCondition"
-=======
       "id": "RemoteConfigCondition",
       "description": "A single RemoteConfig Condition.  A list of these (because order matters) are\npart of a single RemoteConfig template."
->>>>>>> d5fa6b74
     },
     "RemoteConfigParameterValue": {
       "description": "A RemoteConfigParameter's \"value\" (either the default value, or the value\nassociated with a condition name) is either a string, or the\n\"use_in_app_default\" indicator (which means to leave out the parameter from\nthe returned \u003ckey, value\u003e map that is the output of the parameter fetch).\nWe represent the \"use_in_app_default\" as a bool, but (when using the boolean\ninstead of the string) it should always be \u003ccode\u003etrue\u003c/code\u003e.",
       "type": "object",
       "properties": {
         "useInAppDefault": {
-          "type": "boolean",
-          "description": "if true, omit the parameter from the map of fetched parameter values"
+          "description": "if true, omit the parameter from the map of fetched parameter values",
+          "type": "boolean"
         },
         "value": {
-          "type": "string",
-          "description": "the string to set the parameter to"
+          "description": "the string to set the parameter to",
+          "type": "string"
         }
       },
       "id": "RemoteConfigParameterValue"
     },
     "RemoteConfig": {
-<<<<<<< HEAD
-      "description": "*\nThe RemoteConfig consists of a list of conditions (which can be\nthought of as named \"if\" statements) and a map of parameters (parameter key\nto a stucture containing an optional default value, as well as a optional\nsubmap of (condition name to value when that condition is true).",
-=======
       "description": "*\nThe RemoteConfig consists of a list of conditions (which can be\nthought of as named \"if\" statements) and a map of parameters (parameter key\nto a structure containing an optional default value, as well as a optional\nsubmap of (condition name to value when that condition is true).",
->>>>>>> d5fa6b74
       "type": "object",
       "properties": {
         "parameters": {
@@ -290,23 +113,6 @@
         }
       },
       "id": "RemoteConfig"
-<<<<<<< HEAD
-    },
-    "RemoteConfigParameter": {
-      "description": "While default_value and conditional_values are each optional, at least one of\nthe two is required - otherwise, the parameter is meaningless (and an\nexception will be thrown by the validation logic).",
-      "type": "object",
-      "properties": {
-        "defaultValue": {
-          "$ref": "RemoteConfigParameterValue",
-          "description": "Optional - value to set the parameter to, when none of the named conditions\nevaluate to \u003ccode\u003etrue\u003c/code\u003e."
-        },
-        "conditionalValues": {
-          "description": "Optional - a map of (condition_name, value). The condition_name of the\nhighest priority (the one listed first in the conditions array) determines\nthe value of this parameter.",
-          "type": "object",
-          "additionalProperties": {
-            "$ref": "RemoteConfigParameterValue"
-          }
-=======
     }
   },
   "icons": {
@@ -376,19 +182,10 @@
           "flatPath": "v1/projects/{projectsId}/remoteConfig",
           "id": "firebaseremoteconfig.projects.getRemoteConfig",
           "path": "v1/{+project}/remoteConfig"
->>>>>>> d5fa6b74
-        }
-      },
-      "id": "RemoteConfigParameter"
+        }
+      }
     }
   },
-<<<<<<< HEAD
-  "icons": {
-    "x16": "http://www.google.com/images/icons/product/search-16.gif",
-    "x32": "http://www.google.com/images/icons/product/search-32.gif"
-  },
-  "protocol": "rest"
-=======
   "parameters": {
     "upload_protocol": {
       "type": "string",
@@ -483,5 +280,4 @@
   "description": "Firebase Remote Config API allows the 3P clients to manage Remote Config conditions and parameters for Firebase applications.",
   "servicePath": "",
   "basePath": ""
->>>>>>> d5fa6b74
 }