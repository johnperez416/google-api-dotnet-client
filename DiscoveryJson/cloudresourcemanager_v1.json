--- conflicted
+++ resolved
@@ -1,128 +1,4 @@
 {
-<<<<<<< HEAD
-  "basePath": "",
-  "id": "cloudresourcemanager:v1",
-  "documentationLink": "https://cloud.google.com/resource-manager",
-  "revision": "20170927",
-  "discoveryVersion": "v1",
-  "schemas": {
-    "ListLiensResponse": {
-      "description": "The response message for Liens.ListLiens.",
-      "type": "object",
-      "properties": {
-        "nextPageToken": {
-          "description": "Token to retrieve the next page of results, or empty if there are no more\nresults in the list.",
-          "type": "string"
-        },
-        "liens": {
-          "description": "A list of Liens.",
-          "items": {
-            "$ref": "Lien"
-          },
-          "type": "array"
-        }
-      },
-      "id": "ListLiensResponse"
-    },
-    "Status": {
-      "properties": {
-        "message": {
-          "description": "A developer-facing error message, which should be in English. Any\nuser-facing error message should be localized and sent in the\ngoogle.rpc.Status.details field, or localized by the client.",
-          "type": "string"
-        },
-        "details": {
-          "description": "A list of messages that carry the error details.  There is a common set of\nmessage types for APIs to use.",
-          "items": {
-            "additionalProperties": {
-              "description": "Properties of the object. Contains field @type with type URL.",
-              "type": "any"
-            },
-            "type": "object"
-          },
-          "type": "array"
-        },
-        "code": {
-          "format": "int32",
-          "description": "The status code, which should be an enum value of google.rpc.Code.",
-          "type": "integer"
-        }
-      },
-      "id": "Status",
-      "description": "The `Status` type defines a logical error model that is suitable for different\nprogramming environments, including REST APIs and RPC APIs. It is used by\n[gRPC](https://github.com/grpc). The error model is designed to be:\n\n- Simple to use and understand for most users\n- Flexible enough to meet unexpected needs\n\n# Overview\n\nThe `Status` message contains three pieces of data: error code, error message,\nand error details. The error code should be an enum value of\ngoogle.rpc.Code, but it may accept additional error codes if needed.  The\nerror message should be a developer-facing English message that helps\ndevelopers *understand* and *resolve* the error. If a localized user-facing\nerror message is needed, put the localized message in the error details or\nlocalize it in the client. The optional error details may contain arbitrary\ninformation about the error. There is a predefined set of error detail types\nin the package `google.rpc` that can be used for common error conditions.\n\n# Language mapping\n\nThe `Status` message is the logical representation of the error model, but it\nis not necessarily the actual wire format. When the `Status` message is\nexposed in different client libraries and different wire protocols, it can be\nmapped differently. For example, it will likely be mapped to some exceptions\nin Java, but more likely mapped to some error codes in C.\n\n# Other uses\n\nThe error model and the `Status` message can be used in a variety of\nenvironments, either with or without APIs, to provide a\nconsistent developer experience across different environments.\n\nExample uses of this error model include:\n\n- Partial errors. If a service needs to return partial errors to the client,\n    it may embed the `Status` in the normal response to indicate the partial\n    errors.\n\n- Workflow errors. A typical workflow has multiple steps. Each step may\n    have a `Status` message for error reporting.\n\n- Batch operations. If a client uses batch request and batch response, the\n    `Status` message should be used directly inside batch response, one for\n    each error sub-response.\n\n- Asynchronous operations. If an API call embeds asynchronous operation\n    results in its response, the status of those operations should be\n    represented directly using the `Status` message.\n\n- Logging. If some API errors are stored in logs, the message `Status` could\n    be used directly after any stripping needed for security/privacy reasons.",
-      "type": "object"
-    },
-    "Constraint": {
-      "properties": {
-        "booleanConstraint": {
-          "$ref": "BooleanConstraint",
-          "description": "Defines this constraint as being a BooleanConstraint."
-        },
-        "constraintDefault": {
-          "enumDescriptions": [
-            "This is only used for distinguishing unset values and should never be\nused.",
-            "Indicate that all values are allowed for list constraints.\nIndicate that enforcement is off for boolean constraints.",
-            "Indicate that all values are denied for list constraints.\nIndicate that enforcement is on for boolean constraints."
-          ],
-          "enum": [
-            "CONSTRAINT_DEFAULT_UNSPECIFIED",
-            "ALLOW",
-            "DENY"
-          ],
-          "description": "The evaluation behavior of this constraint in the absense of 'Policy'.",
-          "type": "string"
-        },
-        "name": {
-          "description": "Immutable value, required to globally be unique. For example,\n`constraints/serviceuser.services`",
-          "type": "string"
-        },
-        "version": {
-          "format": "int32",
-          "description": "Version of the `Constraint`. Default version is 0;",
-          "type": "integer"
-        },
-        "listConstraint": {
-          "description": "Defines this constraint as being a ListConstraint.",
-          "$ref": "ListConstraint"
-        },
-        "description": {
-          "description": "Detailed description of what this `Constraint` controls as well as how and\nwhere it is enforced.\n\nMutable.",
-          "type": "string"
-        },
-        "displayName": {
-          "description": "The human readable name.\n\nMutable.",
-          "type": "string"
-        }
-      },
-      "id": "Constraint",
-      "description": "A `Constraint` describes a way in which a resource's configuration can be\nrestricted. For example, it controls which cloud services can be activated\nacross an organization, or whether a Compute Engine instance can have\nserial port connections established. `Constraints` can be configured by the\norganization's policy adminstrator to fit the needs of the organzation by\nsetting Policies for `Constraints` at different locations in the\norganization's resource hierarchy. Policies are inherited down the resource\nhierarchy from higher levels, but can also be overridden. For details about\nthe inheritance rules please read about\nPolicies.\n\n`Constraints` have a default behavior determined by the `constraint_default`\nfield, which is the enforcement behavior that is used in the absence of a\n`Policy` being defined or inherited for the resource in question.",
-      "type": "object"
-    },
-    "Binding": {
-      "description": "Associates `members` with a `role`.",
-      "type": "object",
-      "properties": {
-        "members": {
-          "description": "Specifies the identities requesting access for a Cloud Platform resource.\n`members` can have the following values:\n\n* `allUsers`: A special identifier that represents anyone who is\n   on the internet; with or without a Google account.\n\n* `allAuthenticatedUsers`: A special identifier that represents anyone\n   who is authenticated with a Google account or a service account.\n\n* `user:{emailid}`: An email address that represents a specific Google\n   account. For example, `alice@gmail.com` or `joe@example.com`.\n\n\n* `serviceAccount:{emailid}`: An email address that represents a service\n   account. For example, `my-other-app@appspot.gserviceaccount.com`.\n\n* `group:{emailid}`: An email address that represents a Google group.\n   For example, `admins@example.com`.\n\n\n* `domain:{domain}`: A Google Apps domain name that represents all the\n   users of that domain. For example, `google.com` or `example.com`.\n\n",
-          "items": {
-            "type": "string"
-          },
-          "type": "array"
-        },
-        "role": {
-          "description": "Role that is assigned to `members`.\nFor example, `roles/viewer`, `roles/editor`, or `roles/owner`.\nRequired",
-          "type": "string"
-        }
-      },
-      "id": "Binding"
-    },
-    "GetOrgPolicyRequest": {
-      "description": "The request sent to the GetOrgPolicy method.",
-      "type": "object",
-      "properties": {
-        "constraint": {
-          "description": "Name of the `Constraint` to get the `Policy`.",
-          "type": "string"
-=======
   "ownerDomain": "google.com",
   "name": "cloudresourcemanager",
   "batchPath": "batch",
@@ -434,37 +310,9 @@
           "path": "v1/{+name}",
           "id": "cloudresourcemanager.organizations.get",
           "description": "Fetches an Organization resource identified by the specified resource name."
->>>>>>> d5fa6b74
-        }
-      },
-      "id": "GetOrgPolicyRequest"
-    },
-<<<<<<< HEAD
-    "RestoreDefault": {
-      "properties": {},
-      "id": "RestoreDefault",
-      "description": "Ignores policies set above this resource and restores the\n`constraint_default` enforcement behavior of the specific `Constraint` at\nthis resource.\n\nSuppose that `constraint_default` is set to `ALLOW` for the\n`Constraint` `constraints/serviceuser.services`. Suppose that organization\nfoo.com sets a `Policy` at their Organization resource node that restricts\nthe allowed service activations to deny all service activations. They\ncould then set a `Policy` with the `policy_type` `restore_default` on\nseveral experimental projects, restoring the `constraint_default`\nenforcement of the `Constraint` for only those projects, allowing those\nprojects to have all services activated.",
-      "type": "object"
-    },
-    "UndeleteProjectRequest": {
-      "description": "The request sent to the UndeleteProject\nmethod.",
-      "type": "object",
-      "properties": {},
-      "id": "UndeleteProjectRequest"
-    },
-    "ClearOrgPolicyRequest": {
-      "description": "The request sent to the ClearOrgPolicy method.",
-      "type": "object",
-      "properties": {
-        "etag": {
-          "format": "byte",
-          "description": "The current version, for concurrency control. Not sending an `etag`\nwill cause the `Policy` to be cleared blindly.",
-          "type": "string"
-        },
-        "constraint": {
-          "description": "Name of the `Constraint` of the `Policy` to clear.",
-          "type": "string"
-=======
+        }
+      }
+    },
     "operations": {
       "methods": {
         "get": {
@@ -574,152 +422,9 @@
             "https://www.googleapis.com/auth/cloud-platform",
             "https://www.googleapis.com/auth/cloud-platform.read-only"
           ]
->>>>>>> d5fa6b74
-        }
-      },
-      "id": "ClearOrgPolicyRequest"
-    },
-<<<<<<< HEAD
-    "ProjectCreationStatus": {
-      "properties": {
-        "ready": {
-          "description": "True if the project creation process is complete.",
-          "type": "boolean"
-        },
-        "gettable": {
-          "description": "True if the project can be retrieved using GetProject. No other operations\non the project are guaranteed to work until the project creation is\ncomplete.",
-          "type": "boolean"
-        },
-        "createTime": {
-          "format": "google-datetime",
-          "description": "Creation time of the project creation workflow.",
-          "type": "string"
-        }
-      },
-      "id": "ProjectCreationStatus",
-      "description": "A status object which is used as the `metadata` field for the Operation\nreturned by CreateProject. It provides insight for when significant phases of\nProject creation have completed.",
-      "type": "object"
-    },
-    "BooleanConstraint": {
-      "properties": {},
-      "id": "BooleanConstraint",
-      "description": "A `Constraint` that is either enforced or not.\n\nFor example a constraint `constraints/compute.disableSerialPortAccess`.\nIf it is enforced on a VM instance, serial port connections will not be\nopened to that instance.",
-      "type": "object"
-    },
-    "GetIamPolicyRequest": {
-      "properties": {},
-      "id": "GetIamPolicyRequest",
-      "description": "Request message for `GetIamPolicy` method.",
-      "type": "object"
-    },
-    "TestIamPermissionsResponse": {
-      "properties": {
-        "permissions": {
-          "description": "A subset of `TestPermissionsRequest.permissions` that the caller is\nallowed.",
-          "items": {
-            "type": "string"
-          },
-          "type": "array"
-        }
-      },
-      "id": "TestIamPermissionsResponse",
-      "description": "Response message for `TestIamPermissions` method.",
-      "type": "object"
-    },
-    "OrganizationOwner": {
-      "properties": {
-        "directoryCustomerId": {
-          "description": "The Google for Work customer id used in the Directory API.",
-          "type": "string"
-        }
-      },
-      "id": "OrganizationOwner",
-      "description": "The entity that owns an Organization. The lifetime of the Organization and\nall of its descendants are bound to the `OrganizationOwner`. If the\n`OrganizationOwner` is deleted, the Organization and all its descendants will\nbe deleted.",
-      "type": "object"
-    },
-    "ListProjectsResponse": {
-      "properties": {
-        "projects": {
-          "description": "The list of Projects that matched the list filter. This list can\nbe paginated.",
-          "items": {
-            "$ref": "Project"
-          },
-          "type": "array"
-        },
-        "nextPageToken": {
-          "description": "Pagination token.\n\nIf the result set is too large to fit in a single response, this token\nis returned. It encodes the position of the current result cursor.\nFeeding this value into a new list request with the `page_token` parameter\ngives the next page of the results.\n\nWhen `next_page_token` is not filled in, there is no next page and\nthe list returned is the last page in the result set.\n\nPagination tokens have a limited lifetime.",
-          "type": "string"
-        }
-      },
-      "id": "ListProjectsResponse",
-      "description": "A page of the response received from the\nListProjects\nmethod.\n\nA paginated response where more pages are available has\n`next_page_token` set. This token can be used in a subsequent request to\nretrieve the next request page.",
-      "type": "object"
-    },
-    "Project": {
-      "description": "A Project is a high-level Google Cloud Platform entity.  It is a\ncontainer for ACLs, APIs, App Engine Apps, VMs, and other\nGoogle Cloud Platform resources.",
-      "type": "object",
-      "properties": {
-        "lifecycleState": {
-          "enum": [
-            "LIFECYCLE_STATE_UNSPECIFIED",
-            "ACTIVE",
-            "DELETE_REQUESTED",
-            "DELETE_IN_PROGRESS"
-          ],
-          "description": "The Project lifecycle state.\n\nRead-only.",
-          "type": "string",
-          "enumDescriptions": [
-            "Unspecified state.  This is only used/useful for distinguishing\nunset values.",
-            "The normal and active state.",
-            "The project has been marked for deletion by the user\n(by invoking\nDeleteProject)\nor by the system (Google Cloud Platform).\nThis can generally be reversed by invoking UndeleteProject.",
-            "This lifecycle state is no longer used and not returned by the API."
-          ]
-        },
-        "projectNumber": {
-          "format": "int64",
-          "description": "The number uniquely identifying the project.\n\nExample: \u003ccode\u003e415104041262\u003c/code\u003e\nRead-only.",
-          "type": "string"
-        },
-        "parent": {
-          "description": "An optional reference to a parent Resource.\n\nThe only supported parent type is \"organization\". Once set, the parent\ncannot be modified. The `parent` can be set on creation or using the\n`UpdateProject` method; the end user must have the\n`resourcemanager.projects.create` permission on the parent.\n\nRead-write.",
-          "$ref": "ResourceId"
-        },
-        "labels": {
-          "additionalProperties": {
-            "type": "string"
-          },
-          "description": "The labels associated with this Project.\n\nLabel keys must be between 1 and 63 characters long and must conform\nto the following regular expression: \\[a-z\\](\\[-a-z0-9\\]*\\[a-z0-9\\])?.\n\nLabel values must be between 0 and 63 characters long and must conform\nto the regular expression (\\[a-z\\](\\[-a-z0-9\\]*\\[a-z0-9\\])?)?.\n\nNo more than 256 labels can be associated with a given resource.\n\nClients should store labels in a representation such as JSON that does not\ndepend on specific characters being disallowed.\n\nExample: \u003ccode\u003e\"environment\" : \"dev\"\u003c/code\u003e\nRead-write.",
-          "type": "object"
-        },
-        "createTime": {
-          "format": "google-datetime",
-          "description": "Creation time.\n\nRead-only.",
-          "type": "string"
-        },
-        "name": {
-          "description": "The user-assigned display name of the Project.\nIt must be 4 to 30 characters.\nAllowed characters are: lowercase and uppercase letters, numbers,\nhyphen, single-quote, double-quote, space, and exclamation point.\n\nExample: \u003ccode\u003eMy Project\u003c/code\u003e\nRead-write.",
-          "type": "string"
-        },
-        "projectId": {
-          "description": "The unique, user-assigned ID of the Project.\nIt must be 6 to 30 lowercase letters, digits, or hyphens.\nIt must start with a letter.\nTrailing hyphens are prohibited.\n\nExample: \u003ccode\u003etokyo-rain-123\u003c/code\u003e\nRead-only after creation.",
-          "type": "string"
-        }
-      },
-      "id": "Project"
-    },
-    "ListOrgPoliciesResponse": {
-      "properties": {
-        "policies": {
-          "description": "The `Policies` that are set on the resource. It will be empty if no\n`Policies` are set.",
-          "items": {
-            "$ref": "OrgPolicy"
-          },
-          "type": "array"
-        },
-        "nextPageToken": {
-          "description": "Page token used to retrieve the next page. This is currently not used, but\nthe server may at any point start supplying a valid token.",
-          "type": "string"
-=======
+        }
+      }
+    },
     "folders": {
       "methods": {
         "getOrgPolicy": {
@@ -893,257 +598,9 @@
             "$ref": "ListOrgPoliciesRequest"
           },
           "description": "Lists all the `Policies` set for a particular resource."
->>>>>>> d5fa6b74
-        }
-      },
-      "id": "ListOrgPoliciesResponse",
-      "description": "The response returned from the ListOrgPolicies method. It will be empty\nif no `Policies` are set on the resource.",
-      "type": "object"
-    },
-<<<<<<< HEAD
-    "SearchOrganizationsResponse": {
-      "description": "The response returned from the `SearchOrganizations` method.",
-      "type": "object",
-      "properties": {
-        "nextPageToken": {
-          "description": "A pagination token to be used to retrieve the next page of results. If the\nresult is too large to fit within the page size specified in the request,\nthis field will be set with a token that can be used to fetch the next page\nof results. If this field is empty, it indicates that this response\ncontains the last page of results.",
-          "type": "string"
-        },
-        "organizations": {
-          "description": "The list of Organizations that matched the search query, possibly\npaginated.",
-          "items": {
-            "$ref": "Organization"
-          },
-          "type": "array"
-        }
-      },
-      "id": "SearchOrganizationsResponse"
-    },
-    "FolderOperationError": {
-      "description": "A classification of the Folder Operation error.",
-      "type": "object",
-      "properties": {
-        "errorMessageId": {
-          "enumDescriptions": [
-            "The error type was unrecognized or unspecified.",
-            "The attempted action would violate the max folder depth constraint.",
-            "The attempted action would violate the max child folders constraint.",
-            "The attempted action would violate the locally-unique folder\ndisplay_name constraint.",
-            "The resource being moved has been deleted.",
-            "The resource a folder was being added to has been deleted.",
-            "The attempted action would introduce cycle in resource path.",
-            "The attempted action would move a folder that is already being moved.",
-            "The folder the caller is trying to delete contains active resources.",
-            "The attempted action would violate the max deleted folder depth\nconstraint."
-          ],
-          "enum": [
-            "ERROR_TYPE_UNSPECIFIED",
-            "ACTIVE_FOLDER_HEIGHT_VIOLATION",
-            "MAX_CHILD_FOLDERS_VIOLATION",
-            "FOLDER_NAME_UNIQUENESS_VIOLATION",
-            "RESOURCE_DELETED_VIOLATION",
-            "PARENT_DELETED_VIOLATION",
-            "CYCLE_INTRODUCED_VIOLATION",
-            "FOLDER_BEING_MOVED_VIOLATION",
-            "FOLDER_TO_DELETE_NON_EMPTY_VIOLATION",
-            "DELETED_FOLDER_HEIGHT_VIOLATION"
-          ],
-          "description": "The type of operation error experienced.",
-          "type": "string"
-        }
-      },
-      "id": "FolderOperationError"
-    },
-    "BooleanPolicy": {
-      "description": "Used in `policy_type` to specify how `boolean_policy` will behave at this\nresource.",
-      "type": "object",
-      "properties": {
-        "enforced": {
-          "description": "If `true`, then the `Policy` is enforced. If `false`, then any\nconfiguration is acceptable.\n\nSuppose you have a `Constraint` `constraints/compute.disableSerialPortAccess`\nwith `constraint_default` set to `ALLOW`. A `Policy` for that\n`Constraint` exhibits the following behavior:\n  - If the `Policy` at this resource has enforced set to `false`, serial\n    port connection attempts will be allowed.\n  - If the `Policy` at this resource has enforced set to `true`, serial\n    port connection attempts will be refused.\n  - If the `Policy` at this resource is `RestoreDefault`, serial port\n    connection attempts will be allowed.\n  - If no `Policy` is set at this resource or anywhere higher in the\n    resource hierarchy, serial port connection attempts will be allowed.\n  - If no `Policy` is set at this resource, but one exists higher in the\n    resource hierarchy, the behavior is as if the`Policy` were set at\n    this resource.\n\nThe following examples demonstrate the different possible layerings:\n\nExample 1 (nearest `Constraint` wins):\n  `organizations/foo` has a `Policy` with:\n    {enforced: false}\n  `projects/bar` has no `Policy` set.\nThe constraint at `projects/bar` and `organizations/foo` will not be\nenforced.\n\nExample 2 (enforcement gets replaced):\n  `organizations/foo` has a `Policy` with:\n    {enforced: false}\n  `projects/bar` has a `Policy` with:\n    {enforced: true}\nThe constraint at `organizations/foo` is not enforced.\nThe constraint at `projects/bar` is enforced.\n\nExample 3 (RestoreDefault):\n  `organizations/foo` has a `Policy` with:\n    {enforced: true}\n  `projects/bar` has a `Policy` with:\n    {RestoreDefault: {}}\nThe constraint at `organizations/foo` is enforced.\nThe constraint at `projects/bar` is not enforced, because\n`constraint_default` for the `Constraint` is `ALLOW`.",
-          "type": "boolean"
-        }
-      },
-      "id": "BooleanPolicy"
-    },
-    "OrgPolicy": {
-      "description": "Defines a Cloud Organization `Policy` which is used to specify `Constraints`\nfor configurations of Cloud Platform resources.",
-      "type": "object",
-      "properties": {
-        "etag": {
-          "format": "byte",
-          "description": "An opaque tag indicating the current version of the `Policy`, used for\nconcurrency control.\n\nWhen the `Policy` is returned from either a `GetPolicy` or a\n`ListOrgPolicy` request, this `etag` indicates the version of the current\n`Policy` to use when executing a read-modify-write loop.\n\nWhen the `Policy` is returned from a `GetEffectivePolicy` request, the\n`etag` will be unset.\n\nWhen the `Policy` is used in a `SetOrgPolicy` method, use the `etag` value\nthat was returned from a `GetOrgPolicy` request as part of a\nread-modify-write loop for concurrency control. Not setting the `etag`in a\n`SetOrgPolicy` request will result in an unconditional write of the\n`Policy`.",
-          "type": "string"
-        },
-        "constraint": {
-          "description": "The name of the `Constraint` the `Policy` is configuring, for example,\n`constraints/serviceuser.services`.\n\nImmutable after creation.",
-          "type": "string"
-        },
-        "booleanPolicy": {
-          "description": "For boolean `Constraints`, whether to enforce the `Constraint` or not.",
-          "$ref": "BooleanPolicy"
-        },
-        "updateTime": {
-          "format": "google-datetime",
-          "description": "The time stamp the `Policy` was previously updated. This is set by the\nserver, not specified by the caller, and represents the last time a call to\n`SetOrgPolicy` was made for that `Policy`. Any value set by the client will\nbe ignored.",
-          "type": "string"
-        },
-        "version": {
-          "format": "int32",
-          "description": "Version of the `Policy`. Default version is 0;",
-          "type": "integer"
-        },
-        "restoreDefault": {
-          "description": "Restores the default behavior of the constraint; independent of\n`Constraint` type.",
-          "$ref": "RestoreDefault"
-        },
-        "listPolicy": {
-          "description": "List of values either allowed or disallowed.",
-          "$ref": "ListPolicy"
-        }
-      },
-      "id": "OrgPolicy"
-    },
-    "Lien": {
-      "properties": {
-        "parent": {
-          "description": "A reference to the resource this Lien is attached to. The server will\nvalidate the parent against those for which Liens are supported.\n\nExample: `projects/1234`",
-          "type": "string"
-        },
-        "createTime": {
-          "format": "google-datetime",
-          "description": "The creation time of this Lien.",
-          "type": "string"
-        },
-        "name": {
-          "description": "A system-generated unique identifier for this Lien.\n\nExample: `liens/1234abcd`",
-          "type": "string"
-        },
-        "reason": {
-          "description": "Concise user-visible strings indicating why an action cannot be performed\non a resource. Maximum lenth of 200 characters.\n\nExample: 'Holds production API key'",
-          "type": "string"
-        },
-        "origin": {
-          "description": "A stable, user-visible/meaningful string identifying the origin of the\nLien, intended to be inspected programmatically. Maximum length of 200\ncharacters.\n\nExample: 'compute.googleapis.com'",
-          "type": "string"
-        },
-        "restrictions": {
-          "description": "The types of operations which should be blocked as a result of this Lien.\nEach value should correspond to an IAM permission. The server will\nvalidate the permissions against those for which Liens are supported.\n\nAn empty list is meaningless and will be rejected.\n\nExample: ['resourcemanager.projects.delete']",
-          "items": {
-            "type": "string"
-          },
-          "type": "array"
-        }
-      },
-      "id": "Lien",
-      "description": "A Lien represents an encumbrance on the actions that can be performed on a\nresource.",
-      "type": "object"
-    },
-    "Ancestor": {
-      "description": "Identifying information for a single ancestor of a project.",
-      "type": "object",
-      "properties": {
-        "resourceId": {
-          "$ref": "ResourceId",
-          "description": "Resource id of the ancestor."
-        }
-      },
-      "id": "Ancestor"
-    },
-    "ListConstraint": {
-      "description": "A `Constraint` that allows or disallows a list of string values, which are\nconfigured by an Organization's policy administrator with a `Policy`.",
-      "type": "object",
-      "properties": {
-        "suggestedValue": {
-          "description": "Optional. The Google Cloud Console will try to default to a configuration\nthat matches the value specified in this `Constraint`.",
-          "type": "string"
-        }
-      },
-      "id": "ListConstraint"
-    },
-    "SetOrgPolicyRequest": {
-      "properties": {
-        "policy": {
-          "description": "`Policy` to set on the resource.",
-          "$ref": "OrgPolicy"
-        }
-      },
-      "id": "SetOrgPolicyRequest",
-      "description": "The request sent to the SetOrgPolicyRequest method.",
-      "type": "object"
-    },
-    "SetIamPolicyRequest": {
-      "properties": {
-        "policy": {
-          "$ref": "Policy",
-          "description": "REQUIRED: The complete policy to be applied to the `resource`. The size of\nthe policy is limited to a few 10s of KB. An empty policy is a\nvalid policy but certain Cloud Platform services (such as Projects)\nmight reject them."
-        },
-        "updateMask": {
-          "format": "google-fieldmask",
-          "description": "OPTIONAL: A FieldMask specifying which fields of the policy to modify. Only\nthe fields in the mask will be modified. If no mask is provided, the\nfollowing default mask is used:\npaths: \"bindings, etag\"\nThis field is only used by Cloud IAM.",
-          "type": "string"
-        }
-      },
-      "id": "SetIamPolicyRequest",
-      "description": "Request message for `SetIamPolicy` method.",
-      "type": "object"
-    },
-    "Empty": {
-      "description": "A generic empty message that you can re-use to avoid defining duplicated\nempty messages in your APIs. A typical example is to use it as the request\nor the response type of an API method. For instance:\n\n    service Foo {\n      rpc Bar(google.protobuf.Empty) returns (google.protobuf.Empty);\n    }\n\nThe JSON representation for `Empty` is empty JSON object `{}`.",
-      "type": "object",
-      "properties": {},
-      "id": "Empty"
-    },
-    "Organization": {
-      "properties": {
-        "lifecycleState": {
-          "enumDescriptions": [
-            "Unspecified state.  This is only useful for distinguishing unset values.",
-            "The normal and active state.",
-            "The organization has been marked for deletion by the user."
-          ],
-          "enum": [
-            "LIFECYCLE_STATE_UNSPECIFIED",
-            "ACTIVE",
-            "DELETE_REQUESTED"
-          ],
-          "description": "The organization's current lifecycle state. Assigned by the server.\n@OutputOnly",
-          "type": "string"
-        },
-        "owner": {
-          "$ref": "OrganizationOwner",
-          "description": "The owner of this Organization. The owner should be specified on\ncreation. Once set, it cannot be changed.\nThis field is required."
-        },
-        "name": {
-          "description": "Output Only. The resource name of the organization. This is the\norganization's relative path in the API. Its format is\n\"organizations/[organization_id]\". For example, \"organizations/1234\".",
-          "type": "string"
-        },
-        "displayName": {
-          "description": "A friendly string to be used to refer to the Organization in the UI.\nAssigned by the server, set to the primary domain of the G Suite\ncustomer that owns the organization.\n@OutputOnly",
-          "type": "string"
-        },
-        "creationTime": {
-          "format": "google-datetime",
-          "description": "Timestamp when the Organization was created. Assigned by the server.\n@OutputOnly",
-          "type": "string"
-        }
-      },
-      "id": "Organization",
-      "description": "The root node in the resource hierarchy to which a particular entity's\n(e.g., company) resources belong.",
-      "type": "object"
-    },
-    "ListAvailableOrgPolicyConstraintsResponse": {
-      "description": "The response returned from the ListAvailableOrgPolicyConstraints method.\nReturns all `Constraints` that could be set at this level of the hierarchy\n(contrast with the response from `ListPolicies`, which returns all policies\nwhich are set).",
-      "type": "object",
-      "properties": {
-        "nextPageToken": {
-          "description": "Page token used to retrieve the next page. This is currently not used.",
-          "type": "string"
-        },
-        "constraints": {
-          "description": "The collection of constraints that are settable on the request resource.",
-          "items": {
-            "$ref": "Constraint"
-=======
+        }
+      }
+    },
     "projects": {
       "methods": {
         "delete": {
@@ -1430,37 +887,15 @@
         "setOrgPolicy": {
           "request": {
             "$ref": "SetOrgPolicyRequest"
->>>>>>> d5fa6b74
-          },
-          "type": "array"
-        }
-      },
-      "id": "ListAvailableOrgPolicyConstraintsResponse"
-    },
-    "ListPolicy": {
-      "properties": {
-        "allValues": {
-          "enum": [
-            "ALL_VALUES_UNSPECIFIED",
-            "ALLOW",
-            "DENY"
-          ],
-          "description": "The policy all_values state.",
-          "type": "string",
-          "enumDescriptions": [
-            "Indicates that either allowed_values or denied_values must be set.",
-            "A policy with this set allows all values.",
-            "A policy with this set denies all values."
-          ]
-        },
-        "allowedValues": {
-          "description": "List of values allowed  at this resource. Can only be set if no values\nare set for `denied_values` and `all_values` is set to\n`ALL_VALUES_UNSPECIFIED`.",
-          "items": {
-            "type": "string"
-          },
-<<<<<<< HEAD
-          "type": "array"
-=======
+          },
+          "description": "Updates the specified `Policy` on the resource. Creates a new `Policy` for\nthat `Constraint` on the resource if one does not exist.\n\nNot supplying an `etag` on the request `Policy` results in an unconditional\nwrite of the `Policy`.",
+          "httpMethod": "POST",
+          "parameterOrder": [
+            "resource"
+          ],
+          "response": {
+            "$ref": "OrgPolicy"
+          },
           "scopes": [
             "https://www.googleapis.com/auth/cloud-platform"
           ],
@@ -1476,629 +911,25 @@
           "flatPath": "v1/projects/{projectsId}:setOrgPolicy",
           "path": "v1/{+resource}:setOrgPolicy",
           "id": "cloudresourcemanager.projects.setOrgPolicy"
->>>>>>> d5fa6b74
-        },
-        "inheritFromParent": {
-          "description": "Determines the inheritance behavior for this `Policy`.\n\nBy default, a `ListPolicy` set at a resource supercedes any `Policy` set\nanywhere up the resource hierarchy. However, if `inherit_from_parent` is\nset to `true`, then the values from the effective `Policy` of the parent\nresource are inherited, meaning the values set in this `Policy` are\nadded to the values inherited up the hierarchy.\n\nSetting `Policy` hierarchies that inherit both allowed values and denied\nvalues isn't recommended in most circumstances to keep the configuration\nsimple and understandable. However, it is possible to set a `Policy` with\n`allowed_values` set that inherits a `Policy` with `denied_values` set.\nIn this case, the values that are allowed must be in `allowed_values` and\nnot present in `denied_values`.\n\nFor example, suppose you have a `Constraint`\n`constraints/serviceuser.services`, which has a `constraint_type` of\n`list_constraint`, and with `constraint_default` set to `ALLOW`.\nSuppose that at the Organization level, a `Policy` is applied that\nrestricts the allowed API activations to {`E1`, `E2`}. Then, if a\n`Policy` is applied to a project below the Organization that has\n`inherit_from_parent` set to `false` and field all_values set to DENY,\nthen an attempt to activate any API will be denied.\n\nThe following examples demonstrate different possible layerings:\n\nExample 1 (no inherited values):\n  `organizations/foo` has a `Policy` with values:\n    {allowed_values: “E1” allowed_values:”E2”}\n  ``projects/bar`` has `inherit_from_parent` `false` and values:\n    {allowed_values: \"E3\" allowed_values: \"E4\"}\nThe accepted values at `organizations/foo` are `E1`, `E2`.\nThe accepted values at `projects/bar` are `E3`, and `E4`.\n\nExample 2 (inherited values):\n  `organizations/foo` has a `Policy` with values:\n    {allowed_values: “E1” allowed_values:”E2”}\n  `projects/bar` has a `Policy` with values:\n    {value: “E3” value: ”E4” inherit_from_parent: true}\nThe accepted values at `organizations/foo` are `E1`, `E2`.\nThe accepted values at `projects/bar` are `E1`, `E2`, `E3`, and `E4`.\n\nExample 3 (inheriting both allowed and denied values):\n  `organizations/foo` has a `Policy` with values:\n    {allowed_values: \"E1\" allowed_values: \"E2\"}\n  `projects/bar` has a `Policy` with:\n    {denied_values: \"E1\"}\nThe accepted values at `organizations/foo` are `E1`, `E2`.\nThe value accepted at `projects/bar` is `E2`.\n\nExample 4 (RestoreDefault):\n  `organizations/foo` has a `Policy` with values:\n    {allowed_values: “E1” allowed_values:”E2”}\n  `projects/bar` has a `Policy` with values:\n    {RestoreDefault: {}}\nThe accepted values at `organizations/foo` are `E1`, `E2`.\nThe accepted values at `projects/bar` are either all or none depending on\nthe value of `constraint_default` (if `ALLOW`, all; if\n`DENY`, none).\n\nExample 5 (no policy inherits parent policy):\n  `organizations/foo` has no `Policy` set.\n  `projects/bar` has no `Policy` set.\nThe accepted values at both levels are either all or none depending on\nthe value of `constraint_default` (if `ALLOW`, all; if\n`DENY`, none).\n\nExample 6 (ListConstraint allowing all):\n  `organizations/foo` has a `Policy` with values:\n    {allowed_values: “E1” allowed_values: ”E2”}\n  `projects/bar` has a `Policy` with:\n    {all: ALLOW}\nThe accepted values at `organizations/foo` are `E1`, E2`.\nAny value is accepted at `projects/bar`.\n\nExample 7 (ListConstraint allowing none):\n  `organizations/foo` has a `Policy` with values:\n    {allowed_values: “E1” allowed_values: ”E2”}\n  `projects/bar` has a `Policy` with:\n    {all: DENY}\nThe accepted values at `organizations/foo` are `E1`, E2`.\nNo value is accepted at `projects/bar`.",
-          "type": "boolean"
-        },
-<<<<<<< HEAD
-        "suggestedValue": {
-          "description": "Optional. The Google Cloud Console will try to default to a configuration\nthat matches the value specified in this `Policy`. If `suggested_value`\nis not set, it will inherit the value specified higher in the hierarchy,\nunless `inherit_from_parent` is `false`.",
-          "type": "string"
-        },
-        "deniedValues": {
-          "description": "List of values denied at this resource. Can only be set if no values are\nset for `allowed_values` and `all_values` is set to\n`ALL_VALUES_UNSPECIFIED`.",
-          "items": {
-            "type": "string"
-          },
-          "type": "array"
-        }
-      },
-      "id": "ListPolicy",
-      "description": "Used in `policy_type` to specify how `list_policy` behaves at this\nresource.\n\nA `ListPolicy` can define specific values that are allowed or denied by\nsetting either the `allowed_values` or `denied_values` fields. It can also\nbe used to allow or deny all values, by setting the `all_values` field. If\n`all_values` is `ALL_VALUES_UNSPECIFIED`, exactly one of `allowed_values`\nor `denied_values` must be set (attempting to set both or neither will\nresult in a failed request). If `all_values` is set to either `ALLOW` or\n`DENY`, `allowed_values` and `denied_values` must be unset.",
-      "type": "object"
-    },
-    "GetAncestryResponse": {
-      "description": "Response from the GetAncestry method.",
-      "type": "object",
-      "properties": {
-        "ancestor": {
-          "description": "Ancestors are ordered from bottom to top of the resource hierarchy. The\nfirst ancestor is the project itself, followed by the project's parent,\netc.",
-          "items": {
-            "$ref": "Ancestor"
-          },
-          "type": "array"
-        }
-      },
-      "id": "GetAncestryResponse"
-    },
-    "AuditLogConfig": {
-      "properties": {
-        "exemptedMembers": {
-          "description": "Specifies the identities that do not cause logging for this type of\npermission.\nFollows the same format of Binding.members.",
-          "items": {
-            "type": "string"
-          },
-          "type": "array"
-        },
-        "logType": {
-          "enumDescriptions": [
-            "Default case. Should never be this.",
-            "Admin reads. Example: CloudIAM getIamPolicy",
-            "Data writes. Example: CloudSQL Users create",
-            "Data reads. Example: CloudSQL Users list"
-          ],
-          "enum": [
-            "LOG_TYPE_UNSPECIFIED",
-            "ADMIN_READ",
-            "DATA_WRITE",
-            "DATA_READ"
-          ],
-          "description": "The log type that this config enables.",
-          "type": "string"
-        }
-      },
-      "id": "AuditLogConfig",
-      "description": "Provides the configuration for logging a type of permissions.\nExample:\n\n    {\n      \"audit_log_configs\": [\n        {\n          \"log_type\": \"DATA_READ\",\n          \"exempted_members\": [\n            \"user:foo@gmail.com\"\n          ]\n        },\n        {\n          \"log_type\": \"DATA_WRITE\",\n        }\n      ]\n    }\n\nThis enables 'DATA_READ' and 'DATA_WRITE' logging, while exempting\nfoo@gmail.com from DATA_READ logging.",
-      "type": "object"
-    },
-    "SearchOrganizationsRequest": {
-      "description": "The request sent to the `SearchOrganizations` method.",
-      "type": "object",
-      "properties": {
-        "pageToken": {
-          "description": "A pagination token returned from a previous call to `SearchOrganizations`\nthat indicates from where listing should continue.\nThis field is optional.",
-          "type": "string"
-        },
-        "pageSize": {
-          "format": "int32",
-          "description": "The maximum number of Organizations to return in the response.\nThis field is optional.",
-          "type": "integer"
-        },
-        "filter": {
-          "description": "An optional query string used to filter the Organizations to return in\nthe response. Filter rules are case-insensitive.\n\n\nOrganizations may be filtered by `owner.directoryCustomerId` or by\n`domain`, where the domain is a Google for Work domain, for example:\n\n|Filter|Description|\n|------|-----------|\n|owner.directorycustomerid:123456789|Organizations with\n`owner.directory_customer_id` equal to `123456789`.|\n|domain:google.com|Organizations corresponding to the domain `google.com`.|\n\nThis field is optional.",
-          "type": "string"
-        }
-      },
-      "id": "SearchOrganizationsRequest"
-    },
-    "GetAncestryRequest": {
-      "description": "The request sent to the\nGetAncestry\nmethod.",
-      "type": "object",
-      "properties": {},
-      "id": "GetAncestryRequest"
-    },
-    "TestIamPermissionsRequest": {
-      "properties": {
-        "permissions": {
-          "description": "The set of permissions to check for the `resource`. Permissions with\nwildcards (such as '*' or 'storage.*') are not allowed. For more\ninformation see\n[IAM Overview](https://cloud.google.com/iam/docs/overview#permissions).",
-          "items": {
-            "type": "string"
-          },
-          "type": "array"
-        }
-      },
-      "id": "TestIamPermissionsRequest",
-      "description": "Request message for `TestIamPermissions` method.",
-      "type": "object"
-    },
-    "ListAvailableOrgPolicyConstraintsRequest": {
-      "properties": {
-        "pageToken": {
-          "description": "Page token used to retrieve the next page. This is currently unsupported\nand will be ignored. The server may at any point start using this field.",
-          "type": "string"
-        },
-        "pageSize": {
-          "format": "int32",
-          "description": "Size of the pages to be returned. This is currently unsupported and will\nbe ignored. The server may at any point start using this field to limit\npage size.",
-          "type": "integer"
-        }
-      },
-      "id": "ListAvailableOrgPolicyConstraintsRequest",
-      "description": "The request sent to the [ListAvailableOrgPolicyConstraints]\ngoogle.cloud.OrgPolicy.v1.ListAvailableOrgPolicyConstraints] method.",
-      "type": "object"
-    },
-    "Policy": {
-      "properties": {
-        "etag": {
-          "format": "byte",
-          "description": "`etag` is used for optimistic concurrency control as a way to help\nprevent simultaneous updates of a policy from overwriting each other.\nIt is strongly suggested that systems make use of the `etag` in the\nread-modify-write cycle to perform policy updates in order to avoid race\nconditions: An `etag` is returned in the response to `getIamPolicy`, and\nsystems are expected to put that etag in the request to `setIamPolicy` to\nensure that their change will be applied to the same version of the policy.\n\nIf no `etag` is provided in the call to `setIamPolicy`, then the existing\npolicy is overwritten blindly.",
-          "type": "string"
-        },
-        "version": {
-          "format": "int32",
-          "description": "Version of the `Policy`. The default version is 0.",
-          "type": "integer"
-        },
-        "auditConfigs": {
-          "description": "Specifies cloud audit logging configuration for this policy.",
-          "items": {
-            "$ref": "AuditConfig"
-          },
-          "type": "array"
-        },
-        "bindings": {
-          "description": "Associates a list of `members` to a `role`.\n`bindings` with no members will result in an error.",
-          "items": {
-            "$ref": "Binding"
-          },
-          "type": "array"
-        }
-      },
-      "id": "Policy",
-      "description": "Defines an Identity and Access Management (IAM) policy. It is used to\nspecify access control policies for Cloud Platform resources.\n\n\nA `Policy` consists of a list of `bindings`. A `Binding` binds a list of\n`members` to a `role`, where the members can be user accounts, Google groups,\nGoogle domains, and service accounts. A `role` is a named list of permissions\ndefined by IAM.\n\n**Example**\n\n    {\n      \"bindings\": [\n        {\n          \"role\": \"roles/owner\",\n          \"members\": [\n            \"user:mike@example.com\",\n            \"group:admins@example.com\",\n            \"domain:google.com\",\n            \"serviceAccount:my-other-app@appspot.gserviceaccount.com\",\n          ]\n        },\n        {\n          \"role\": \"roles/viewer\",\n          \"members\": [\"user:sean@example.com\"]\n        }\n      ]\n    }\n\nFor a description of IAM and its features, see the\n[IAM developer's guide](https://cloud.google.com/iam).",
-      "type": "object"
-    },
-    "FolderOperation": {
-      "properties": {
-        "operationType": {
-          "enumDescriptions": [
-            "Operation type not specified.",
-            "A create folder operation.",
-            "A move folder operation."
-          ],
-          "enum": [
-            "OPERATION_TYPE_UNSPECIFIED",
-            "CREATE",
-            "MOVE"
-          ],
-          "description": "The type of this operation.",
-          "type": "string"
-        },
-        "sourceParent": {
-          "description": "The resource name of the folder's parent.\nOnly applicable when the operation_type is MOVE.",
-          "type": "string"
-        },
-        "displayName": {
-          "description": "The display name of the folder.",
-          "type": "string"
-        },
-        "destinationParent": {
-          "description": "The resource name of the folder or organization we are either creating\nthe folder under or moving the folder to.",
-          "type": "string"
-        }
-      },
-      "id": "FolderOperation",
-      "description": "Metadata describing a long running folder operation",
-      "type": "object"
-    },
-    "ResourceId": {
-      "description": "A container to reference an id for any resource type. A `resource` in Google\nCloud Platform is a generic term for something you (a developer) may want to\ninteract with through one of our API's. Some examples are an App Engine app,\na Compute Engine instance, a Cloud SQL database, and so on.",
-      "type": "object",
-      "properties": {
-        "id": {
-          "description": "Required field for the type-specific id. This should correspond to the id\nused in the type-specific API's.",
-          "type": "string"
-        },
-        "type": {
-          "description": "Required field representing the resource type this id is for.\nAt present, the valid types are: \"organization\"",
-          "type": "string"
-        }
-      },
-      "id": "ResourceId"
-    },
-    "GetEffectiveOrgPolicyRequest": {
-      "properties": {
-        "constraint": {
-          "description": "The name of the `Constraint` to compute the effective `Policy`.",
-          "type": "string"
-        }
-      },
-      "id": "GetEffectiveOrgPolicyRequest",
-      "description": "The request sent to the GetEffectiveOrgPolicy method.",
-      "type": "object"
-    },
-    "ListOrgPoliciesRequest": {
-      "description": "The request sent to the ListOrgPolicies method.",
-      "type": "object",
-      "properties": {
-        "pageToken": {
-          "description": "Page token used to retrieve the next page. This is currently unsupported\nand will be ignored. The server may at any point start using this field.",
-          "type": "string"
-        },
-        "pageSize": {
-          "format": "int32",
-          "description": "Size of the pages to be returned. This is currently unsupported and will\nbe ignored. The server may at any point start using this field to limit\npage size.",
-          "type": "integer"
-        }
-      },
-      "id": "ListOrgPoliciesRequest"
-    },
-    "AuditConfig": {
-      "description": "Specifies the audit configuration for a service.\nThe configuration determines which permission types are logged, and what\nidentities, if any, are exempted from logging.\nAn AuditConfig must have one or more AuditLogConfigs.\n\nIf there are AuditConfigs for both `allServices` and a specific service,\nthe union of the two AuditConfigs is used for that service: the log_types\nspecified in each AuditConfig are enabled, and the exempted_members in each\nAuditConfig are exempted.\n\nExample Policy with multiple AuditConfigs:\n\n    {\n      \"audit_configs\": [\n        {\n          \"service\": \"allServices\"\n          \"audit_log_configs\": [\n            {\n              \"log_type\": \"DATA_READ\",\n              \"exempted_members\": [\n                \"user:foo@gmail.com\"\n              ]\n            },\n            {\n              \"log_type\": \"DATA_WRITE\",\n            },\n            {\n              \"log_type\": \"ADMIN_READ\",\n            }\n          ]\n        },\n        {\n          \"service\": \"fooservice.googleapis.com\"\n          \"audit_log_configs\": [\n            {\n              \"log_type\": \"DATA_READ\",\n            },\n            {\n              \"log_type\": \"DATA_WRITE\",\n              \"exempted_members\": [\n                \"user:bar@gmail.com\"\n              ]\n            }\n          ]\n        }\n      ]\n    }\n\nFor fooservice, this policy enables DATA_READ, DATA_WRITE and ADMIN_READ\nlogging. It also exempts foo@gmail.com from DATA_READ logging, and\nbar@gmail.com from DATA_WRITE logging.",
-      "type": "object",
-      "properties": {
-        "service": {
-          "description": "Specifies a service that will be enabled for audit logging.\nFor example, `storage.googleapis.com`, `cloudsql.googleapis.com`.\n`allServices` is a special value that covers all services.",
-          "type": "string"
-        },
-        "auditLogConfigs": {
-          "description": "The configuration for logging of each type of permission.\nNext ID: 4",
-          "items": {
-            "$ref": "AuditLogConfig"
-          },
-          "type": "array"
-        }
-      },
-      "id": "AuditConfig"
-    },
-    "Operation": {
-      "description": "This resource represents a long-running operation that is the result of a\nnetwork API call.",
-      "type": "object",
-      "properties": {
-        "response": {
-          "additionalProperties": {
-            "description": "Properties of the object. Contains field @type with type URL.",
-            "type": "any"
-          },
-          "description": "The normal response of the operation in case of success.  If the original\nmethod returns no data on success, such as `Delete`, the response is\n`google.protobuf.Empty`.  If the original method is standard\n`Get`/`Create`/`Update`, the response should be the resource.  For other\nmethods, the response should have the type `XxxResponse`, where `Xxx`\nis the original method name.  For example, if the original method name\nis `TakeSnapshot()`, the inferred response type is\n`TakeSnapshotResponse`.",
-          "type": "object"
-        },
-        "name": {
-          "description": "The server-assigned name, which is only unique within the same service that\noriginally returns it. If you use the default HTTP mapping, the\n`name` should have the format of `operations/some/unique/name`.",
-          "type": "string"
-        },
-        "error": {
-          "$ref": "Status",
-          "description": "The error result of the operation in case of failure or cancellation."
-        },
-        "metadata": {
-          "additionalProperties": {
-            "description": "Properties of the object. Contains field @type with type URL.",
-            "type": "any"
-          },
-          "description": "Service-specific metadata associated with the operation.  It typically\ncontains progress information and common metadata such as create time.\nSome services might not provide such metadata.  Any method that returns a\nlong-running operation should document the metadata type, if any.",
-          "type": "object"
-        },
-        "done": {
-          "description": "If the value is `false`, it means the operation is still in progress.\nIf `true`, the operation is completed, and either `error` or `response` is\navailable.",
-          "type": "boolean"
-        }
-      },
-      "id": "Operation"
-    }
-  },
-  "icons": {
-    "x32": "http://www.google.com/images/icons/product/search-32.gif",
-    "x16": "http://www.google.com/images/icons/product/search-16.gif"
-  },
-  "protocol": "rest",
-  "canonicalName": "Cloud Resource Manager",
-  "auth": {
-    "oauth2": {
-      "scopes": {
-        "https://www.googleapis.com/auth/cloud-platform.read-only": {
-          "description": "View your data across Google Cloud Platform services"
-        },
-        "https://www.googleapis.com/auth/cloud-platform": {
-          "description": "View and manage your data across Google Cloud Platform services"
-        }
-      }
-    }
-  },
-  "rootUrl": "https://cloudresourcemanager.googleapis.com/",
-  "ownerDomain": "google.com",
-  "name": "cloudresourcemanager",
-  "batchPath": "batch",
-  "fullyEncodeReservedExpansion": true,
-  "title": "Google Cloud Resource Manager API",
-  "ownerName": "Google",
-  "resources": {
-    "folders": {
-      "methods": {
-        "listAvailableOrgPolicyConstraints": {
-          "response": {
-            "$ref": "ListAvailableOrgPolicyConstraintsResponse"
-          },
-          "parameterOrder": [
-            "resource"
-          ],
-          "httpMethod": "POST",
-          "scopes": [
-            "https://www.googleapis.com/auth/cloud-platform",
-            "https://www.googleapis.com/auth/cloud-platform.read-only"
-          ],
-          "parameters": {
-            "resource": {
-              "pattern": "^folders/[^/]+$",
-              "location": "path",
-              "description": "Name of the resource to list `Constraints` for.",
-              "type": "string",
-              "required": true
-            }
-          },
-          "flatPath": "v1/folders/{foldersId}:listAvailableOrgPolicyConstraints",
-          "id": "cloudresourcemanager.folders.listAvailableOrgPolicyConstraints",
-          "path": "v1/{+resource}:listAvailableOrgPolicyConstraints",
-          "request": {
-            "$ref": "ListAvailableOrgPolicyConstraintsRequest"
-          },
-          "description": "Lists `Constraints` that could be applied on the specified resource."
-        },
-        "listOrgPolicies": {
-          "response": {
-            "$ref": "ListOrgPoliciesResponse"
-          },
-          "parameterOrder": [
-            "resource"
-          ],
-          "httpMethod": "POST",
-          "parameters": {
-            "resource": {
-              "pattern": "^folders/[^/]+$",
-              "location": "path",
-              "description": "Name of the resource to list Policies for.",
-              "type": "string",
-              "required": true
-            }
-          },
-          "scopes": [
-            "https://www.googleapis.com/auth/cloud-platform",
-            "https://www.googleapis.com/auth/cloud-platform.read-only"
-          ],
-          "flatPath": "v1/folders/{foldersId}:listOrgPolicies",
-          "id": "cloudresourcemanager.folders.listOrgPolicies",
-          "path": "v1/{+resource}:listOrgPolicies",
-          "description": "Lists all the `Policies` set for a particular resource.",
-          "request": {
-            "$ref": "ListOrgPoliciesRequest"
-          }
-        },
-        "getOrgPolicy": {
-          "request": {
-            "$ref": "GetOrgPolicyRequest"
-          },
-          "description": "Gets a `Policy` on a resource.\n\nIf no `Policy` is set on the resource, a `Policy` is returned with default\nvalues including `POLICY_TYPE_NOT_SET` for the `policy_type oneof`. The\n`etag` value can be used with `SetOrgPolicy()` to create or update a\n`Policy` during read-modify-write.",
-          "httpMethod": "POST",
-          "parameterOrder": [
-            "resource"
-          ],
-          "response": {
-            "$ref": "OrgPolicy"
-          },
-          "scopes": [
-            "https://www.googleapis.com/auth/cloud-platform",
-            "https://www.googleapis.com/auth/cloud-platform.read-only"
-          ],
-          "parameters": {
-            "resource": {
-              "pattern": "^folders/[^/]+$",
-              "location": "path",
-              "description": "Name of the resource the `Policy` is set on.",
-              "type": "string",
-              "required": true
-            }
-          },
-          "flatPath": "v1/folders/{foldersId}:getOrgPolicy",
-          "path": "v1/{+resource}:getOrgPolicy",
-          "id": "cloudresourcemanager.folders.getOrgPolicy"
-        },
-        "getEffectiveOrgPolicy": {
-          "id": "cloudresourcemanager.folders.getEffectiveOrgPolicy",
-          "path": "v1/{+resource}:getEffectiveOrgPolicy",
-          "description": "Gets the effective `Policy` on a resource. This is the result of merging\n`Policies` in the resource hierarchy. The returned `Policy` will not have\nan `etag`set because it is a computed `Policy` across multiple resources.",
-          "request": {
-            "$ref": "GetEffectiveOrgPolicyRequest"
-          },
-          "response": {
-            "$ref": "OrgPolicy"
-          },
-          "parameterOrder": [
-            "resource"
-          ],
-          "httpMethod": "POST",
-          "parameters": {
-            "resource": {
-              "pattern": "^folders/[^/]+$",
-              "location": "path",
-              "description": "The name of the resource to start computing the effective `Policy`.",
-              "type": "string",
-              "required": true
-            }
-          },
-          "scopes": [
-            "https://www.googleapis.com/auth/cloud-platform",
-            "https://www.googleapis.com/auth/cloud-platform.read-only"
-          ],
-          "flatPath": "v1/folders/{foldersId}:getEffectiveOrgPolicy"
-        },
-        "clearOrgPolicy": {
-          "response": {
-            "$ref": "Empty"
-          },
-          "parameterOrder": [
-            "resource"
-          ],
-          "httpMethod": "POST",
-          "parameters": {
-            "resource": {
-              "description": "Name of the resource for the `Policy` to clear.",
-              "type": "string",
-              "required": true,
-              "pattern": "^folders/[^/]+$",
-              "location": "path"
-            }
+        },
+        "create": {
+          "httpMethod": "POST",
+          "parameterOrder": [],
+          "response": {
+            "$ref": "Operation"
           },
           "scopes": [
             "https://www.googleapis.com/auth/cloud-platform"
           ],
-          "flatPath": "v1/folders/{foldersId}:clearOrgPolicy",
-          "id": "cloudresourcemanager.folders.clearOrgPolicy",
-          "path": "v1/{+resource}:clearOrgPolicy",
-          "description": "Clears a `Policy` from a resource.",
-          "request": {
-            "$ref": "ClearOrgPolicyRequest"
-          }
-        },
-        "setOrgPolicy": {
-          "request": {
-            "$ref": "SetOrgPolicyRequest"
-          },
-          "description": "Updates the specified `Policy` on the resource. Creates a new `Policy` for\nthat `Constraint` on the resource if one does not exist.\n\nNot supplying an `etag` on the request `Policy` results in an unconditional\nwrite of the `Policy`.",
-          "response": {
-            "$ref": "OrgPolicy"
-          },
-          "parameterOrder": [
-            "resource"
-          ],
-          "httpMethod": "POST",
-          "scopes": [
-            "https://www.googleapis.com/auth/cloud-platform"
-          ],
-          "parameters": {
-            "resource": {
-              "description": "Resource name of the resource to attach the `Policy`.",
-              "type": "string",
-              "required": true,
-              "pattern": "^folders/[^/]+$",
-              "location": "path"
-            }
-          },
-          "flatPath": "v1/folders/{foldersId}:setOrgPolicy",
-          "id": "cloudresourcemanager.folders.setOrgPolicy",
-          "path": "v1/{+resource}:setOrgPolicy"
-        }
-      }
-    },
-    "projects": {
-      "methods": {
-        "delete": {
-          "path": "v1/projects/{projectId}",
-          "id": "cloudresourcemanager.projects.delete",
-          "description": "Marks the Project identified by the specified\n`project_id` (for example, `my-project-123`) for deletion.\nThis method will only affect the Project if the following criteria are met:\n\n+ The Project does not have a billing account associated with it.\n+ The Project has a lifecycle state of\nACTIVE.\n\nThis method changes the Project's lifecycle state from\nACTIVE\nto DELETE_REQUESTED.\nThe deletion starts at an unspecified time,\nat which point the Project is no longer accessible.\n\nUntil the deletion completes, you can check the lifecycle state\nchecked by retrieving the Project with GetProject,\nand the Project remains visible to ListProjects.\nHowever, you cannot update the project.\n\nAfter the deletion completes, the Project is not retrievable by\nthe  GetProject and\nListProjects methods.\n\nThe caller must have modify permissions for this Project.",
-          "httpMethod": "DELETE",
-          "response": {
-            "$ref": "Empty"
-          },
-          "parameterOrder": [
-            "projectId"
-          ],
-          "scopes": [
-            "https://www.googleapis.com/auth/cloud-platform"
-          ],
-          "parameters": {
-            "projectId": {
-              "location": "path",
-              "description": "The Project ID (for example, `foo-bar-123`).\n\nRequired.",
-              "type": "string",
-              "required": true
-            }
-          },
-          "flatPath": "v1/projects/{projectId}"
-        },
-        "clearOrgPolicy": {
-          "httpMethod": "POST",
-          "parameterOrder": [
-            "resource"
-          ],
-          "response": {
-            "$ref": "Empty"
-          },
-          "scopes": [
-            "https://www.googleapis.com/auth/cloud-platform"
-          ],
-          "parameters": {
-            "resource": {
-              "description": "Name of the resource for the `Policy` to clear.",
-              "type": "string",
-              "required": true,
-              "pattern": "^projects/[^/]+$",
-              "location": "path"
-            }
-          },
-          "flatPath": "v1/projects/{projectsId}:clearOrgPolicy",
-          "path": "v1/{+resource}:clearOrgPolicy",
-          "id": "cloudresourcemanager.projects.clearOrgPolicy",
-          "request": {
-            "$ref": "ClearOrgPolicyRequest"
-          },
-          "description": "Clears a `Policy` from a resource."
-        },
-        "setIamPolicy": {
-          "response": {
-            "$ref": "Policy"
-          },
-          "parameterOrder": [
-            "resource"
-          ],
-          "httpMethod": "POST",
-          "parameters": {
-            "resource": {
-              "description": "REQUIRED: The resource for which the policy is being specified.\nSee the operation documentation for the appropriate value for this field.",
-              "type": "string",
-              "required": true,
-              "location": "path"
-            }
-          },
-          "scopes": [
-            "https://www.googleapis.com/auth/cloud-platform"
-          ],
-          "flatPath": "v1/projects/{resource}:setIamPolicy",
-          "id": "cloudresourcemanager.projects.setIamPolicy",
-          "path": "v1/projects/{resource}:setIamPolicy",
-          "description": "Sets the IAM access control policy for the specified Project. Replaces\nany existing policy.\n\nThe following constraints apply when using `setIamPolicy()`:\n\n+ Project does not support `allUsers` and `allAuthenticatedUsers` as\n`members` in a `Binding` of a `Policy`.\n\n+ The owner role can be granted only to `user` and `serviceAccount`.\n\n+ Service accounts can be made owners of a project directly\nwithout any restrictions. However, to be added as an owner, a user must be\ninvited via Cloud Platform console and must accept the invitation.\n\n+ A user cannot be granted the owner role using `setIamPolicy()`. The user\nmust be granted the owner role using the Cloud Platform Console and must\nexplicitly accept the invitation.\n\n+ Invitations to grant the owner role cannot be sent using\n`setIamPolicy()`;\nthey must be sent only using the Cloud Platform Console.\n\n+ Membership changes that leave the project without any owners that have\naccepted the Terms of Service (ToS) will be rejected.\n\n+ If the project is not part of an organization, there must be at least\none owner who has accepted the Terms of Service (ToS) agreement in the\npolicy. Calling `setIamPolicy()` to remove the last ToS-accepted owner\nfrom the policy will fail. This restriction also applies to legacy\nprojects that no longer have owners who have accepted the ToS. Edits to\nIAM policies will be rejected until the lack of a ToS-accepting owner is\nrectified.\n\n+ Calling this method requires enabling the App Engine Admin API.\n\nNote: Removing service accounts from policies or changing their roles\ncan render services completely inoperable. It is important to understand\nhow the service account is being used before removing or updating its\nroles.\n\nAuthorization requires the Google IAM permission\n`resourcemanager.projects.setIamPolicy` on the project",
-          "request": {
-            "$ref": "SetIamPolicyRequest"
-          }
-        },
-        "listAvailableOrgPolicyConstraints": {
-          "httpMethod": "POST",
-          "parameterOrder": [
-            "resource"
-          ],
-          "response": {
-            "$ref": "ListAvailableOrgPolicyConstraintsResponse"
-          },
-          "parameters": {
-            "resource": {
-              "pattern": "^projects/[^/]+$",
-              "location": "path",
-              "description": "Name of the resource to list `Constraints` for.",
-              "type": "string",
-              "required": true
-            }
-          },
-          "scopes": [
-            "https://www.googleapis.com/auth/cloud-platform",
-            "https://www.googleapis.com/auth/cloud-platform.read-only"
-          ],
-          "flatPath": "v1/projects/{projectsId}:listAvailableOrgPolicyConstraints",
-          "path": "v1/{+resource}:listAvailableOrgPolicyConstraints",
-          "id": "cloudresourcemanager.projects.listAvailableOrgPolicyConstraints",
-          "description": "Lists `Constraints` that could be applied on the specified resource.",
-          "request": {
-            "$ref": "ListAvailableOrgPolicyConstraintsRequest"
-          }
-        },
-        "getIamPolicy": {
-          "description": "Returns the IAM access control policy for the specified Project.\nPermission is denied if the policy or the resource does not exist.\n\nAuthorization requires the Google IAM permission\n`resourcemanager.projects.getIamPolicy` on the project",
-          "request": {
-            "$ref": "GetIamPolicyRequest"
-          },
-          "response": {
-            "$ref": "Policy"
-          },
-          "parameterOrder": [
-            "resource"
-          ],
-          "httpMethod": "POST",
-          "parameters": {
-            "resource": {
-              "location": "path",
-              "description": "REQUIRED: The resource for which the policy is being requested.\nSee the operation documentation for the appropriate value for this field.",
-              "type": "string",
-              "required": true
-            }
-          },
-          "scopes": [
-            "https://www.googleapis.com/auth/cloud-platform",
-            "https://www.googleapis.com/auth/cloud-platform.read-only"
-          ],
-          "flatPath": "v1/projects/{resource}:getIamPolicy",
-          "id": "cloudresourcemanager.projects.getIamPolicy",
-          "path": "v1/projects/{resource}:getIamPolicy"
-=======
+          "parameters": {},
+          "flatPath": "v1/projects",
+          "path": "v1/projects",
+          "id": "cloudresourcemanager.projects.create",
+          "request": {
+            "$ref": "Project"
+          },
+          "description": "Request that a new Project be created. The result is an Operation which\ncan be used to track the creation process. It is automatically deleted\nafter a few hours, so there is no need to call DeleteOperation.\n\nOur SLO permits Project creation to take up to 30 seconds at the 90th\npercentile. As of 2016-08-29, we are observing 6 seconds 50th percentile\nlatency. 95th percentile latency is around 11 seconds. We recommend\npolling at the 5th second with an exponential backoff.\n\nAuthorization requires the Google IAM permission\n`resourcemanager.projects.create` on the specified parent for the new\nproject."
+        },
         "listOrgPolicies": {
           "response": {
             "$ref": "ListOrgPoliciesResponse"
@@ -2374,121 +1205,25 @@
           "format": "google-datetime",
           "description": "Timestamp when the Organization was created. Assigned by the server.\n@OutputOnly",
           "type": "string"
->>>>>>> d5fa6b74
-        },
-        "getOrgPolicy": {
-          "path": "v1/{+resource}:getOrgPolicy",
-          "id": "cloudresourcemanager.projects.getOrgPolicy",
-          "description": "Gets a `Policy` on a resource.\n\nIf no `Policy` is set on the resource, a `Policy` is returned with default\nvalues including `POLICY_TYPE_NOT_SET` for the `policy_type oneof`. The\n`etag` value can be used with `SetOrgPolicy()` to create or update a\n`Policy` during read-modify-write.",
-          "request": {
-            "$ref": "GetOrgPolicyRequest"
-          },
-          "httpMethod": "POST",
-          "parameterOrder": [
-            "resource"
-          ],
-          "response": {
-            "$ref": "OrgPolicy"
-          },
-          "parameters": {
-            "resource": {
-              "pattern": "^projects/[^/]+$",
-              "location": "path",
-              "description": "Name of the resource the `Policy` is set on.",
-              "type": "string",
-              "required": true
-            }
-          },
-          "scopes": [
-            "https://www.googleapis.com/auth/cloud-platform",
-            "https://www.googleapis.com/auth/cloud-platform.read-only"
-          ],
-          "flatPath": "v1/projects/{projectsId}:getOrgPolicy"
-        },
-        "getEffectiveOrgPolicy": {
-          "httpMethod": "POST",
-          "parameterOrder": [
-            "resource"
-          ],
-          "response": {
-            "$ref": "OrgPolicy"
-          },
-          "scopes": [
-            "https://www.googleapis.com/auth/cloud-platform",
-            "https://www.googleapis.com/auth/cloud-platform.read-only"
-          ],
-          "parameters": {
-            "resource": {
-              "pattern": "^projects/[^/]+$",
-              "location": "path",
-              "description": "The name of the resource to start computing the effective `Policy`.",
-              "type": "string",
-              "required": true
-            }
-          },
-          "flatPath": "v1/projects/{projectsId}:getEffectiveOrgPolicy",
-          "path": "v1/{+resource}:getEffectiveOrgPolicy",
-          "id": "cloudresourcemanager.projects.getEffectiveOrgPolicy",
-          "request": {
-            "$ref": "GetEffectiveOrgPolicyRequest"
-          },
-          "description": "Gets the effective `Policy` on a resource. This is the result of merging\n`Policies` in the resource hierarchy. The returned `Policy` will not have\nan `etag`set because it is a computed `Policy` across multiple resources."
-        },
-<<<<<<< HEAD
-        "undelete": {
-          "response": {
-            "$ref": "Empty"
-          },
-          "parameterOrder": [
-            "projectId"
-          ],
-          "httpMethod": "POST",
-          "scopes": [
-            "https://www.googleapis.com/auth/cloud-platform"
-          ],
-          "parameters": {
-            "projectId": {
-              "description": "The project ID (for example, `foo-bar-123`).\n\nRequired.",
-              "type": "string",
-              "required": true,
-              "location": "path"
-            }
-          },
-          "flatPath": "v1/projects/{projectId}:undelete",
-          "id": "cloudresourcemanager.projects.undelete",
-          "path": "v1/projects/{projectId}:undelete",
-          "request": {
-            "$ref": "UndeleteProjectRequest"
-          },
-          "description": "Restores the Project identified by the specified\n`project_id` (for example, `my-project-123`).\nYou can only use this method for a Project that has a lifecycle state of\nDELETE_REQUESTED.\nAfter deletion starts, the Project cannot be restored.\n\nThe caller must have modify permissions for this Project."
-        },
-        "update": {
-          "path": "v1/projects/{projectId}",
-          "id": "cloudresourcemanager.projects.update",
-          "request": {
-            "$ref": "Project"
-          },
-          "description": "Updates the attributes of the Project identified by the specified\n`project_id` (for example, `my-project-123`).\n\nThe caller must have modify permissions for this Project.",
-          "httpMethod": "PUT",
-          "parameterOrder": [
-            "projectId"
-          ],
-          "response": {
-            "$ref": "Project"
-          },
-          "scopes": [
-            "https://www.googleapis.com/auth/cloud-platform"
-          ],
-          "parameters": {
-            "projectId": {
-              "description": "The project ID (for example, `my-project-123`).\n\nRequired.",
-              "type": "string",
-              "required": true,
-              "location": "path"
-            }
-          },
-          "flatPath": "v1/projects/{projectId}"
-=======
+        },
+        "lifecycleState": {
+          "enumDescriptions": [
+            "Unspecified state.  This is only useful for distinguishing unset values.",
+            "The normal and active state.",
+            "The organization has been marked for deletion by the user."
+          ],
+          "enum": [
+            "LIFECYCLE_STATE_UNSPECIFIED",
+            "ACTIVE",
+            "DELETE_REQUESTED"
+          ],
+          "description": "The organization's current lifecycle state. Assigned by the server.\n@OutputOnly",
+          "type": "string"
+        },
+        "owner": {
+          "$ref": "OrganizationOwner",
+          "description": "The owner of this Organization. The owner should be specified on\ncreation. Once set, it cannot be changed.\nThis field is required."
+        },
         "name": {
           "type": "string",
           "description": "Output Only. The resource name of the organization. This is the\norganization's relative path in the API. Its format is\n\"organizations/[organization_id]\". For example, \"organizations/1234\"."
@@ -2507,42 +1242,12 @@
         "nextPageToken": {
           "description": "Page token used to retrieve the next page. This is currently not used.",
           "type": "string"
->>>>>>> d5fa6b74
-        },
-        "list": {
-          "id": "cloudresourcemanager.projects.list",
-          "path": "v1/projects",
-          "description": "Lists Projects that are visible to the user and satisfy the\nspecified filter. This method returns Projects in an unspecified order.\nNew Projects do not necessarily appear at the end of the list.",
-          "response": {
-            "$ref": "ListProjectsResponse"
-          },
-<<<<<<< HEAD
-          "parameterOrder": [],
-          "httpMethod": "GET",
-          "parameters": {
-            "filter": {
-              "location": "query",
-              "description": "An expression for filtering the results of the request.  Filter rules are\ncase insensitive. The fields eligible for filtering are:\n\n+ `name`\n+ `id`\n+ \u003ccode\u003elabels.\u003cem\u003ekey\u003c/em\u003e\u003c/code\u003e where *key* is the name of a label\n\nSome examples of using labels as filters:\n\n|Filter|Description|\n|------|-----------|\n|name:how*|The project's name starts with \"how\".|\n|name:Howl|The project's name is `Howl` or `howl`.|\n|name:HOWL|Equivalent to above.|\n|NAME:howl|Equivalent to above.|\n|labels.color:*|The project has the label `color`.|\n|labels.color:red|The project's label `color` has the value `red`.|\n|labels.color:red&nbsp;labels.size:big|The project's label `color` has the value `red` and its label `size` has the value `big`.\n\nIf you specify a filter that has both `parent.type` and `parent.id`, then\nthe `resourcemanager.projects.list` permission is checked on the parent.\nIf the user has this permission, all projects under the parent will be\nreturned after remaining filters have been applied. If the user lacks this\npermission, then all projects for which the user has the\n`resourcemanager.projects.get` permission will be returned after remaining\nfilters have been applied. If no filter is specified, the call will return\nprojects for which the user has `resourcemanager.projects.get` permissions.\n\nOptional.",
-              "type": "string"
-            },
-            "pageToken": {
-              "description": "A pagination token returned from a previous call to ListProjects\nthat indicates from where listing should continue.\n\nOptional.",
-              "type": "string",
-              "location": "query"
-            },
-            "pageSize": {
-              "location": "query",
-              "format": "int32",
-              "description": "The maximum number of Projects to return in the response.\nThe server can return fewer Projects than requested.\nIf unspecified, server picks an appropriate default.\n\nOptional.",
-              "type": "integer"
-            }
-          },
-          "scopes": [
-            "https://www.googleapis.com/auth/cloud-platform",
-            "https://www.googleapis.com/auth/cloud-platform.read-only"
-          ],
-          "flatPath": "v1/projects"
-=======
+        },
+        "constraints": {
+          "description": "The collection of constraints that are settable on the request resource.",
+          "items": {
+            "$ref": "Constraint"
+          },
           "type": "array"
         }
       },
@@ -2572,80 +1277,18 @@
           ],
           "description": "The policy all_values state.",
           "type": "string"
->>>>>>> d5fa6b74
-        },
-        "setOrgPolicy": {
-          "request": {
-            "$ref": "SetOrgPolicyRequest"
-          },
-          "description": "Updates the specified `Policy` on the resource. Creates a new `Policy` for\nthat `Constraint` on the resource if one does not exist.\n\nNot supplying an `etag` on the request `Policy` results in an unconditional\nwrite of the `Policy`.",
-          "response": {
-            "$ref": "OrgPolicy"
-          },
-          "parameterOrder": [
-            "resource"
-          ],
-          "httpMethod": "POST",
-          "scopes": [
-            "https://www.googleapis.com/auth/cloud-platform"
-          ],
-          "parameters": {
-            "resource": {
-              "pattern": "^projects/[^/]+$",
-              "location": "path",
-              "description": "Resource name of the resource to attach the `Policy`.",
-              "type": "string",
-              "required": true
-            }
-          },
-          "flatPath": "v1/projects/{projectsId}:setOrgPolicy",
-          "id": "cloudresourcemanager.projects.setOrgPolicy",
-          "path": "v1/{+resource}:setOrgPolicy"
-        },
-<<<<<<< HEAD
-        "create": {
-          "id": "cloudresourcemanager.projects.create",
-          "path": "v1/projects",
-          "description": "Request that a new Project be created. The result is an Operation which\ncan be used to track the creation process. It is automatically deleted\nafter a few hours, so there is no need to call DeleteOperation.\n\nOur SLO permits Project creation to take up to 30 seconds at the 90th\npercentile. As of 2016-08-29, we are observing 6 seconds 50th percentile\nlatency. 95th percentile latency is around 11 seconds. We recommend\npolling at the 5th second with an exponential backoff.\n\nAuthorization requires the Google IAM permission\n`resourcemanager.projects.create` on the specified parent for the new\nproject.",
-          "request": {
-            "$ref": "Project"
-          },
-          "response": {
-            "$ref": "Operation"
-          },
-          "parameterOrder": [],
-          "httpMethod": "POST",
-          "parameters": {},
-          "scopes": [
-            "https://www.googleapis.com/auth/cloud-platform"
-          ],
-          "flatPath": "v1/projects"
-        },
-        "listOrgPolicies": {
-          "request": {
-            "$ref": "ListOrgPoliciesRequest"
-          },
-          "description": "Lists all the `Policies` set for a particular resource.",
-          "httpMethod": "POST",
-          "parameterOrder": [
-            "resource"
-          ],
-          "response": {
-            "$ref": "ListOrgPoliciesResponse"
-          },
-          "scopes": [
-            "https://www.googleapis.com/auth/cloud-platform",
-            "https://www.googleapis.com/auth/cloud-platform.read-only"
-          ],
-          "parameters": {
-            "resource": {
-              "pattern": "^projects/[^/]+$",
-              "location": "path",
-              "description": "Name of the resource to list Policies for.",
-              "type": "string",
-              "required": true
-            }
-=======
+        },
+        "allowedValues": {
+          "description": "List of values allowed  at this resource. Can only be set if no values\nare set for `denied_values` and `all_values` is set to\n`ALL_VALUES_UNSPECIFIED`.",
+          "items": {
+            "type": "string"
+          },
+          "type": "array"
+        },
+        "inheritFromParent": {
+          "description": "Determines the inheritance behavior for this `Policy`.\n\nBy default, a `ListPolicy` set at a resource supercedes any `Policy` set\nanywhere up the resource hierarchy. However, if `inherit_from_parent` is\nset to `true`, then the values from the effective `Policy` of the parent\nresource are inherited, meaning the values set in this `Policy` are\nadded to the values inherited up the hierarchy.\n\nSetting `Policy` hierarchies that inherit both allowed values and denied\nvalues isn't recommended in most circumstances to keep the configuration\nsimple and understandable. However, it is possible to set a `Policy` with\n`allowed_values` set that inherits a `Policy` with `denied_values` set.\nIn this case, the values that are allowed must be in `allowed_values` and\nnot present in `denied_values`.\n\nFor example, suppose you have a `Constraint`\n`constraints/serviceuser.services`, which has a `constraint_type` of\n`list_constraint`, and with `constraint_default` set to `ALLOW`.\nSuppose that at the Organization level, a `Policy` is applied that\nrestricts the allowed API activations to {`E1`, `E2`}. Then, if a\n`Policy` is applied to a project below the Organization that has\n`inherit_from_parent` set to `false` and field all_values set to DENY,\nthen an attempt to activate any API will be denied.\n\nThe following examples demonstrate different possible layerings:\n\nExample 1 (no inherited values):\n  `organizations/foo` has a `Policy` with values:\n    {allowed_values: “E1” allowed_values:”E2”}\n  ``projects/bar`` has `inherit_from_parent` `false` and values:\n    {allowed_values: \"E3\" allowed_values: \"E4\"}\nThe accepted values at `organizations/foo` are `E1`, `E2`.\nThe accepted values at `projects/bar` are `E3`, and `E4`.\n\nExample 2 (inherited values):\n  `organizations/foo` has a `Policy` with values:\n    {allowed_values: “E1” allowed_values:”E2”}\n  `projects/bar` has a `Policy` with values:\n    {value: “E3” value: ”E4” inherit_from_parent: true}\nThe accepted values at `organizations/foo` are `E1`, `E2`.\nThe accepted values at `projects/bar` are `E1`, `E2`, `E3`, and `E4`.\n\nExample 3 (inheriting both allowed and denied values):\n  `organizations/foo` has a `Policy` with values:\n    {allowed_values: \"E1\" allowed_values: \"E2\"}\n  `projects/bar` has a `Policy` with:\n    {denied_values: \"E1\"}\nThe accepted values at `organizations/foo` are `E1`, `E2`.\nThe value accepted at `projects/bar` is `E2`.\n\nExample 4 (RestoreDefault):\n  `organizations/foo` has a `Policy` with values:\n    {allowed_values: “E1” allowed_values:”E2”}\n  `projects/bar` has a `Policy` with values:\n    {RestoreDefault: {}}\nThe accepted values at `organizations/foo` are `E1`, `E2`.\nThe accepted values at `projects/bar` are either all or none depending on\nthe value of `constraint_default` (if `ALLOW`, all; if\n`DENY`, none).\n\nExample 5 (no policy inherits parent policy):\n  `organizations/foo` has no `Policy` set.\n  `projects/bar` has no `Policy` set.\nThe accepted values at both levels are either all or none depending on\nthe value of `constraint_default` (if `ALLOW`, all; if\n`DENY`, none).\n\nExample 6 (ListConstraint allowing all):\n  `organizations/foo` has a `Policy` with values:\n    {allowed_values: “E1” allowed_values: ”E2”}\n  `projects/bar` has a `Policy` with:\n    {all: ALLOW}\nThe accepted values at `organizations/foo` are `E1`, E2`.\nAny value is accepted at `projects/bar`.\n\nExample 7 (ListConstraint allowing none):\n  `organizations/foo` has a `Policy` with values:\n    {allowed_values: “E1” allowed_values: ”E2”}\n  `projects/bar` has a `Policy` with:\n    {all: DENY}\nThe accepted values at `organizations/foo` are `E1`, E2`.\nNo value is accepted at `projects/bar`.",
+          "type": "boolean"
+        },
         "suggestedValue": {
           "type": "string",
           "description": "Optional. The Google Cloud Console will try to default to a configuration\nthat matches the value specified in this `Policy`. If `suggested_value`\nis not set, it will inherit the value specified higher in the hierarchy,\nunless `inherit_from_parent` is `false`."
@@ -2675,118 +1318,9 @@
           "description": "Specifies the identities that do not cause logging for this type of\npermission.\nFollows the same format of Binding.members.",
           "items": {
             "type": "string"
->>>>>>> d5fa6b74
-          },
-          "flatPath": "v1/projects/{projectsId}:listOrgPolicies",
-          "path": "v1/{+resource}:listOrgPolicies",
-          "id": "cloudresourcemanager.projects.listOrgPolicies"
-        },
-<<<<<<< HEAD
-        "get": {
-          "description": "Retrieves the Project identified by the specified\n`project_id` (for example, `my-project-123`).\n\nThe caller must have read permissions for this Project.",
-          "httpMethod": "GET",
-          "response": {
-            "$ref": "Project"
-          },
-          "parameterOrder": [
-            "projectId"
-          ],
-          "parameters": {
-            "projectId": {
-              "description": "The Project ID (for example, `my-project-123`).\n\nRequired.",
-              "type": "string",
-              "required": true,
-              "location": "path"
-            }
-          },
-          "scopes": [
-            "https://www.googleapis.com/auth/cloud-platform",
-            "https://www.googleapis.com/auth/cloud-platform.read-only"
-          ],
-          "flatPath": "v1/projects/{projectId}",
-          "path": "v1/projects/{projectId}",
-          "id": "cloudresourcemanager.projects.get"
-        },
-        "getAncestry": {
-          "path": "v1/projects/{projectId}:getAncestry",
-          "id": "cloudresourcemanager.projects.getAncestry",
-          "description": "Gets a list of ancestors in the resource hierarchy for the Project\nidentified by the specified `project_id` (for example, `my-project-123`).\n\nThe caller must have read permissions for this Project.",
-          "request": {
-            "$ref": "GetAncestryRequest"
-          },
-          "httpMethod": "POST",
-          "parameterOrder": [
-            "projectId"
-          ],
-          "response": {
-            "$ref": "GetAncestryResponse"
-          },
-          "parameters": {
-            "projectId": {
-              "location": "path",
-              "description": "The Project ID (for example, `my-project-123`).\n\nRequired.",
-              "type": "string",
-              "required": true
-            }
-          },
-          "scopes": [
-            "https://www.googleapis.com/auth/cloud-platform",
-            "https://www.googleapis.com/auth/cloud-platform.read-only"
-          ],
-          "flatPath": "v1/projects/{projectId}:getAncestry"
-        },
-        "testIamPermissions": {
-          "httpMethod": "POST",
-          "parameterOrder": [
-            "resource"
-          ],
-          "response": {
-            "$ref": "TestIamPermissionsResponse"
-          },
-          "parameters": {
-            "resource": {
-              "location": "path",
-              "description": "REQUIRED: The resource for which the policy detail is being requested.\nSee the operation documentation for the appropriate value for this field.",
-              "type": "string",
-              "required": true
-            }
-          },
-          "scopes": [
-            "https://www.googleapis.com/auth/cloud-platform",
-            "https://www.googleapis.com/auth/cloud-platform.read-only"
-          ],
-          "flatPath": "v1/projects/{resource}:testIamPermissions",
-          "path": "v1/projects/{resource}:testIamPermissions",
-          "id": "cloudresourcemanager.projects.testIamPermissions",
-          "description": "Returns permissions that a caller has on the specified Project.\n\nThere are no permissions required for making this API call.",
-          "request": {
-            "$ref": "TestIamPermissionsRequest"
-          }
-        }
-      }
-    },
-    "organizations": {
-      "methods": {
-        "clearOrgPolicy": {
-          "response": {
-            "$ref": "Empty"
-          },
-          "parameterOrder": [
-            "resource"
-          ],
-          "httpMethod": "POST",
-          "scopes": [
-            "https://www.googleapis.com/auth/cloud-platform"
-          ],
-          "parameters": {
-            "resource": {
-              "pattern": "^organizations/[^/]+$",
-              "location": "path",
-              "description": "Name of the resource for the `Policy` to clear.",
-              "type": "string",
-              "required": true
-            }
-=======
+          },
+          "type": "array"
+        },
         "logType": {
           "enumDescriptions": [
             "Default case. Should never be this.",
@@ -2887,77 +1421,14 @@
           "description": "Specifies cloud audit logging configuration for this policy.",
           "items": {
             "$ref": "AuditConfig"
->>>>>>> d5fa6b74
-          },
-          "flatPath": "v1/organizations/{organizationsId}:clearOrgPolicy",
-          "id": "cloudresourcemanager.organizations.clearOrgPolicy",
-          "path": "v1/{+resource}:clearOrgPolicy",
-          "request": {
-            "$ref": "ClearOrgPolicyRequest"
-          },
-          "description": "Clears a `Policy` from a resource."
-        },
-        "setOrgPolicy": {
-          "description": "Updates the specified `Policy` on the resource. Creates a new `Policy` for\nthat `Constraint` on the resource if one does not exist.\n\nNot supplying an `etag` on the request `Policy` results in an unconditional\nwrite of the `Policy`.",
-          "request": {
-            "$ref": "SetOrgPolicyRequest"
-          },
-<<<<<<< HEAD
-          "response": {
-            "$ref": "OrgPolicy"
-          },
-          "parameterOrder": [
-            "resource"
-          ],
-          "httpMethod": "POST",
-          "parameters": {
-            "resource": {
-              "description": "Resource name of the resource to attach the `Policy`.",
-              "type": "string",
-              "required": true,
-              "pattern": "^organizations/[^/]+$",
-              "location": "path"
-            }
-          },
-          "scopes": [
-            "https://www.googleapis.com/auth/cloud-platform"
-          ],
-          "flatPath": "v1/organizations/{organizationsId}:setOrgPolicy",
-          "id": "cloudresourcemanager.organizations.setOrgPolicy",
-          "path": "v1/{+resource}:setOrgPolicy"
-        },
-        "setIamPolicy": {
-          "httpMethod": "POST",
-          "parameterOrder": [
-            "resource"
-          ],
-          "response": {
-            "$ref": "Policy"
-          },
-          "parameters": {
-            "resource": {
-              "description": "REQUIRED: The resource for which the policy is being specified.\nSee the operation documentation for the appropriate value for this field.",
-              "type": "string",
-              "required": true,
-              "pattern": "^organizations/[^/]+$",
-              "location": "path"
-            }
-          },
-          "scopes": [
-            "https://www.googleapis.com/auth/cloud-platform"
-          ],
-          "flatPath": "v1/organizations/{organizationsId}:setIamPolicy",
-          "path": "v1/{+resource}:setIamPolicy",
-          "id": "cloudresourcemanager.organizations.setIamPolicy",
-          "description": "Sets the access control policy on an Organization resource. Replaces any\nexisting policy. The `resource` field should be the organization's resource\nname, e.g. \"organizations/123\".\n\nAuthorization requires the Google IAM permission\n`resourcemanager.organizations.setIamPolicy` on the specified organization",
-          "request": {
-            "$ref": "SetIamPolicyRequest"
-          }
-        },
-        "listAvailableOrgPolicyConstraints": {
-          "request": {
-            "$ref": "ListAvailableOrgPolicyConstraintsRequest"
-=======
+          },
+          "type": "array"
+        },
+        "bindings": {
+          "description": "Associates a list of `members` to a `role`.\n`bindings` with no members will result in an error.",
+          "items": {
+            "$ref": "Binding"
+          },
           "type": "array"
         },
         "etag": {
@@ -3057,224 +1528,23 @@
           "additionalProperties": {
             "description": "Properties of the object. Contains field @type with type URL.",
             "type": "any"
->>>>>>> d5fa6b74
-          },
-          "description": "Lists `Constraints` that could be applied on the specified resource.",
-          "response": {
-            "$ref": "ListAvailableOrgPolicyConstraintsResponse"
-          },
-          "parameterOrder": [
-            "resource"
-          ],
-          "httpMethod": "POST",
-          "scopes": [
-            "https://www.googleapis.com/auth/cloud-platform",
-            "https://www.googleapis.com/auth/cloud-platform.read-only"
-          ],
-          "parameters": {
-            "resource": {
-              "description": "Name of the resource to list `Constraints` for.",
-              "type": "string",
-              "required": true,
-              "pattern": "^organizations/[^/]+$",
-              "location": "path"
-            }
-          },
-          "flatPath": "v1/organizations/{organizationsId}:listAvailableOrgPolicyConstraints",
-          "id": "cloudresourcemanager.organizations.listAvailableOrgPolicyConstraints",
-          "path": "v1/{+resource}:listAvailableOrgPolicyConstraints"
-        },
-        "listOrgPolicies": {
-          "response": {
-            "$ref": "ListOrgPoliciesResponse"
-          },
-          "parameterOrder": [
-            "resource"
-          ],
-          "httpMethod": "POST",
-          "parameters": {
-            "resource": {
-              "pattern": "^organizations/[^/]+$",
-              "location": "path",
-              "description": "Name of the resource to list Policies for.",
-              "type": "string",
-              "required": true
-            }
-          },
-          "scopes": [
-            "https://www.googleapis.com/auth/cloud-platform",
-            "https://www.googleapis.com/auth/cloud-platform.read-only"
-          ],
-          "flatPath": "v1/organizations/{organizationsId}:listOrgPolicies",
-          "id": "cloudresourcemanager.organizations.listOrgPolicies",
-          "path": "v1/{+resource}:listOrgPolicies",
-          "description": "Lists all the `Policies` set for a particular resource.",
-          "request": {
-            "$ref": "ListOrgPoliciesRequest"
-          }
-        },
-        "getIamPolicy": {
-          "id": "cloudresourcemanager.organizations.getIamPolicy",
-          "path": "v1/{+resource}:getIamPolicy",
-          "request": {
-            "$ref": "GetIamPolicyRequest"
-          },
-          "description": "Gets the access control policy for an Organization resource. May be empty\nif no such policy or resource exists. The `resource` field should be the\norganization's resource name, e.g. \"organizations/123\".\n\nAuthorization requires the Google IAM permission\n`resourcemanager.organizations.getIamPolicy` on the specified organization",
-          "response": {
-            "$ref": "Policy"
-          },
-          "parameterOrder": [
-            "resource"
-          ],
-          "httpMethod": "POST",
-          "scopes": [
-            "https://www.googleapis.com/auth/cloud-platform",
-            "https://www.googleapis.com/auth/cloud-platform.read-only"
-          ],
-          "parameters": {
-            "resource": {
-              "pattern": "^organizations/[^/]+$",
-              "location": "path",
-              "description": "REQUIRED: The resource for which the policy is being requested.\nSee the operation documentation for the appropriate value for this field.",
-              "type": "string",
-              "required": true
-            }
-          },
-          "flatPath": "v1/organizations/{organizationsId}:getIamPolicy"
-        },
-        "search": {
-          "response": {
-            "$ref": "SearchOrganizationsResponse"
-          },
-          "parameterOrder": [],
-          "httpMethod": "POST",
-          "scopes": [
-            "https://www.googleapis.com/auth/cloud-platform",
-            "https://www.googleapis.com/auth/cloud-platform.read-only"
-          ],
-          "parameters": {},
-          "flatPath": "v1/organizations:search",
-          "id": "cloudresourcemanager.organizations.search",
-          "path": "v1/organizations:search",
-          "request": {
-            "$ref": "SearchOrganizationsRequest"
-          },
-<<<<<<< HEAD
-          "description": "Searches Organization resources that are visible to the user and satisfy\nthe specified filter. This method returns Organizations in an unspecified\norder. New Organizations do not necessarily appear at the end of the\nresults.\n\nSearch will only return organizations on which the user has the permission\n`resourcemanager.organizations.get`"
-        },
-        "getOrgPolicy": {
-          "response": {
-            "$ref": "OrgPolicy"
-          },
-          "parameterOrder": [
-            "resource"
-          ],
-          "httpMethod": "POST",
-          "parameters": {
-            "resource": {
-              "pattern": "^organizations/[^/]+$",
-              "location": "path",
-              "description": "Name of the resource the `Policy` is set on.",
-              "type": "string",
-              "required": true
-            }
-          },
-          "scopes": [
-            "https://www.googleapis.com/auth/cloud-platform",
-            "https://www.googleapis.com/auth/cloud-platform.read-only"
-          ],
-          "flatPath": "v1/organizations/{organizationsId}:getOrgPolicy",
-          "id": "cloudresourcemanager.organizations.getOrgPolicy",
-          "path": "v1/{+resource}:getOrgPolicy",
-          "description": "Gets a `Policy` on a resource.\n\nIf no `Policy` is set on the resource, a `Policy` is returned with default\nvalues including `POLICY_TYPE_NOT_SET` for the `policy_type oneof`. The\n`etag` value can be used with `SetOrgPolicy()` to create or update a\n`Policy` during read-modify-write.",
-          "request": {
-            "$ref": "GetOrgPolicyRequest"
-          }
-        },
-        "get": {
-          "response": {
-            "$ref": "Organization"
-          },
-          "parameterOrder": [
-            "name"
-          ],
-          "httpMethod": "GET",
-          "parameters": {
-            "name": {
-              "pattern": "^organizations/[^/]+$",
-              "location": "path",
-              "description": "The resource name of the Organization to fetch, e.g. \"organizations/1234\".",
-              "type": "string",
-              "required": true
-            }
-          },
-          "scopes": [
-            "https://www.googleapis.com/auth/cloud-platform",
-            "https://www.googleapis.com/auth/cloud-platform.read-only"
-          ],
-          "flatPath": "v1/organizations/{organizationsId}",
-          "id": "cloudresourcemanager.organizations.get",
-          "path": "v1/{+name}",
-          "description": "Fetches an Organization resource identified by the specified resource name."
-        },
-        "getEffectiveOrgPolicy": {
-          "request": {
-            "$ref": "GetEffectiveOrgPolicyRequest"
-          },
-          "description": "Gets the effective `Policy` on a resource. This is the result of merging\n`Policies` in the resource hierarchy. The returned `Policy` will not have\nan `etag`set because it is a computed `Policy` across multiple resources.",
-          "response": {
-            "$ref": "OrgPolicy"
-          },
-          "parameterOrder": [
-            "resource"
-          ],
-          "httpMethod": "POST",
-          "scopes": [
-            "https://www.googleapis.com/auth/cloud-platform",
-            "https://www.googleapis.com/auth/cloud-platform.read-only"
-          ],
-          "parameters": {
-            "resource": {
-              "pattern": "^organizations/[^/]+$",
-              "location": "path",
-              "description": "The name of the resource to start computing the effective `Policy`.",
-              "type": "string",
-              "required": true
-            }
-          },
-          "flatPath": "v1/organizations/{organizationsId}:getEffectiveOrgPolicy",
-          "id": "cloudresourcemanager.organizations.getEffectiveOrgPolicy",
-          "path": "v1/{+resource}:getEffectiveOrgPolicy"
-        },
-        "testIamPermissions": {
-          "description": "Returns permissions that a caller has on the specified Organization.\nThe `resource` field should be the organization's resource name,\ne.g. \"organizations/123\".\n\nThere are no permissions required for making this API call.",
-          "request": {
-            "$ref": "TestIamPermissionsRequest"
-          },
-          "httpMethod": "POST",
-          "parameterOrder": [
-            "resource"
-          ],
-          "response": {
-            "$ref": "TestIamPermissionsResponse"
-          },
-          "parameters": {
-            "resource": {
-              "pattern": "^organizations/[^/]+$",
-              "location": "path",
-              "description": "REQUIRED: The resource for which the policy detail is being requested.\nSee the operation documentation for the appropriate value for this field.",
-              "type": "string",
-              "required": true
-            }
-          },
-          "scopes": [
-            "https://www.googleapis.com/auth/cloud-platform",
-            "https://www.googleapis.com/auth/cloud-platform.read-only"
-          ],
-          "flatPath": "v1/organizations/{organizationsId}:testIamPermissions",
-          "path": "v1/{+resource}:testIamPermissions",
-          "id": "cloudresourcemanager.organizations.testIamPermissions"
-=======
+          },
+          "description": "The normal response of the operation in case of success.  If the original\nmethod returns no data on success, such as `Delete`, the response is\n`google.protobuf.Empty`.  If the original method is standard\n`Get`/`Create`/`Update`, the response should be the resource.  For other\nmethods, the response should have the type `XxxResponse`, where `Xxx`\nis the original method name.  For example, if the original method name\nis `TakeSnapshot()`, the inferred response type is\n`TakeSnapshotResponse`.",
+          "type": "object"
+        },
+        "name": {
+          "description": "The server-assigned name, which is only unique within the same service that\noriginally returns it. If you use the default HTTP mapping, the\n`name` should have the format of `operations/some/unique/name`.",
+          "type": "string"
+        },
+        "error": {
+          "description": "The error result of the operation in case of failure or cancellation.",
+          "$ref": "Status"
+        },
+        "metadata": {
+          "additionalProperties": {
+            "description": "Properties of the object. Contains field @type with type URL.",
+            "type": "any"
+          },
           "description": "Service-specific metadata associated with the operation.  It typically\ncontains progress information and common metadata such as create time.\nSome services might not provide such metadata.  Any method that returns a\nlong-running operation should document the metadata type, if any.",
           "type": "object"
         },
@@ -3345,66 +1615,10 @@
             "$ref": "Lien"
           },
           "type": "array"
->>>>>>> d5fa6b74
-        }
-      }
-    },
-<<<<<<< HEAD
-    "operations": {
-      "methods": {
-        "get": {
-          "response": {
-            "$ref": "Operation"
-          },
-          "parameterOrder": [
-            "name"
-          ],
-          "httpMethod": "GET",
-          "parameters": {
-            "name": {
-              "pattern": "^operations/.+$",
-              "location": "path",
-              "description": "The name of the operation resource.",
-              "type": "string",
-              "required": true
-            }
-          },
-          "scopes": [
-            "https://www.googleapis.com/auth/cloud-platform",
-            "https://www.googleapis.com/auth/cloud-platform.read-only"
-          ],
-          "flatPath": "v1/operations/{operationsId}",
-          "id": "cloudresourcemanager.operations.get",
-          "path": "v1/{+name}",
-          "description": "Gets the latest state of a long-running operation.  Clients can use this\nmethod to poll the operation result at intervals as recommended by the API\nservice."
-        }
-      }
-    },
-    "liens": {
-      "methods": {
-        "create": {
-          "response": {
-            "$ref": "Lien"
-          },
-          "parameterOrder": [],
-          "httpMethod": "POST",
-          "parameters": {},
-          "scopes": [
-            "https://www.googleapis.com/auth/cloud-platform",
-            "https://www.googleapis.com/auth/cloud-platform.read-only"
-          ],
-          "flatPath": "v1/liens",
-          "id": "cloudresourcemanager.liens.create",
-          "path": "v1/liens",
-          "description": "Create a Lien which applies to the resource denoted by the `parent` field.\n\nCallers of this method will require permission on the `parent` resource.\nFor example, applying to `projects/1234` requires permission\n`resourcemanager.projects.updateLiens`.\n\nNOTE: Some resources may limit the number of Liens which may be applied.",
-          "request": {
-            "$ref": "Lien"
-          }
-        },
-        "delete": {
-          "response": {
-            "$ref": "Empty"
-=======
+        }
+      },
+      "id": "ListLiensResponse"
+    },
     "Status": {
       "properties": {
         "code": {
@@ -3440,166 +1654,22 @@
           "description": "Specifies the identities requesting access for a Cloud Platform resource.\n`members` can have the following values:\n\n* `allUsers`: A special identifier that represents anyone who is\n   on the internet; with or without a Google account.\n\n* `allAuthenticatedUsers`: A special identifier that represents anyone\n   who is authenticated with a Google account or a service account.\n\n* `user:{emailid}`: An email address that represents a specific Google\n   account. For example, `alice@gmail.com` or `joe@example.com`.\n\n\n* `serviceAccount:{emailid}`: An email address that represents a service\n   account. For example, `my-other-app@appspot.gserviceaccount.com`.\n\n* `group:{emailid}`: An email address that represents a Google group.\n   For example, `admins@example.com`.\n\n\n* `domain:{domain}`: A Google Apps domain name that represents all the\n   users of that domain. For example, `google.com` or `example.com`.\n\n",
           "items": {
             "type": "string"
->>>>>>> d5fa6b74
-          },
-          "parameterOrder": [
-            "name"
-          ],
-          "httpMethod": "DELETE",
-          "scopes": [
-            "https://www.googleapis.com/auth/cloud-platform",
-            "https://www.googleapis.com/auth/cloud-platform.read-only"
-          ],
-          "parameters": {
-            "name": {
-              "description": "The name/identifier of the Lien to delete.",
-              "type": "string",
-              "required": true,
-              "pattern": "^liens/.+$",
-              "location": "path"
-            }
-          },
-          "flatPath": "v1/liens/{liensId}",
-          "id": "cloudresourcemanager.liens.delete",
-          "path": "v1/{+name}",
-          "description": "Delete a Lien by `name`.\n\nCallers of this method will require permission on the `parent` resource.\nFor example, a Lien with a `parent` of `projects/1234` requires permission\n`resourcemanager.projects.updateLiens`."
-        },
-        "list": {
-          "path": "v1/liens",
-          "id": "cloudresourcemanager.liens.list",
-          "description": "List all Liens applied to the `parent` resource.\n\nCallers of this method will require permission on the `parent` resource.\nFor example, a Lien with a `parent` of `projects/1234` requires permission\n`resourcemanager.projects.get`.",
-          "httpMethod": "GET",
-          "response": {
-            "$ref": "ListLiensResponse"
-          },
-          "parameterOrder": [],
-          "parameters": {
-            "parent": {
-              "location": "query",
-              "description": "The name of the resource to list all attached Liens.\nFor example, `projects/1234`.",
-              "type": "string"
-            },
-            "pageToken": {
-              "description": "The `next_page_token` value returned from a previous List request, if any.",
-              "type": "string",
-              "location": "query"
-            },
-            "pageSize": {
-              "format": "int32",
-              "description": "The maximum number of items to return. This is a suggestion for the server.",
-              "type": "integer",
-              "location": "query"
-            }
-          },
-          "scopes": [
-            "https://www.googleapis.com/auth/cloud-platform",
-            "https://www.googleapis.com/auth/cloud-platform.read-only"
-          ],
-          "flatPath": "v1/liens"
-        }
-<<<<<<< HEAD
-      }
-    }
-  },
-  "parameters": {
-    "upload_protocol": {
-      "description": "Upload protocol for media (e.g. \"raw\", \"multipart\").",
-      "type": "string",
-      "location": "query"
-=======
+          },
+          "type": "array"
+        },
+        "role": {
+          "type": "string",
+          "description": "Role that is assigned to `members`.\nFor example, `roles/viewer`, `roles/editor`, or `roles/owner`.\nRequired"
+        }
       },
       "id": "Binding"
->>>>>>> d5fa6b74
-    },
-    "prettyPrint": {
-      "description": "Returns response with indentations and line breaks.",
-      "default": "true",
-      "type": "boolean",
-      "location": "query"
-    },
-<<<<<<< HEAD
-    "uploadType": {
-      "location": "query",
-      "description": "Legacy upload protocol for media (e.g. \"media\", \"multipart\").",
-      "type": "string"
-    },
-    "fields": {
-      "description": "Selector specifying which fields to include in a partial response.",
-      "type": "string",
-      "location": "query"
-    },
-    "$.xgafv": {
-      "enum": [
-        "1",
-        "2"
-      ],
-      "description": "V1 error format.",
-      "type": "string",
-      "enumDescriptions": [
-        "v1 error format",
-        "v2 error format"
-      ],
-      "location": "query"
-    },
-    "callback": {
-      "description": "JSONP",
-      "type": "string",
-      "location": "query"
-    },
-    "alt": {
-      "enum": [
-        "json",
-        "media",
-        "proto"
-      ],
-      "type": "string",
-      "enumDescriptions": [
-        "Responses with Content-Type of application/json",
-        "Media download with context-dependent Content-Type",
-        "Responses with Content-Type of application/x-protobuf"
-      ],
-      "location": "query",
-      "description": "Data format for response.",
-      "default": "json"
-    },
-    "access_token": {
-      "description": "OAuth access token.",
-      "type": "string",
-      "location": "query"
-    },
-    "key": {
-      "location": "query",
-      "description": "API key. Your API key identifies your project and provides you with API access, quota, and reports. Required unless you provide an OAuth 2.0 token.",
-      "type": "string"
-    },
-    "quotaUser": {
-      "description": "Available to use for quota purposes for server-side applications. Can be any arbitrary string assigned to a user, but should not exceed 40 characters.",
-      "type": "string",
-      "location": "query"
-    },
-    "pp": {
-      "description": "Pretty-print response.",
-      "default": "true",
-      "type": "boolean",
-      "location": "query"
-    },
-    "bearer_token": {
-      "location": "query",
-      "description": "OAuth bearer token.",
-      "type": "string"
-    },
-    "oauth_token": {
-      "location": "query",
-      "description": "OAuth 2.0 token for the current user.",
-      "type": "string"
-    }
-  },
-  "version": "v1",
-  "baseUrl": "https://cloudresourcemanager.googleapis.com/",
-  "kind": "discovery#restDescription",
-  "description": "The Google Cloud Resource Manager API provides methods for creating, reading, and updating project metadata.",
-  "servicePath": ""
-=======
+    },
+    "RestoreDefault": {
+      "description": "Ignores policies set above this resource and restores the\n`constraint_default` enforcement behavior of the specific `Constraint` at\nthis resource.\n\nSuppose that `constraint_default` is set to `ALLOW` for the\n`Constraint` `constraints/serviceuser.services`. Suppose that organization\nfoo.com sets a `Policy` at their Organization resource node that restricts\nthe allowed service activations to deny all service activations. They\ncould then set a `Policy` with the `policy_type` `restore_default` on\nseveral experimental projects, restoring the `constraint_default`\nenforcement of the `Constraint` for only those projects, allowing those\nprojects to have all services activated.",
+      "type": "object",
+      "properties": {},
+      "id": "RestoreDefault"
+    },
     "GetOrgPolicyRequest": {
       "description": "The request sent to the GetOrgPolicy method.",
       "type": "object",
@@ -3935,5 +2005,4 @@
     }
   },
   "rootUrl": "https://cloudresourcemanager.googleapis.com/"
->>>>>>> d5fa6b74
 }