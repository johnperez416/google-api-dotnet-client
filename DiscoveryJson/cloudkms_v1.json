{
<<<<<<< HEAD
  "basePath": "",
  "id": "cloudkms:v1",
  "documentationLink": "https://cloud.google.com/kms/",
  "revision": "20170926",
  "discoveryVersion": "v1",
  "version_module": true,
  "schemas": {
    "ListCryptoKeyVersionsResponse": {
      "properties": {
        "nextPageToken": {
          "description": "A token to retrieve next page of results. Pass this value in\nListCryptoKeyVersionsRequest.page_token to retrieve the next page of\nresults.",
          "type": "string"
        },
        "totalSize": {
          "format": "int32",
          "description": "The total number of CryptoKeyVersions that matched the\nquery.",
          "type": "integer"
        },
        "cryptoKeyVersions": {
          "description": "The list of CryptoKeyVersions.",
          "items": {
            "$ref": "CryptoKeyVersion"
          },
          "type": "array"
        }
      },
      "id": "ListCryptoKeyVersionsResponse",
      "description": "Response message for KeyManagementService.ListCryptoKeyVersions.",
      "type": "object"
    },
    "Location": {
      "properties": {
        "name": {
          "description": "Resource name for the location, which may vary between implementations.\nFor example: `\"projects/example-project/locations/us-east1\"`",
          "type": "string"
        },
        "locationId": {
          "description": "The canonical id for this location. For example: `\"us-east1\"`.",
          "type": "string"
        },
        "metadata": {
          "additionalProperties": {
            "description": "Properties of the object. Contains field @type with type URL.",
            "type": "any"
          },
          "description": "Service-specific metadata. For example the available capacity at the given\nlocation.",
          "type": "object"
        },
        "labels": {
          "additionalProperties": {
            "type": "string"
          },
          "description": "Cross-service attributes for the location. For example\n\n    {\"cloud.googleapis.com/region\": \"us-east1\"}",
          "type": "object"
        }
      },
      "id": "Location",
      "description": "A resource that represents Google Cloud Platform location.",
      "type": "object"
    },
    "ListCryptoKeysResponse": {
      "properties": {
        "nextPageToken": {
          "description": "A token to retrieve next page of results. Pass this value in\nListCryptoKeysRequest.page_token to retrieve the next page of results.",
          "type": "string"
        },
        "totalSize": {
          "format": "int32",
          "description": "The total number of CryptoKeys that matched the query.",
          "type": "integer"
        },
        "cryptoKeys": {
          "description": "The list of CryptoKeys.",
          "items": {
            "$ref": "CryptoKey"
          },
          "type": "array"
        }
      },
      "id": "ListCryptoKeysResponse",
      "description": "Response message for KeyManagementService.ListCryptoKeys.",
      "type": "object"
    },
    "TestIamPermissionsResponse": {
      "properties": {
        "permissions": {
          "description": "A subset of `TestPermissionsRequest.permissions` that the caller is\nallowed.",
=======
  "discoveryVersion": "v1",
  "version_module": true,
  "schemas": {
    "DestroyCryptoKeyVersionRequest": {
      "description": "Request message for KeyManagementService.DestroyCryptoKeyVersion.",
      "type": "object",
      "properties": {},
      "id": "DestroyCryptoKeyVersionRequest"
    },
    "AuditLogConfig": {
      "description": "Provides the configuration for logging a type of permissions.\nExample:\n\n    {\n      \"audit_log_configs\": [\n        {\n          \"log_type\": \"DATA_READ\",\n          \"exempted_members\": [\n            \"user:foo@gmail.com\"\n          ]\n        },\n        {\n          \"log_type\": \"DATA_WRITE\",\n        }\n      ]\n    }\n\nThis enables 'DATA_READ' and 'DATA_WRITE' logging, while exempting\nfoo@gmail.com from DATA_READ logging.",
      "type": "object",
      "properties": {
        "exemptedMembers": {
          "description": "Specifies the identities that do not cause logging for this type of\npermission.\nFollows the same format of Binding.members.",
          "type": "array",
>>>>>>> d5fa6b74
          "items": {
            "type": "string"
          }
        },
        "logType": {
          "description": "The log type that this config enables.",
          "type": "string",
          "enumDescriptions": [
            "Default case. Should never be this.",
            "Admin reads. Example: CloudIAM getIamPolicy",
            "Data writes. Example: CloudSQL Users create",
            "Data reads. Example: CloudSQL Users list"
          ],
          "enum": [
            "LOG_TYPE_UNSPECIFIED",
            "ADMIN_READ",
            "DATA_WRITE",
            "DATA_READ"
          ]
        }
      },
<<<<<<< HEAD
      "id": "TestIamPermissionsResponse",
      "description": "Response message for `TestIamPermissions` method.",
      "type": "object"
    },
    "DestroyCryptoKeyVersionRequest": {
      "description": "Request message for KeyManagementService.DestroyCryptoKeyVersion.",
=======
      "id": "AuditLogConfig"
    },
    "CryptoKey": {
      "description": "A CryptoKey represents a logical key that can be used for cryptographic\noperations.\n\nA CryptoKey is made up of one or more versions, which\nrepresent the actual key material used in cryptographic operations.",
>>>>>>> d5fa6b74
      "type": "object",
      "properties": {},
      "id": "DestroyCryptoKeyVersionRequest"
    },
    "AuditLogConfig": {
      "properties": {
<<<<<<< HEAD
        "exemptedMembers": {
          "description": "Specifies the identities that do not cause logging for this type of\npermission.\nFollows the same format of Binding.members.",
          "items": {
            "type": "string"
          },
          "type": "array"
        },
        "logType": {
          "enumDescriptions": [
            "Default case. Should never be this.",
            "Admin reads. Example: CloudIAM getIamPolicy",
            "Data writes. Example: CloudSQL Users create",
            "Data reads. Example: CloudSQL Users list"
          ],
          "enum": [
            "LOG_TYPE_UNSPECIFIED",
            "ADMIN_READ",
            "DATA_WRITE",
            "DATA_READ"
          ],
          "description": "The log type that this config enables.",
          "type": "string"
        }
      },
      "id": "AuditLogConfig",
      "description": "Provides the configuration for logging a type of permissions.\nExample:\n\n    {\n      \"audit_log_configs\": [\n        {\n          \"log_type\": \"DATA_READ\",\n          \"exempted_members\": [\n            \"user:foo@gmail.com\"\n          ]\n        },\n        {\n          \"log_type\": \"DATA_WRITE\",\n        }\n      ]\n    }\n\nThis enables 'DATA_READ' and 'DATA_WRITE' logging, while exempting\nfoo@gmail.com from DATA_READ logging.",
      "type": "object"
    },
    "CryptoKey": {
      "description": "A CryptoKey represents a logical key that can be used for cryptographic\noperations.\n\nA CryptoKey is made up of one or more versions, which\nrepresent the actual key material used in cryptographic operations.",
      "type": "object",
      "properties": {
        "labels": {
          "additionalProperties": {
            "type": "string"
          },
          "description": "Labels with user defined metadata.",
          "type": "object"
        },
        "createTime": {
          "format": "google-datetime",
          "description": "Output only. The time at which this CryptoKey was created.",
          "type": "string"
        },
        "rotationPeriod": {
          "format": "google-duration",
          "description": "next_rotation_time will be advanced by this period when the service\nautomatically rotates a key. Must be at least one day.\n\nIf rotation_period is set, next_rotation_time must also be set.",
          "type": "string"
        },
        "primary": {
          "$ref": "CryptoKeyVersion",
          "description": "Output only. A copy of the \"primary\" CryptoKeyVersion that will be used\nby Encrypt when this CryptoKey is given\nin EncryptRequest.name.\n\nThe CryptoKey's primary version can be updated via\nUpdateCryptoKeyPrimaryVersion."
        },
        "name": {
          "description": "Output only. The resource name for this CryptoKey in the format\n`projects/*/locations/*/keyRings/*/cryptoKeys/*`.",
          "type": "string"
        },
        "purpose": {
          "enum": [
            "CRYPTO_KEY_PURPOSE_UNSPECIFIED",
            "ENCRYPT_DECRYPT"
          ],
          "description": "The immutable purpose of this CryptoKey. Currently, the only acceptable\npurpose is ENCRYPT_DECRYPT.",
          "type": "string",
          "enumDescriptions": [
            "Not specified.",
            "CryptoKeys with this purpose may be used with\nEncrypt and\nDecrypt."
          ]
        },
        "nextRotationTime": {
          "format": "google-datetime",
          "description": "At next_rotation_time, the Key Management Service will automatically:\n\n1. Create a new version of this CryptoKey.\n2. Mark the new version as primary.\n\nKey rotations performed manually via\nCreateCryptoKeyVersion and\nUpdateCryptoKeyPrimaryVersion\ndo not affect next_rotation_time.",
          "type": "string"
        }
      },
      "id": "CryptoKey"
    },
    "DecryptResponse": {
      "description": "Response message for KeyManagementService.Decrypt.",
      "type": "object",
      "properties": {
        "plaintext": {
          "format": "byte",
          "description": "The decrypted data originally supplied in EncryptRequest.plaintext.",
          "type": "string"
        }
      },
      "id": "DecryptResponse"
    },
    "TestIamPermissionsRequest": {
      "description": "Request message for `TestIamPermissions` method.",
      "type": "object",
      "properties": {
        "permissions": {
          "description": "The set of permissions to check for the `resource`. Permissions with\nwildcards (such as '*' or 'storage.*') are not allowed. For more\ninformation see\n[IAM Overview](https://cloud.google.com/iam/docs/overview#permissions).",
          "items": {
            "type": "string"
          },
          "type": "array"
        }
      },
      "id": "TestIamPermissionsRequest"
    },
    "Policy": {
      "properties": {
        "iamOwned": {
          "type": "boolean"
=======
        "labels": {
          "description": "Labels with user defined metadata.",
          "type": "object",
          "additionalProperties": {
            "type": "string"
          }
        },
        "createTime": {
          "description": "Output only. The time at which this CryptoKey was created.",
          "format": "google-datetime",
          "type": "string"
        },
        "rotationPeriod": {
          "description": "next_rotation_time will be advanced by this period when the service\nautomatically rotates a key. Must be at least one day.\n\nIf rotation_period is set, next_rotation_time must also be set.",
          "format": "google-duration",
          "type": "string"
>>>>>>> d5fa6b74
        },
        "primary": {
          "$ref": "CryptoKeyVersion",
          "description": "Output only. A copy of the \"primary\" CryptoKeyVersion that will be used\nby Encrypt when this CryptoKey is given\nin EncryptRequest.name.\n\nThe CryptoKey's primary version can be updated via\nUpdateCryptoKeyPrimaryVersion."
        },
        "name": {
          "description": "Output only. The resource name for this CryptoKey in the format\n`projects/*/locations/*/keyRings/*/cryptoKeys/*`.",
          "type": "string"
        },
<<<<<<< HEAD
        "version": {
          "format": "int32",
          "description": "Version of the `Policy`. The default version is 0.",
          "type": "integer"
        },
        "auditConfigs": {
          "description": "Specifies cloud audit logging configuration for this policy.",
          "items": {
            "$ref": "AuditConfig"
          },
          "type": "array"
        },
        "bindings": {
          "description": "Associates a list of `members` to a `role`.\n`bindings` with no members will result in an error.",
          "items": {
            "$ref": "Binding"
          },
          "type": "array"
        }
      },
      "id": "Policy",
      "description": "Defines an Identity and Access Management (IAM) policy. It is used to\nspecify access control policies for Cloud Platform resources.\n\n\nA `Policy` consists of a list of `bindings`. A `Binding` binds a list of\n`members` to a `role`, where the members can be user accounts, Google groups,\nGoogle domains, and service accounts. A `role` is a named list of permissions\ndefined by IAM.\n\n**Example**\n\n    {\n      \"bindings\": [\n        {\n          \"role\": \"roles/owner\",\n          \"members\": [\n            \"user:mike@example.com\",\n            \"group:admins@example.com\",\n            \"domain:google.com\",\n            \"serviceAccount:my-other-app@appspot.gserviceaccount.com\",\n          ]\n        },\n        {\n          \"role\": \"roles/viewer\",\n          \"members\": [\"user:sean@example.com\"]\n        }\n      ]\n    }\n\nFor a description of IAM and its features, see the\n[IAM developer's guide](https://cloud.google.com/iam).",
      "type": "object"
    },
    "ListLocationsResponse": {
      "properties": {
        "nextPageToken": {
          "description": "The standard List next-page token.",
          "type": "string"
        },
        "locations": {
          "description": "A list of locations that matches the specified filter in the request.",
          "items": {
            "$ref": "Location"
          },
          "type": "array"
        }
      },
      "id": "ListLocationsResponse",
      "description": "The response message for Locations.ListLocations.",
      "type": "object"
=======
        "purpose": {
          "enumDescriptions": [
            "Not specified.",
            "CryptoKeys with this purpose may be used with\nEncrypt and\nDecrypt."
          ],
          "enum": [
            "CRYPTO_KEY_PURPOSE_UNSPECIFIED",
            "ENCRYPT_DECRYPT"
          ],
          "description": "The immutable purpose of this CryptoKey. Currently, the only acceptable\npurpose is ENCRYPT_DECRYPT.",
          "type": "string"
        },
        "nextRotationTime": {
          "description": "At next_rotation_time, the Key Management Service will automatically:\n\n1. Create a new version of this CryptoKey.\n2. Mark the new version as primary.\n\nKey rotations performed manually via\nCreateCryptoKeyVersion and\nUpdateCryptoKeyPrimaryVersion\ndo not affect next_rotation_time.",
          "format": "google-datetime",
          "type": "string"
        }
      },
      "id": "CryptoKey"
    },
    "DecryptResponse": {
      "description": "Response message for KeyManagementService.Decrypt.",
      "type": "object",
      "properties": {
        "plaintext": {
          "description": "The decrypted data originally supplied in EncryptRequest.plaintext.",
          "format": "byte",
          "type": "string"
        }
      },
      "id": "DecryptResponse"
    },
    "TestIamPermissionsRequest": {
      "description": "Request message for `TestIamPermissions` method.",
      "type": "object",
      "properties": {
        "permissions": {
          "description": "The set of permissions to check for the `resource`. Permissions with\nwildcards (such as '*' or 'storage.*') are not allowed. For more\ninformation see\n[IAM Overview](https://cloud.google.com/iam/docs/overview#permissions).",
          "type": "array",
          "items": {
            "type": "string"
          }
        }
      },
      "id": "TestIamPermissionsRequest"
    },
    "EncryptResponse": {
      "description": "Response message for KeyManagementService.Encrypt.",
      "type": "object",
      "properties": {
        "name": {
          "description": "The resource name of the CryptoKeyVersion used in encryption.",
          "type": "string"
        },
        "ciphertext": {
          "description": "The encrypted data.",
          "format": "byte",
          "type": "string"
        }
      },
      "id": "EncryptResponse"
>>>>>>> d5fa6b74
    },
    "KeyRing": {
      "description": "A KeyRing is a toplevel logical grouping of CryptoKeys.",
      "type": "object",
      "properties": {
        "name": {
          "description": "Output only. The resource name for the KeyRing in the format\n`projects/*/locations/*/keyRings/*`.",
          "type": "string"
        },
        "createTime": {
          "description": "Output only. The time at which this KeyRing was created.",
          "format": "google-datetime",
          "type": "string"
        }
      },
      "id": "KeyRing"
    },
    "ListLocationsResponse": {
      "description": "The response message for Locations.ListLocations.",
      "type": "object",
      "properties": {
        "locations": {
          "description": "A list of locations that matches the specified filter in the request.",
          "type": "array",
          "items": {
            "$ref": "Location"
          }
        },
        "nextPageToken": {
          "description": "The standard List next-page token.",
          "type": "string"
        }
      },
      "id": "ListLocationsResponse"
    },
    "Policy": {
      "description": "Defines an Identity and Access Management (IAM) policy. It is used to\nspecify access control policies for Cloud Platform resources.\n\n\nA `Policy` consists of a list of `bindings`. A `Binding` binds a list of\n`members` to a `role`, where the members can be user accounts, Google groups,\nGoogle domains, and service accounts. A `role` is a named list of permissions\ndefined by IAM.\n\n**Example**\n\n    {\n      \"bindings\": [\n        {\n          \"role\": \"roles/owner\",\n          \"members\": [\n            \"user:mike@example.com\",\n            \"group:admins@example.com\",\n            \"domain:google.com\",\n            \"serviceAccount:my-other-app@appspot.gserviceaccount.com\",\n          ]\n        },\n        {\n          \"role\": \"roles/viewer\",\n          \"members\": [\"user:sean@example.com\"]\n        }\n      ]\n    }\n\nFor a description of IAM and its features, see the\n[IAM developer's guide](https://cloud.google.com/iam).",
      "type": "object",
      "properties": {
        "auditConfigs": {
          "description": "Specifies cloud audit logging configuration for this policy.",
          "type": "array",
          "items": {
            "$ref": "AuditConfig"
          }
        },
        "bindings": {
          "description": "Associates a list of `members` to a `role`.\n`bindings` with no members will result in an error.",
          "type": "array",
          "items": {
            "$ref": "Binding"
          }
        },
        "iamOwned": {
          "type": "boolean"
        },
        "etag": {
          "description": "`etag` is used for optimistic concurrency control as a way to help\nprevent simultaneous updates of a policy from overwriting each other.\nIt is strongly suggested that systems make use of the `etag` in the\nread-modify-write cycle to perform policy updates in order to avoid race\nconditions: An `etag` is returned in the response to `getIamPolicy`, and\nsystems are expected to put that etag in the request to `setIamPolicy` to\nensure that their change will be applied to the same version of the policy.\n\nIf no `etag` is provided in the call to `setIamPolicy`, then the existing\npolicy is overwritten blindly.",
          "format": "byte",
          "type": "string"
        },
        "version": {
          "description": "Version of the `Policy`. The default version is 0.",
          "format": "int32",
          "type": "integer"
        }
      },
      "id": "Policy"
    },
    "UpdateCryptoKeyPrimaryVersionRequest": {
      "description": "Request message for KeyManagementService.UpdateCryptoKeyPrimaryVersion.",
      "type": "object",
      "properties": {
        "cryptoKeyVersionId": {
          "description": "The id of the child CryptoKeyVersion to use as primary.",
          "type": "string"
        }
      },
      "id": "UpdateCryptoKeyPrimaryVersionRequest"
    },
    "RestoreCryptoKeyVersionRequest": {
      "properties": {},
      "id": "RestoreCryptoKeyVersionRequest",
      "description": "Request message for KeyManagementService.RestoreCryptoKeyVersion.",
      "type": "object"
    },
    "ListKeyRingsResponse": {
      "description": "Response message for KeyManagementService.ListKeyRings.",
      "type": "object",
      "properties": {
        "nextPageToken": {
          "description": "A token to retrieve next page of results. Pass this value in\nListKeyRingsRequest.page_token to retrieve the next page of results.",
          "type": "string"
        },
        "totalSize": {
          "description": "The total number of KeyRings that matched the query.",
          "format": "int32",
          "type": "integer"
        },
        "keyRings": {
          "description": "The list of KeyRings.",
          "type": "array",
          "items": {
            "$ref": "KeyRing"
          }
        }
      },
      "id": "ListKeyRingsResponse"
    },
    "AuditConfig": {
      "description": "Specifies the audit configuration for a service.\nThe configuration determines which permission types are logged, and what\nidentities, if any, are exempted from logging.\nAn AuditConfig must have one or more AuditLogConfigs.\n\nIf there are AuditConfigs for both `allServices` and a specific service,\nthe union of the two AuditConfigs is used for that service: the log_types\nspecified in each AuditConfig are enabled, and the exempted_members in each\nAuditConfig are exempted.\n\nExample Policy with multiple AuditConfigs:\n\n    {\n      \"audit_configs\": [\n        {\n          \"service\": \"allServices\"\n          \"audit_log_configs\": [\n            {\n              \"log_type\": \"DATA_READ\",\n              \"exempted_members\": [\n                \"user:foo@gmail.com\"\n              ]\n            },\n            {\n              \"log_type\": \"DATA_WRITE\",\n            },\n            {\n              \"log_type\": \"ADMIN_READ\",\n            }\n          ]\n        },\n        {\n          \"service\": \"fooservice.googleapis.com\"\n          \"audit_log_configs\": [\n            {\n              \"log_type\": \"DATA_READ\",\n            },\n            {\n              \"log_type\": \"DATA_WRITE\",\n              \"exempted_members\": [\n                \"user:bar@gmail.com\"\n              ]\n            }\n          ]\n        }\n      ]\n    }\n\nFor fooservice, this policy enables DATA_READ, DATA_WRITE and ADMIN_READ\nlogging. It also exempts foo@gmail.com from DATA_READ logging, and\nbar@gmail.com from DATA_WRITE logging.",
      "type": "object",
      "properties": {
        "service": {
          "description": "Specifies a service that will be enabled for audit logging.\nFor example, `storage.googleapis.com`, `cloudsql.googleapis.com`.\n`allServices` is a special value that covers all services.",
          "type": "string"
        },
        "auditLogConfigs": {
          "description": "The configuration for logging of each type of permission.\nNext ID: 4",
          "type": "array",
          "items": {
            "$ref": "AuditLogConfig"
          }
        },
        "exemptedMembers": {
          "type": "array",
          "items": {
            "type": "string"
          }
        }
      },
      "id": "AuditConfig"
    },
    "CryptoKeyVersion": {
      "properties": {
<<<<<<< HEAD
        "state": {
          "enum": [
            "CRYPTO_KEY_VERSION_STATE_UNSPECIFIED",
            "ENABLED",
            "DISABLED",
            "DESTROYED",
            "DESTROY_SCHEDULED"
          ],
          "description": "The current state of the CryptoKeyVersion.",
          "type": "string",
          "enumDescriptions": [
            "Not specified.",
            "This version may be used in Encrypt and\nDecrypt requests.",
            "This version may not be used, but the key material is still available,\nand the version can be placed back into the ENABLED state.",
            "This version is destroyed, and the key material is no longer stored.\nA version may not leave this state once entered.",
            "This version is scheduled for destruction, and will be destroyed soon.\nCall\nRestoreCryptoKeyVersion\nto put it back into the DISABLED state."
          ]
        },
        "name": {
          "description": "Output only. The resource name for this CryptoKeyVersion in the format\n`projects/*/locations/*/keyRings/*/cryptoKeys/*/cryptoKeyVersions/*`.",
          "type": "string"
        },
        "destroyEventTime": {
          "format": "google-datetime",
          "description": "Output only. The time this CryptoKeyVersion's key material was\ndestroyed. Only present if state is\nDESTROYED.",
          "type": "string"
        },
        "destroyTime": {
          "format": "google-datetime",
          "description": "Output only. The time this CryptoKeyVersion's key material is scheduled\nfor destruction. Only present if state is\nDESTROY_SCHEDULED.",
          "type": "string"
        },
=======
>>>>>>> d5fa6b74
        "createTime": {
          "description": "Output only. The time at which this CryptoKeyVersion was created.",
          "format": "google-datetime",
          "type": "string"
<<<<<<< HEAD
=======
        },
        "state": {
          "description": "The current state of the CryptoKeyVersion.",
          "type": "string",
          "enumDescriptions": [
            "Not specified.",
            "This version may be used in Encrypt and\nDecrypt requests.",
            "This version may not be used, but the key material is still available,\nand the version can be placed back into the ENABLED state.",
            "This version is destroyed, and the key material is no longer stored.\nA version may not leave this state once entered.",
            "This version is scheduled for destruction, and will be destroyed soon.\nCall\nRestoreCryptoKeyVersion\nto put it back into the DISABLED state."
          ],
          "enum": [
            "CRYPTO_KEY_VERSION_STATE_UNSPECIFIED",
            "ENABLED",
            "DISABLED",
            "DESTROYED",
            "DESTROY_SCHEDULED"
          ]
        },
        "name": {
          "description": "Output only. The resource name for this CryptoKeyVersion in the format\n`projects/*/locations/*/keyRings/*/cryptoKeys/*/cryptoKeyVersions/*`.",
          "type": "string"
        },
        "destroyEventTime": {
          "description": "Output only. The time this CryptoKeyVersion's key material was\ndestroyed. Only present if state is\nDESTROYED.",
          "format": "google-datetime",
          "type": "string"
        },
        "destroyTime": {
          "description": "Output only. The time this CryptoKeyVersion's key material is scheduled\nfor destruction. Only present if state is\nDESTROY_SCHEDULED.",
          "format": "google-datetime",
          "type": "string"
>>>>>>> d5fa6b74
        }
      },
      "id": "CryptoKeyVersion",
      "description": "A CryptoKeyVersion represents an individual cryptographic key, and the\nassociated key material.\n\nIt can be used for cryptographic operations either directly, or via its\nparent CryptoKey, in which case the server will choose the appropriate\nversion for the operation.\n\nFor security reasons, the raw cryptographic key material represented by a\nCryptoKeyVersion can never be viewed or exported. It can only be used to\nencrypt or decrypt data when an authorized user or application invokes Cloud\nKMS.",
      "type": "object"
    },
    "SetIamPolicyRequest": {
      "properties": {
        "policy": {
          "$ref": "Policy",
          "description": "REQUIRED: The complete policy to be applied to the `resource`. The size of\nthe policy is limited to a few 10s of KB. An empty policy is a\nvalid policy but certain Cloud Platform services (such as Projects)\nmight reject them."
        },
        "updateMask": {
          "description": "OPTIONAL: A FieldMask specifying which fields of the policy to modify. Only\nthe fields in the mask will be modified. If no mask is provided, the\nfollowing default mask is used:\npaths: \"bindings, etag\"\nThis field is only used by Cloud IAM.",
          "format": "google-fieldmask",
          "type": "string"
<<<<<<< HEAD
=======
        },
        "policy": {
          "description": "REQUIRED: The complete policy to be applied to the `resource`. The size of\nthe policy is limited to a few 10s of KB. An empty policy is a\nvalid policy but certain Cloud Platform services (such as Projects)\nmight reject them.",
          "$ref": "Policy"
>>>>>>> d5fa6b74
        }
      },
      "id": "SetIamPolicyRequest",
      "description": "Request message for `SetIamPolicy` method.",
      "type": "object"
    },
    "DecryptRequest": {
      "description": "Request message for KeyManagementService.Decrypt.",
      "type": "object",
      "properties": {
        "ciphertext": {
          "description": "Required. The encrypted data originally returned in\nEncryptResponse.ciphertext.",
          "format": "byte",
          "type": "string"
        },
        "additionalAuthenticatedData": {
          "description": "Optional data that must match the data originally supplied in\nEncryptRequest.additional_authenticated_data.",
          "format": "byte",
          "type": "string"
        }
      },
      "id": "DecryptRequest"
    },
    "Binding": {
      "properties": {
        "condition": {
          "$ref": "Expr",
          "description": "The condition that is associated with this binding.\nNOTE: an unsatisfied condition will not allow user access via current\nbinding. Different bindings, including their conditions, are examined\nindependently.\nThis field is GOOGLE_INTERNAL."
        },
        "members": {
          "description": "Specifies the identities requesting access for a Cloud Platform resource.\n`members` can have the following values:\n\n* `allUsers`: A special identifier that represents anyone who is\n   on the internet; with or without a Google account.\n\n* `allAuthenticatedUsers`: A special identifier that represents anyone\n   who is authenticated with a Google account or a service account.\n\n* `user:{emailid}`: An email address that represents a specific Google\n   account. For example, `alice@gmail.com` or `joe@example.com`.\n\n\n* `serviceAccount:{emailid}`: An email address that represents a service\n   account. For example, `my-other-app@appspot.gserviceaccount.com`.\n\n* `group:{emailid}`: An email address that represents a Google group.\n   For example, `admins@example.com`.\n\n\n* `domain:{domain}`: A Google Apps domain name that represents all the\n   users of that domain. For example, `google.com` or `example.com`.\n\n",
          "type": "array",
          "items": {
            "type": "string"
          }
        },
        "role": {
          "description": "Role that is assigned to `members`.\nFor example, `roles/viewer`, `roles/editor`, or `roles/owner`.\nRequired",
          "type": "string"
        }
      },
      "id": "Binding",
      "description": "Associates `members` with a `role`.",
      "type": "object"
    },
    "Expr": {
      "properties": {
<<<<<<< HEAD
=======
        "title": {
          "description": "An optional title for the expression, i.e. a short string describing\nits purpose. This can be used e.g. in UIs which allow to enter the\nexpression.",
          "type": "string"
        },
>>>>>>> d5fa6b74
        "location": {
          "description": "An optional string indicating the location of the expression for error\nreporting, e.g. a file name and a position in the file.",
          "type": "string"
        },
        "description": {
          "description": "An optional description of the expression. This is a longer text which\ndescribes the expression, e.g. when hovered over it in a UI.",
          "type": "string"
        },
        "expression": {
          "description": "Textual representation of an expression in\nCommon Expression Language syntax.\n\nThe application context of the containing message determines which\nwell-known feature set of CEL is supported.",
          "type": "string"
<<<<<<< HEAD
        },
        "description": {
          "description": "An optional description of the expression. This is a longer text which\ndescribes the expression, e.g. when hovered over it in a UI.",
          "type": "string"
        },
        "expression": {
          "description": "Textual representation of an expression in\nCommon Expression Language syntax.\n\nThe application context of the containing message determines which\nwell-known feature set of CEL is supported.",
          "type": "string"
        }
      },
      "id": "Expr",
      "description": "Represents an expression text. Example:\n\n    title: \"User account presence\"\n    description: \"Determines whether the request has a user account\"\n    expression: \"size(request.user) \u003e 0\"",
      "type": "object"
    },
    "EncryptRequest": {
      "properties": {
        "additionalAuthenticatedData": {
          "format": "byte",
          "description": "Optional data that, if specified, must also be provided during decryption\nthrough DecryptRequest.additional_authenticated_data.  Must be no\nlarger than 64KiB.",
          "type": "string"
        },
        "plaintext": {
          "format": "byte",
          "description": "Required. The data to encrypt. Must be no larger than 64KiB.",
          "type": "string"
        }
      },
      "id": "EncryptRequest",
      "description": "Request message for KeyManagementService.Encrypt.",
      "type": "object"
=======
        }
      },
      "id": "Expr"
    },
    "EncryptRequest": {
      "description": "Request message for KeyManagementService.Encrypt.",
      "type": "object",
      "properties": {
        "plaintext": {
          "description": "Required. The data to encrypt. Must be no larger than 64KiB.",
          "format": "byte",
          "type": "string"
        },
        "additionalAuthenticatedData": {
          "description": "Optional data that, if specified, must also be provided during decryption\nthrough DecryptRequest.additional_authenticated_data.  Must be no\nlarger than 64KiB.",
          "format": "byte",
          "type": "string"
        }
      },
      "id": "EncryptRequest"
    },
    "ListCryptoKeyVersionsResponse": {
      "description": "Response message for KeyManagementService.ListCryptoKeyVersions.",
      "type": "object",
      "properties": {
        "cryptoKeyVersions": {
          "description": "The list of CryptoKeyVersions.",
          "type": "array",
          "items": {
            "$ref": "CryptoKeyVersion"
          }
        },
        "nextPageToken": {
          "description": "A token to retrieve next page of results. Pass this value in\nListCryptoKeyVersionsRequest.page_token to retrieve the next page of\nresults.",
          "type": "string"
        },
        "totalSize": {
          "description": "The total number of CryptoKeyVersions that matched the\nquery.",
          "format": "int32",
          "type": "integer"
        }
      },
      "id": "ListCryptoKeyVersionsResponse"
    },
    "Location": {
      "description": "A resource that represents Google Cloud Platform location.",
      "type": "object",
      "properties": {
        "labels": {
          "additionalProperties": {
            "type": "string"
          },
          "description": "Cross-service attributes for the location. For example\n\n    {\"cloud.googleapis.com/region\": \"us-east1\"}",
          "type": "object"
        },
        "name": {
          "description": "Resource name for the location, which may vary between implementations.\nFor example: `\"projects/example-project/locations/us-east1\"`",
          "type": "string"
        },
        "locationId": {
          "description": "The canonical id for this location. For example: `\"us-east1\"`.",
          "type": "string"
        },
        "metadata": {
          "description": "Service-specific metadata. For example the available capacity at the given\nlocation.",
          "type": "object",
          "additionalProperties": {
            "description": "Properties of the object. Contains field @type with type URL.",
            "type": "any"
          }
        }
      },
      "id": "Location"
    },
    "ListCryptoKeysResponse": {
      "description": "Response message for KeyManagementService.ListCryptoKeys.",
      "type": "object",
      "properties": {
        "nextPageToken": {
          "description": "A token to retrieve next page of results. Pass this value in\nListCryptoKeysRequest.page_token to retrieve the next page of results.",
          "type": "string"
        },
        "cryptoKeys": {
          "description": "The list of CryptoKeys.",
          "type": "array",
          "items": {
            "$ref": "CryptoKey"
          }
        },
        "totalSize": {
          "description": "The total number of CryptoKeys that matched the query.",
          "format": "int32",
          "type": "integer"
        }
      },
      "id": "ListCryptoKeysResponse"
    },
    "TestIamPermissionsResponse": {
      "description": "Response message for `TestIamPermissions` method.",
      "type": "object",
      "properties": {
        "permissions": {
          "description": "A subset of `TestPermissionsRequest.permissions` that the caller is\nallowed.",
          "type": "array",
          "items": {
            "type": "string"
          }
        }
      },
      "id": "TestIamPermissionsResponse"
>>>>>>> d5fa6b74
    }
  },
  "icons": {
    "x16": "http://www.google.com/images/icons/product/search-16.gif",
    "x32": "http://www.google.com/images/icons/product/search-32.gif"
  },
  "protocol": "rest",
  "canonicalName": "Cloud KMS",
  "auth": {
    "oauth2": {
      "scopes": {
        "https://www.googleapis.com/auth/cloud-platform": {
          "description": "View and manage your data across Google Cloud Platform services"
        }
      }
    }
  },
  "rootUrl": "https://cloudkms.googleapis.com/",
  "ownerDomain": "google.com",
  "name": "cloudkms",
  "batchPath": "batch",
  "title": "Google Cloud Key Management Service (KMS) API",
  "ownerName": "Google",
  "resources": {
    "projects": {
      "resources": {
        "locations": {
<<<<<<< HEAD
          "resources": {
            "keyRings": {
              "methods": {
                "list": {
                  "httpMethod": "GET",
                  "response": {
                    "$ref": "ListKeyRingsResponse"
                  },
                  "parameterOrder": [
                    "parent"
                  ],
=======
          "methods": {
            "list": {
              "flatPath": "v1/projects/{projectsId}/locations",
              "path": "v1/{+name}/locations",
              "id": "cloudkms.projects.locations.list",
              "description": "Lists information about the supported locations for this service.",
              "response": {
                "$ref": "ListLocationsResponse"
              },
              "parameterOrder": [
                "name"
              ],
              "httpMethod": "GET",
              "parameters": {
                "filter": {
                  "location": "query",
                  "description": "The standard list filter.",
                  "type": "string"
                },
                "name": {
                  "description": "The resource that owns the locations collection, if applicable.",
                  "required": true,
                  "type": "string",
                  "pattern": "^projects/[^/]+$",
                  "location": "path"
                },
                "pageToken": {
                  "location": "query",
                  "description": "The standard list page token.",
                  "type": "string"
                },
                "pageSize": {
                  "description": "The standard list page size.",
                  "format": "int32",
                  "type": "integer",
                  "location": "query"
                }
              },
              "scopes": [
                "https://www.googleapis.com/auth/cloud-platform"
              ]
            },
            "get": {
              "description": "Get information about a location.",
              "response": {
                "$ref": "Location"
              },
              "parameterOrder": [
                "name"
              ],
              "httpMethod": "GET",
              "parameters": {
                "name": {
                  "location": "path",
                  "description": "Resource name for the location.",
                  "required": true,
                  "type": "string",
                  "pattern": "^projects/[^/]+/locations/[^/]+$"
                }
              },
              "scopes": [
                "https://www.googleapis.com/auth/cloud-platform"
              ],
              "flatPath": "v1/projects/{projectsId}/locations/{locationsId}",
              "path": "v1/{+name}",
              "id": "cloudkms.projects.locations.get"
            }
          },
          "resources": {
            "keyRings": {
              "methods": {
                "get": {
                  "flatPath": "v1/projects/{projectsId}/locations/{locationsId}/keyRings/{keyRingsId}",
                  "path": "v1/{+name}",
                  "id": "cloudkms.projects.locations.keyRings.get",
                  "description": "Returns metadata for a given KeyRing.",
                  "response": {
                    "$ref": "KeyRing"
                  },
                  "parameterOrder": [
                    "name"
                  ],
                  "httpMethod": "GET",
                  "parameters": {
                    "name": {
                      "description": "The name of the KeyRing to get.",
                      "required": true,
                      "type": "string",
                      "pattern": "^projects/[^/]+/locations/[^/]+/keyRings/[^/]+$",
                      "location": "path"
                    }
                  },
>>>>>>> d5fa6b74
                  "scopes": [
                    "https://www.googleapis.com/auth/cloud-platform"
                  ]
                },
                "testIamPermissions": {
                  "httpMethod": "POST",
                  "parameterOrder": [
                    "resource"
                  ],
                  "response": {
                    "$ref": "TestIamPermissionsResponse"
                  },
                  "parameters": {
<<<<<<< HEAD
                    "parent": {
                      "pattern": "^projects/[^/]+/locations/[^/]+$",
                      "location": "path",
                      "description": "Required. The resource name of the location associated with the\nKeyRings, in the format `projects/*/locations/*`.",
                      "type": "string",
                      "required": true
                    },
                    "pageToken": {
                      "location": "query",
                      "description": "Optional pagination token, returned earlier via\nListKeyRingsResponse.next_page_token.",
                      "type": "string"
                    },
                    "pageSize": {
                      "location": "query",
                      "format": "int32",
                      "description": "Optional limit on the number of KeyRings to include in the\nresponse.  Further KeyRings can subsequently be obtained by\nincluding the ListKeyRingsResponse.next_page_token in a subsequent\nrequest.  If unspecified, the server will pick an appropriate default.",
                      "type": "integer"
                    }
                  },
                  "flatPath": "v1/projects/{projectsId}/locations/{locationsId}/keyRings",
                  "path": "v1/{+parent}/keyRings",
                  "id": "cloudkms.projects.locations.keyRings.list",
                  "description": "Lists KeyRings."
                },
                "setIamPolicy": {
                  "description": "Sets the access control policy on the specified resource. Replaces any\nexisting policy.",
                  "request": {
                    "$ref": "SetIamPolicyRequest"
                  },
                  "httpMethod": "POST",
                  "parameterOrder": [
                    "resource"
                  ],
                  "response": {
                    "$ref": "Policy"
                  },
                  "parameters": {
                    "resource": {
                      "pattern": "^projects/[^/]+/locations/[^/]+/keyRings/[^/]+$",
                      "location": "path",
                      "description": "REQUIRED: The resource for which the policy is being specified.\nSee the operation documentation for the appropriate value for this field.",
                      "type": "string",
                      "required": true
                    }
                  },
                  "scopes": [
                    "https://www.googleapis.com/auth/cloud-platform"
                  ],
                  "flatPath": "v1/projects/{projectsId}/locations/{locationsId}/keyRings/{keyRingsId}:setIamPolicy",
                  "path": "v1/{+resource}:setIamPolicy",
                  "id": "cloudkms.projects.locations.keyRings.setIamPolicy"
                },
                "create": {
=======
                    "resource": {
                      "description": "REQUIRED: The resource for which the policy detail is being requested.\nSee the operation documentation for the appropriate value for this field.",
                      "required": true,
                      "type": "string",
                      "pattern": "^projects/[^/]+/locations/[^/]+/keyRings/[^/]+$",
                      "location": "path"
                    }
                  },
                  "scopes": [
                    "https://www.googleapis.com/auth/cloud-platform"
                  ],
                  "flatPath": "v1/projects/{projectsId}/locations/{locationsId}/keyRings/{keyRingsId}:testIamPermissions",
                  "id": "cloudkms.projects.locations.keyRings.testIamPermissions",
                  "path": "v1/{+resource}:testIamPermissions",
                  "request": {
                    "$ref": "TestIamPermissionsRequest"
                  },
                  "description": "Returns permissions that a caller has on the specified resource.\nIf the resource does not exist, this will return an empty set of\npermissions, not a NOT_FOUND error.\n\nNote: This operation is designed to be used for building permission-aware\nUIs and command-line tools, not for authorization checking. This operation\nmay \"fail open\" without warning."
                },
                "list": {
                  "description": "Lists KeyRings.",
>>>>>>> d5fa6b74
                  "response": {
                    "$ref": "KeyRing"
                  },
                  "parameterOrder": [
                    "parent"
                  ],
<<<<<<< HEAD
                  "httpMethod": "POST",
=======
                  "httpMethod": "GET",
>>>>>>> d5fa6b74
                  "scopes": [
                    "https://www.googleapis.com/auth/cloud-platform"
                  ],
                  "parameters": {
<<<<<<< HEAD
=======
                    "pageToken": {
                      "location": "query",
                      "description": "Optional pagination token, returned earlier via\nListKeyRingsResponse.next_page_token.",
                      "type": "string"
                    },
                    "pageSize": {
                      "location": "query",
                      "description": "Optional limit on the number of KeyRings to include in the\nresponse.  Further KeyRings can subsequently be obtained by\nincluding the ListKeyRingsResponse.next_page_token in a subsequent\nrequest.  If unspecified, the server will pick an appropriate default.",
                      "format": "int32",
                      "type": "integer"
                    },
>>>>>>> d5fa6b74
                    "parent": {
                      "pattern": "^projects/[^/]+/locations/[^/]+$",
                      "location": "path",
                      "description": "Required. The resource name of the location associated with the\nKeyRings, in the format `projects/*/locations/*`.",
<<<<<<< HEAD
                      "type": "string",
                      "required": true
                    },
                    "keyRingId": {
                      "description": "Required. It must be unique within a location and match the regular\nexpression `[a-zA-Z0-9_-]{1,63}`",
                      "type": "string",
                      "location": "query"
=======
                      "required": true,
                      "type": "string",
                      "pattern": "^projects/[^/]+/locations/[^/]+$",
                      "location": "path"
>>>>>>> d5fa6b74
                    }
                  },
                  "flatPath": "v1/projects/{projectsId}/locations/{locationsId}/keyRings",
                  "id": "cloudkms.projects.locations.keyRings.create",
                  "path": "v1/{+parent}/keyRings",
                  "request": {
                    "$ref": "KeyRing"
                  },
                  "description": "Create a new KeyRing in a given Project and Location."
                },
<<<<<<< HEAD
                "getIamPolicy": {
                  "description": "Gets the access control policy for a resource.\nReturns an empty policy if the resource exists and does not have a policy\nset.",
                  "httpMethod": "GET",
=======
                "create": {
                  "request": {
                    "$ref": "KeyRing"
                  },
                  "description": "Create a new KeyRing in a given Project and Location.",
                  "httpMethod": "POST",
                  "parameterOrder": [
                    "parent"
                  ],
>>>>>>> d5fa6b74
                  "response": {
                    "$ref": "KeyRing"
                  },
                  "parameters": {
                    "keyRingId": {
                      "description": "Required. It must be unique within a location and match the regular\nexpression `[a-zA-Z0-9_-]{1,63}`",
                      "type": "string",
                      "location": "query"
                    },
                    "parent": {
                      "location": "path",
                      "description": "Required. The resource name of the location associated with the\nKeyRings, in the format `projects/*/locations/*`.",
                      "required": true,
                      "type": "string",
                      "pattern": "^projects/[^/]+/locations/[^/]+$"
                    }
                  },
                  "scopes": [
                    "https://www.googleapis.com/auth/cloud-platform"
                  ],
                  "flatPath": "v1/projects/{projectsId}/locations/{locationsId}/keyRings",
                  "id": "cloudkms.projects.locations.keyRings.create",
                  "path": "v1/{+parent}/keyRings"
                },
                "setIamPolicy": {
                  "httpMethod": "POST",
                  "parameterOrder": [
                    "resource"
                  ],
<<<<<<< HEAD
                  "parameters": {
                    "resource": {
                      "description": "REQUIRED: The resource for which the policy is being requested.\nSee the operation documentation for the appropriate value for this field.",
                      "type": "string",
=======
                  "response": {
                    "$ref": "Policy"
                  },
                  "parameters": {
                    "resource": {
                      "location": "path",
                      "description": "REQUIRED: The resource for which the policy is being specified.\nSee the operation documentation for the appropriate value for this field.",
>>>>>>> d5fa6b74
                      "required": true,
                      "type": "string",
                      "pattern": "^projects/[^/]+/locations/[^/]+/keyRings/[^/]+$"
                    }
                  },
                  "scopes": [
                    "https://www.googleapis.com/auth/cloud-platform"
                  ],
<<<<<<< HEAD
                  "flatPath": "v1/projects/{projectsId}/locations/{locationsId}/keyRings/{keyRingsId}:getIamPolicy",
                  "path": "v1/{+resource}:getIamPolicy",
                  "id": "cloudkms.projects.locations.keyRings.getIamPolicy"
                },
                "get": {
                  "path": "v1/{+name}",
                  "id": "cloudkms.projects.locations.keyRings.get",
                  "description": "Returns metadata for a given KeyRing.",
                  "httpMethod": "GET",
                  "response": {
                    "$ref": "KeyRing"
                  },
                  "parameterOrder": [
                    "name"
                  ],
                  "parameters": {
                    "name": {
                      "pattern": "^projects/[^/]+/locations/[^/]+/keyRings/[^/]+$",
                      "location": "path",
                      "description": "The name of the KeyRing to get.",
                      "type": "string",
                      "required": true
                    }
                  },
                  "scopes": [
                    "https://www.googleapis.com/auth/cloud-platform"
                  ],
                  "flatPath": "v1/projects/{projectsId}/locations/{locationsId}/keyRings/{keyRingsId}"
                },
                "testIamPermissions": {
                  "response": {
                    "$ref": "TestIamPermissionsResponse"
                  },
                  "parameterOrder": [
                    "resource"
                  ],
                  "httpMethod": "POST",
                  "scopes": [
                    "https://www.googleapis.com/auth/cloud-platform"
=======
                  "flatPath": "v1/projects/{projectsId}/locations/{locationsId}/keyRings/{keyRingsId}:setIamPolicy",
                  "id": "cloudkms.projects.locations.keyRings.setIamPolicy",
                  "path": "v1/{+resource}:setIamPolicy",
                  "request": {
                    "$ref": "SetIamPolicyRequest"
                  },
                  "description": "Sets the access control policy on the specified resource. Replaces any\nexisting policy."
                },
                "getIamPolicy": {
                  "response": {
                    "$ref": "Policy"
                  },
                  "parameterOrder": [
                    "resource"
>>>>>>> d5fa6b74
                  ],
                  "httpMethod": "GET",
                  "parameters": {
                    "resource": {
<<<<<<< HEAD
                      "description": "REQUIRED: The resource for which the policy detail is being requested.\nSee the operation documentation for the appropriate value for this field.",
                      "type": "string",
                      "required": true,
                      "pattern": "^projects/[^/]+/locations/[^/]+/keyRings/[^/]+$",
                      "location": "path"
                    }
                  },
                  "flatPath": "v1/projects/{projectsId}/locations/{locationsId}/keyRings/{keyRingsId}:testIamPermissions",
                  "id": "cloudkms.projects.locations.keyRings.testIamPermissions",
                  "path": "v1/{+resource}:testIamPermissions",
                  "request": {
                    "$ref": "TestIamPermissionsRequest"
                  },
                  "description": "Returns permissions that a caller has on the specified resource.\nIf the resource does not exist, this will return an empty set of\npermissions, not a NOT_FOUND error.\n\nNote: This operation is designed to be used for building permission-aware\nUIs and command-line tools, not for authorization checking. This operation\nmay \"fail open\" without warning."
=======
                      "location": "path",
                      "description": "REQUIRED: The resource for which the policy is being requested.\nSee the operation documentation for the appropriate value for this field.",
                      "required": true,
                      "type": "string",
                      "pattern": "^projects/[^/]+/locations/[^/]+/keyRings/[^/]+$"
                    }
                  },
                  "scopes": [
                    "https://www.googleapis.com/auth/cloud-platform"
                  ],
                  "flatPath": "v1/projects/{projectsId}/locations/{locationsId}/keyRings/{keyRingsId}:getIamPolicy",
                  "path": "v1/{+resource}:getIamPolicy",
                  "id": "cloudkms.projects.locations.keyRings.getIamPolicy",
                  "description": "Gets the access control policy for a resource.\nReturns an empty policy if the resource exists and does not have a policy\nset."
>>>>>>> d5fa6b74
                }
              },
              "resources": {
                "cryptoKeys": {
<<<<<<< HEAD
                  "resources": {
                    "cryptoKeyVersions": {
                      "methods": {
                        "list": {
                          "httpMethod": "GET",
=======
                  "methods": {
                    "list": {
                      "flatPath": "v1/projects/{projectsId}/locations/{locationsId}/keyRings/{keyRingsId}/cryptoKeys",
                      "path": "v1/{+parent}/cryptoKeys",
                      "id": "cloudkms.projects.locations.keyRings.cryptoKeys.list",
                      "description": "Lists CryptoKeys.",
                      "response": {
                        "$ref": "ListCryptoKeysResponse"
                      },
                      "parameterOrder": [
                        "parent"
                      ],
                      "httpMethod": "GET",
                      "scopes": [
                        "https://www.googleapis.com/auth/cloud-platform"
                      ],
                      "parameters": {
                        "pageSize": {
                          "description": "Optional limit on the number of CryptoKeys to include in the\nresponse.  Further CryptoKeys can subsequently be obtained by\nincluding the ListCryptoKeysResponse.next_page_token in a subsequent\nrequest.  If unspecified, the server will pick an appropriate default.",
                          "format": "int32",
                          "type": "integer",
                          "location": "query"
                        },
                        "parent": {
                          "location": "path",
                          "description": "Required. The resource name of the KeyRing to list, in the format\n`projects/*/locations/*/keyRings/*`.",
                          "required": true,
                          "type": "string",
                          "pattern": "^projects/[^/]+/locations/[^/]+/keyRings/[^/]+$"
                        },
                        "pageToken": {
                          "description": "Optional pagination token, returned earlier via\nListCryptoKeysResponse.next_page_token.",
                          "type": "string",
                          "location": "query"
                        }
                      }
                    },
                    "encrypt": {
                      "request": {
                        "$ref": "EncryptRequest"
                      },
                      "description": "Encrypts data, so that it can only be recovered by a call to Decrypt.",
                      "response": {
                        "$ref": "EncryptResponse"
                      },
                      "parameterOrder": [
                        "name"
                      ],
                      "httpMethod": "POST",
                      "parameters": {
                        "name": {
                          "location": "path",
                          "description": "Required. The resource name of the CryptoKey or CryptoKeyVersion\nto use for encryption.\n\nIf a CryptoKey is specified, the server will use its\nprimary version.",
                          "required": true,
                          "type": "string",
                          "pattern": "^projects/[^/]+/locations/[^/]+/keyRings/[^/]+/cryptoKeys/.+$"
                        }
                      },
                      "scopes": [
                        "https://www.googleapis.com/auth/cloud-platform"
                      ],
                      "flatPath": "v1/projects/{projectsId}/locations/{locationsId}/keyRings/{keyRingsId}/cryptoKeys/{cryptoKeysId}:encrypt",
                      "path": "v1/{+name}:encrypt",
                      "id": "cloudkms.projects.locations.keyRings.cryptoKeys.encrypt"
                    },
                    "setIamPolicy": {
                      "flatPath": "v1/projects/{projectsId}/locations/{locationsId}/keyRings/{keyRingsId}/cryptoKeys/{cryptoKeysId}:setIamPolicy",
                      "path": "v1/{+resource}:setIamPolicy",
                      "id": "cloudkms.projects.locations.keyRings.cryptoKeys.setIamPolicy",
                      "request": {
                        "$ref": "SetIamPolicyRequest"
                      },
                      "description": "Sets the access control policy on the specified resource. Replaces any\nexisting policy.",
                      "response": {
                        "$ref": "Policy"
                      },
                      "parameterOrder": [
                        "resource"
                      ],
                      "httpMethod": "POST",
                      "parameters": {
                        "resource": {
                          "description": "REQUIRED: The resource for which the policy is being specified.\nSee the operation documentation for the appropriate value for this field.",
                          "required": true,
                          "type": "string",
                          "pattern": "^projects/[^/]+/locations/[^/]+/keyRings/[^/]+/cryptoKeys/[^/]+$",
                          "location": "path"
                        }
                      },
                      "scopes": [
                        "https://www.googleapis.com/auth/cloud-platform"
                      ]
                    },
                    "create": {
                      "flatPath": "v1/projects/{projectsId}/locations/{locationsId}/keyRings/{keyRingsId}/cryptoKeys",
                      "path": "v1/{+parent}/cryptoKeys",
                      "id": "cloudkms.projects.locations.keyRings.cryptoKeys.create",
                      "request": {
                        "$ref": "CryptoKey"
                      },
                      "description": "Create a new CryptoKey within a KeyRing.\n\nCryptoKey.purpose is required.",
                      "response": {
                        "$ref": "CryptoKey"
                      },
                      "parameterOrder": [
                        "parent"
                      ],
                      "httpMethod": "POST",
                      "parameters": {
                        "cryptoKeyId": {
                          "location": "query",
                          "description": "Required. It must be unique within a KeyRing and match the regular\nexpression `[a-zA-Z0-9_-]{1,63}`",
                          "type": "string"
                        },
                        "parent": {
                          "description": "Required. The name of the KeyRing associated with the\nCryptoKeys.",
                          "required": true,
                          "type": "string",
                          "pattern": "^projects/[^/]+/locations/[^/]+/keyRings/[^/]+$",
                          "location": "path"
                        }
                      },
                      "scopes": [
                        "https://www.googleapis.com/auth/cloud-platform"
                      ]
                    },
                    "updatePrimaryVersion": {
                      "flatPath": "v1/projects/{projectsId}/locations/{locationsId}/keyRings/{keyRingsId}/cryptoKeys/{cryptoKeysId}:updatePrimaryVersion",
                      "id": "cloudkms.projects.locations.keyRings.cryptoKeys.updatePrimaryVersion",
                      "path": "v1/{+name}:updatePrimaryVersion",
                      "request": {
                        "$ref": "UpdateCryptoKeyPrimaryVersionRequest"
                      },
                      "description": "Update the version of a CryptoKey that will be used in Encrypt",
                      "httpMethod": "POST",
                      "parameterOrder": [
                        "name"
                      ],
                      "response": {
                        "$ref": "CryptoKey"
                      },
                      "parameters": {
                        "name": {
                          "location": "path",
                          "description": "The resource name of the CryptoKey to update.",
                          "required": true,
                          "type": "string",
                          "pattern": "^projects/[^/]+/locations/[^/]+/keyRings/[^/]+/cryptoKeys/[^/]+$"
                        }
                      },
                      "scopes": [
                        "https://www.googleapis.com/auth/cloud-platform"
                      ]
                    },
                    "getIamPolicy": {
                      "flatPath": "v1/projects/{projectsId}/locations/{locationsId}/keyRings/{keyRingsId}/cryptoKeys/{cryptoKeysId}:getIamPolicy",
                      "path": "v1/{+resource}:getIamPolicy",
                      "id": "cloudkms.projects.locations.keyRings.cryptoKeys.getIamPolicy",
                      "description": "Gets the access control policy for a resource.\nReturns an empty policy if the resource exists and does not have a policy\nset.",
                      "response": {
                        "$ref": "Policy"
                      },
                      "parameterOrder": [
                        "resource"
                      ],
                      "httpMethod": "GET",
                      "parameters": {
                        "resource": {
                          "description": "REQUIRED: The resource for which the policy is being requested.\nSee the operation documentation for the appropriate value for this field.",
                          "required": true,
                          "type": "string",
                          "pattern": "^projects/[^/]+/locations/[^/]+/keyRings/[^/]+/cryptoKeys/[^/]+$",
                          "location": "path"
                        }
                      },
                      "scopes": [
                        "https://www.googleapis.com/auth/cloud-platform"
                      ]
                    },
                    "patch": {
                      "request": {
                        "$ref": "CryptoKey"
                      },
                      "description": "Update a CryptoKey.",
                      "httpMethod": "PATCH",
                      "parameterOrder": [
                        "name"
                      ],
                      "response": {
                        "$ref": "CryptoKey"
                      },
                      "parameters": {
                        "updateMask": {
                          "description": "Required list of fields to be updated in this request.",
                          "format": "google-fieldmask",
                          "type": "string",
                          "location": "query"
                        },
                        "name": {
                          "description": "Output only. The resource name for this CryptoKey in the format\n`projects/*/locations/*/keyRings/*/cryptoKeys/*`.",
                          "required": true,
                          "type": "string",
                          "pattern": "^projects/[^/]+/locations/[^/]+/keyRings/[^/]+/cryptoKeys/[^/]+$",
                          "location": "path"
                        }
                      },
                      "scopes": [
                        "https://www.googleapis.com/auth/cloud-platform"
                      ],
                      "flatPath": "v1/projects/{projectsId}/locations/{locationsId}/keyRings/{keyRingsId}/cryptoKeys/{cryptoKeysId}",
                      "id": "cloudkms.projects.locations.keyRings.cryptoKeys.patch",
                      "path": "v1/{+name}"
                    },
                    "get": {
                      "flatPath": "v1/projects/{projectsId}/locations/{locationsId}/keyRings/{keyRingsId}/cryptoKeys/{cryptoKeysId}",
                      "path": "v1/{+name}",
                      "id": "cloudkms.projects.locations.keyRings.cryptoKeys.get",
                      "description": "Returns metadata for a given CryptoKey, as well as its\nprimary CryptoKeyVersion.",
                      "response": {
                        "$ref": "CryptoKey"
                      },
                      "parameterOrder": [
                        "name"
                      ],
                      "httpMethod": "GET",
                      "parameters": {
                        "name": {
                          "location": "path",
                          "description": "The name of the CryptoKey to get.",
                          "required": true,
                          "type": "string",
                          "pattern": "^projects/[^/]+/locations/[^/]+/keyRings/[^/]+/cryptoKeys/[^/]+$"
                        }
                      },
                      "scopes": [
                        "https://www.googleapis.com/auth/cloud-platform"
                      ]
                    },
                    "testIamPermissions": {
                      "flatPath": "v1/projects/{projectsId}/locations/{locationsId}/keyRings/{keyRingsId}/cryptoKeys/{cryptoKeysId}:testIamPermissions",
                      "path": "v1/{+resource}:testIamPermissions",
                      "id": "cloudkms.projects.locations.keyRings.cryptoKeys.testIamPermissions",
                      "request": {
                        "$ref": "TestIamPermissionsRequest"
                      },
                      "description": "Returns permissions that a caller has on the specified resource.\nIf the resource does not exist, this will return an empty set of\npermissions, not a NOT_FOUND error.\n\nNote: This operation is designed to be used for building permission-aware\nUIs and command-line tools, not for authorization checking. This operation\nmay \"fail open\" without warning.",
                      "response": {
                        "$ref": "TestIamPermissionsResponse"
                      },
                      "parameterOrder": [
                        "resource"
                      ],
                      "httpMethod": "POST",
                      "parameters": {
                        "resource": {
                          "location": "path",
                          "description": "REQUIRED: The resource for which the policy detail is being requested.\nSee the operation documentation for the appropriate value for this field.",
                          "required": true,
                          "type": "string",
                          "pattern": "^projects/[^/]+/locations/[^/]+/keyRings/[^/]+/cryptoKeys/[^/]+$"
                        }
                      },
                      "scopes": [
                        "https://www.googleapis.com/auth/cloud-platform"
                      ]
                    },
                    "decrypt": {
                      "request": {
                        "$ref": "DecryptRequest"
                      },
                      "description": "Decrypts data that was protected by Encrypt.",
                      "response": {
                        "$ref": "DecryptResponse"
                      },
                      "parameterOrder": [
                        "name"
                      ],
                      "httpMethod": "POST",
                      "parameters": {
                        "name": {
                          "description": "Required. The resource name of the CryptoKey to use for decryption.\nThe server will choose the appropriate version.",
                          "required": true,
                          "type": "string",
                          "pattern": "^projects/[^/]+/locations/[^/]+/keyRings/[^/]+/cryptoKeys/[^/]+$",
                          "location": "path"
                        }
                      },
                      "scopes": [
                        "https://www.googleapis.com/auth/cloud-platform"
                      ],
                      "flatPath": "v1/projects/{projectsId}/locations/{locationsId}/keyRings/{keyRingsId}/cryptoKeys/{cryptoKeysId}:decrypt",
                      "path": "v1/{+name}:decrypt",
                      "id": "cloudkms.projects.locations.keyRings.cryptoKeys.decrypt"
                    }
                  },
                  "resources": {
                    "cryptoKeyVersions": {
                      "methods": {
                        "restore": {
                          "response": {
                            "$ref": "CryptoKeyVersion"
                          },
                          "parameterOrder": [
                            "name"
                          ],
                          "httpMethod": "POST",
                          "parameters": {
                            "name": {
                              "location": "path",
                              "description": "The resource name of the CryptoKeyVersion to restore.",
                              "required": true,
                              "type": "string",
                              "pattern": "^projects/[^/]+/locations/[^/]+/keyRings/[^/]+/cryptoKeys/[^/]+/cryptoKeyVersions/[^/]+$"
                            }
                          },
                          "scopes": [
                            "https://www.googleapis.com/auth/cloud-platform"
                          ],
                          "flatPath": "v1/projects/{projectsId}/locations/{locationsId}/keyRings/{keyRingsId}/cryptoKeys/{cryptoKeysId}/cryptoKeyVersions/{cryptoKeyVersionsId}:restore",
                          "path": "v1/{+name}:restore",
                          "id": "cloudkms.projects.locations.keyRings.cryptoKeys.cryptoKeyVersions.restore",
                          "request": {
                            "$ref": "RestoreCryptoKeyVersionRequest"
                          },
                          "description": "Restore a CryptoKeyVersion in the\nDESTROY_SCHEDULED,\nstate.\n\nUpon restoration of the CryptoKeyVersion, state\nwill be set to DISABLED,\nand destroy_time will be cleared."
                        },
                        "patch": {
                          "flatPath": "v1/projects/{projectsId}/locations/{locationsId}/keyRings/{keyRingsId}/cryptoKeys/{cryptoKeysId}/cryptoKeyVersions/{cryptoKeyVersionsId}",
                          "path": "v1/{+name}",
                          "id": "cloudkms.projects.locations.keyRings.cryptoKeys.cryptoKeyVersions.patch",
                          "request": {
                            "$ref": "CryptoKeyVersion"
                          },
                          "description": "Update a CryptoKeyVersion's metadata.\n\nstate may be changed between\nENABLED and\nDISABLED using this\nmethod. See DestroyCryptoKeyVersion and RestoreCryptoKeyVersion to\nmove between other states.",
>>>>>>> d5fa6b74
                          "response": {
                            "$ref": "CryptoKeyVersion"
                          },
                          "parameterOrder": [
                            "name"
                          ],
<<<<<<< HEAD
                          "scopes": [
                            "https://www.googleapis.com/auth/cloud-platform"
                          ],
                          "parameters": {
                            "parent": {
                              "pattern": "^projects/[^/]+/locations/[^/]+/keyRings/[^/]+/cryptoKeys/[^/]+$",
                              "location": "path",
                              "description": "Required. The resource name of the CryptoKey to list, in the format\n`projects/*/locations/*/keyRings/*/cryptoKeys/*`.",
                              "type": "string",
                              "required": true
                            },
                            "pageToken": {
                              "description": "Optional pagination token, returned earlier via\nListCryptoKeyVersionsResponse.next_page_token.",
                              "type": "string",
                              "location": "query"
                            },
                            "pageSize": {
                              "location": "query",
                              "format": "int32",
                              "description": "Optional limit on the number of CryptoKeyVersions to\ninclude in the response. Further CryptoKeyVersions can\nsubsequently be obtained by including the\nListCryptoKeyVersionsResponse.next_page_token in a subsequent request.\nIf unspecified, the server will pick an appropriate default.",
                              "type": "integer"
=======
                          "httpMethod": "PATCH",
                          "parameters": {
                            "updateMask": {
                              "description": "Required list of fields to be updated in this request.",
                              "format": "google-fieldmask",
                              "type": "string",
                              "location": "query"
                            },
                            "name": {
                              "location": "path",
                              "description": "Output only. The resource name for this CryptoKeyVersion in the format\n`projects/*/locations/*/keyRings/*/cryptoKeys/*/cryptoKeyVersions/*`.",
                              "required": true,
                              "type": "string",
                              "pattern": "^projects/[^/]+/locations/[^/]+/keyRings/[^/]+/cryptoKeys/[^/]+/cryptoKeyVersions/[^/]+$"
>>>>>>> d5fa6b74
                            }
                          },
                          "flatPath": "v1/projects/{projectsId}/locations/{locationsId}/keyRings/{keyRingsId}/cryptoKeys/{cryptoKeysId}/cryptoKeyVersions",
                          "path": "v1/{+parent}/cryptoKeyVersions",
                          "id": "cloudkms.projects.locations.keyRings.cryptoKeys.cryptoKeyVersions.list",
                          "description": "Lists CryptoKeyVersions."
                        },
<<<<<<< HEAD
                        "create": {
=======
                        "get": {
                          "description": "Returns metadata for a given CryptoKeyVersion.",
>>>>>>> d5fa6b74
                          "response": {
                            "$ref": "CryptoKeyVersion"
                          },
                          "parameterOrder": [
                            "name"
                          ],
                          "httpMethod": "GET",
                          "parameters": {
<<<<<<< HEAD
                            "parent": {
                              "pattern": "^projects/[^/]+/locations/[^/]+/keyRings/[^/]+/cryptoKeys/[^/]+$",
                              "location": "path",
                              "description": "Required. The name of the CryptoKey associated with\nthe CryptoKeyVersions.",
                              "type": "string",
                              "required": true
=======
                            "name": {
                              "location": "path",
                              "description": "The name of the CryptoKeyVersion to get.",
                              "required": true,
                              "type": "string",
                              "pattern": "^projects/[^/]+/locations/[^/]+/keyRings/[^/]+/cryptoKeys/[^/]+/cryptoKeyVersions/[^/]+$"
>>>>>>> d5fa6b74
                            }
                          },
                          "scopes": [
                            "https://www.googleapis.com/auth/cloud-platform"
                          ],
<<<<<<< HEAD
                          "flatPath": "v1/projects/{projectsId}/locations/{locationsId}/keyRings/{keyRingsId}/cryptoKeys/{cryptoKeysId}/cryptoKeyVersions",
                          "id": "cloudkms.projects.locations.keyRings.cryptoKeys.cryptoKeyVersions.create",
                          "path": "v1/{+parent}/cryptoKeyVersions",
                          "description": "Create a new CryptoKeyVersion in a CryptoKey.\n\nThe server will assign the next sequential id. If unset,\nstate will be set to\nENABLED.",
                          "request": {
                            "$ref": "CryptoKeyVersion"
                          }
                        },
                        "destroy": {
=======
                          "flatPath": "v1/projects/{projectsId}/locations/{locationsId}/keyRings/{keyRingsId}/cryptoKeys/{cryptoKeysId}/cryptoKeyVersions/{cryptoKeyVersionsId}",
                          "path": "v1/{+name}",
                          "id": "cloudkms.projects.locations.keyRings.cryptoKeys.cryptoKeyVersions.get"
                        },
                        "list": {
                          "httpMethod": "GET",
                          "parameterOrder": [
                            "parent"
                          ],
>>>>>>> d5fa6b74
                          "response": {
                            "$ref": "ListCryptoKeyVersionsResponse"
                          },
                          "parameterOrder": [
                            "name"
                          ],
                          "httpMethod": "POST",
                          "scopes": [
                            "https://www.googleapis.com/auth/cloud-platform"
                          ],
                          "parameters": {
                            "pageToken": {
                              "location": "query",
                              "description": "Optional pagination token, returned earlier via\nListCryptoKeyVersionsResponse.next_page_token.",
                              "type": "string"
                            },
                            "pageSize": {
                              "location": "query",
                              "description": "Optional limit on the number of CryptoKeyVersions to\ninclude in the response. Further CryptoKeyVersions can\nsubsequently be obtained by including the\nListCryptoKeyVersionsResponse.next_page_token in a subsequent request.\nIf unspecified, the server will pick an appropriate default.",
                              "format": "int32",
                              "type": "integer"
                            },
                            "parent": {
                              "description": "Required. The resource name of the CryptoKey to list, in the format\n`projects/*/locations/*/keyRings/*/cryptoKeys/*`.",
                              "required": true,
                              "type": "string",
                              "pattern": "^projects/[^/]+/locations/[^/]+/keyRings/[^/]+/cryptoKeys/[^/]+$",
                              "location": "path"
                            }
                          },
<<<<<<< HEAD
                          "flatPath": "v1/projects/{projectsId}/locations/{locationsId}/keyRings/{keyRingsId}/cryptoKeys/{cryptoKeysId}/cryptoKeyVersions/{cryptoKeyVersionsId}:destroy",
                          "id": "cloudkms.projects.locations.keyRings.cryptoKeys.cryptoKeyVersions.destroy",
                          "path": "v1/{+name}:destroy",
                          "request": {
                            "$ref": "DestroyCryptoKeyVersionRequest"
                          },
                          "description": "Schedule a CryptoKeyVersion for destruction.\n\nUpon calling this method, CryptoKeyVersion.state will be set to\nDESTROY_SCHEDULED\nand destroy_time will be set to a time 24\nhours in the future, at which point the state\nwill be changed to\nDESTROYED, and the key\nmaterial will be irrevocably destroyed.\n\nBefore the destroy_time is reached,\nRestoreCryptoKeyVersion may be called to reverse the process."
=======
                          "scopes": [
                            "https://www.googleapis.com/auth/cloud-platform"
                          ],
                          "flatPath": "v1/projects/{projectsId}/locations/{locationsId}/keyRings/{keyRingsId}/cryptoKeys/{cryptoKeysId}/cryptoKeyVersions",
                          "id": "cloudkms.projects.locations.keyRings.cryptoKeys.cryptoKeyVersions.list",
                          "path": "v1/{+parent}/cryptoKeyVersions",
                          "description": "Lists CryptoKeyVersions."
>>>>>>> d5fa6b74
                        },
                        "create": {
                          "response": {
                            "$ref": "CryptoKeyVersion"
                          },
                          "parameterOrder": [
                            "parent"
                          ],
                          "httpMethod": "POST",
                          "parameters": {
<<<<<<< HEAD
                            "name": {
                              "pattern": "^projects/[^/]+/locations/[^/]+/keyRings/[^/]+/cryptoKeys/[^/]+/cryptoKeyVersions/[^/]+$",
                              "location": "path",
                              "description": "The resource name of the CryptoKeyVersion to restore.",
                              "type": "string",
                              "required": true
                            }
                          },
                          "flatPath": "v1/projects/{projectsId}/locations/{locationsId}/keyRings/{keyRingsId}/cryptoKeys/{cryptoKeysId}/cryptoKeyVersions/{cryptoKeyVersionsId}:restore",
                          "id": "cloudkms.projects.locations.keyRings.cryptoKeys.cryptoKeyVersions.restore",
                          "path": "v1/{+name}:restore",
                          "request": {
                            "$ref": "RestoreCryptoKeyVersionRequest"
                          },
                          "description": "Restore a CryptoKeyVersion in the\nDESTROY_SCHEDULED,\nstate.\n\nUpon restoration of the CryptoKeyVersion, state\nwill be set to DISABLED,\nand destroy_time will be cleared."
                        },
                        "patch": {
                          "response": {
                            "$ref": "CryptoKeyVersion"
                          },
                          "parameterOrder": [
                            "name"
                          ],
                          "httpMethod": "PATCH",
                          "parameters": {
                            "name": {
                              "pattern": "^projects/[^/]+/locations/[^/]+/keyRings/[^/]+/cryptoKeys/[^/]+/cryptoKeyVersions/[^/]+$",
                              "location": "path",
                              "description": "Output only. The resource name for this CryptoKeyVersion in the format\n`projects/*/locations/*/keyRings/*/cryptoKeys/*/cryptoKeyVersions/*`.",
                              "type": "string",
                              "required": true
                            },
                            "updateMask": {
                              "format": "google-fieldmask",
                              "description": "Required list of fields to be updated in this request.",
                              "type": "string",
                              "location": "query"
                            }
                          },
                          "scopes": [
                            "https://www.googleapis.com/auth/cloud-platform"
                          ],
                          "flatPath": "v1/projects/{projectsId}/locations/{locationsId}/keyRings/{keyRingsId}/cryptoKeys/{cryptoKeysId}/cryptoKeyVersions/{cryptoKeyVersionsId}",
                          "id": "cloudkms.projects.locations.keyRings.cryptoKeys.cryptoKeyVersions.patch",
                          "path": "v1/{+name}",
                          "description": "Update a CryptoKeyVersion's metadata.\n\nstate may be changed between\nENABLED and\nDISABLED using this\nmethod. See DestroyCryptoKeyVersion and RestoreCryptoKeyVersion to\nmove between other states.",
                          "request": {
                            "$ref": "CryptoKeyVersion"
                          }
                        },
                        "get": {
                          "response": {
                            "$ref": "CryptoKeyVersion"
                          },
                          "parameterOrder": [
                            "name"
                          ],
                          "httpMethod": "GET",
                          "parameters": {
                            "name": {
                              "pattern": "^projects/[^/]+/locations/[^/]+/keyRings/[^/]+/cryptoKeys/[^/]+/cryptoKeyVersions/[^/]+$",
                              "location": "path",
                              "description": "The name of the CryptoKeyVersion to get.",
                              "type": "string",
                              "required": true
=======
                            "parent": {
                              "description": "Required. The name of the CryptoKey associated with\nthe CryptoKeyVersions.",
                              "required": true,
                              "type": "string",
                              "pattern": "^projects/[^/]+/locations/[^/]+/keyRings/[^/]+/cryptoKeys/[^/]+$",
                              "location": "path"
>>>>>>> d5fa6b74
                            }
                          },
                          "scopes": [
                            "https://www.googleapis.com/auth/cloud-platform"
                          ],
<<<<<<< HEAD
                          "flatPath": "v1/projects/{projectsId}/locations/{locationsId}/keyRings/{keyRingsId}/cryptoKeys/{cryptoKeysId}/cryptoKeyVersions/{cryptoKeyVersionsId}",
                          "id": "cloudkms.projects.locations.keyRings.cryptoKeys.cryptoKeyVersions.get",
                          "path": "v1/{+name}",
                          "description": "Returns metadata for a given CryptoKeyVersion."
                        }
                      }
                    }
                  },
                  "methods": {
                    "list": {
                      "response": {
                        "$ref": "ListCryptoKeysResponse"
                      },
                      "parameterOrder": [
                        "parent"
                      ],
                      "httpMethod": "GET",
                      "parameters": {
                        "parent": {
                          "description": "Required. The resource name of the KeyRing to list, in the format\n`projects/*/locations/*/keyRings/*`.",
                          "type": "string",
                          "required": true,
                          "pattern": "^projects/[^/]+/locations/[^/]+/keyRings/[^/]+$",
                          "location": "path"
                        },
                        "pageToken": {
                          "location": "query",
                          "description": "Optional pagination token, returned earlier via\nListCryptoKeysResponse.next_page_token.",
                          "type": "string"
                        },
                        "pageSize": {
                          "location": "query",
                          "format": "int32",
                          "description": "Optional limit on the number of CryptoKeys to include in the\nresponse.  Further CryptoKeys can subsequently be obtained by\nincluding the ListCryptoKeysResponse.next_page_token in a subsequent\nrequest.  If unspecified, the server will pick an appropriate default.",
                          "type": "integer"
                        }
                      },
                      "scopes": [
                        "https://www.googleapis.com/auth/cloud-platform"
                      ],
                      "flatPath": "v1/projects/{projectsId}/locations/{locationsId}/keyRings/{keyRingsId}/cryptoKeys",
                      "id": "cloudkms.projects.locations.keyRings.cryptoKeys.list",
                      "path": "v1/{+parent}/cryptoKeys",
                      "description": "Lists CryptoKeys."
                    },
                    "encrypt": {
                      "response": {
                        "$ref": "EncryptResponse"
                      },
                      "parameterOrder": [
                        "name"
                      ],
                      "httpMethod": "POST",
                      "parameters": {
                        "name": {
                          "pattern": "^projects/[^/]+/locations/[^/]+/keyRings/[^/]+/cryptoKeys/.+$",
                          "location": "path",
                          "description": "Required. The resource name of the CryptoKey or CryptoKeyVersion\nto use for encryption.\n\nIf a CryptoKey is specified, the server will use its\nprimary version.",
                          "type": "string",
                          "required": true
                        }
                      },
                      "scopes": [
                        "https://www.googleapis.com/auth/cloud-platform"
                      ],
                      "flatPath": "v1/projects/{projectsId}/locations/{locationsId}/keyRings/{keyRingsId}/cryptoKeys/{cryptoKeysId}:encrypt",
                      "id": "cloudkms.projects.locations.keyRings.cryptoKeys.encrypt",
                      "path": "v1/{+name}:encrypt",
                      "description": "Encrypts data, so that it can only be recovered by a call to Decrypt.",
                      "request": {
                        "$ref": "EncryptRequest"
                      }
                    },
                    "create": {
                      "path": "v1/{+parent}/cryptoKeys",
                      "id": "cloudkms.projects.locations.keyRings.cryptoKeys.create",
                      "description": "Create a new CryptoKey within a KeyRing.\n\nCryptoKey.purpose is required.",
                      "request": {
                        "$ref": "CryptoKey"
                      },
                      "httpMethod": "POST",
                      "parameterOrder": [
                        "parent"
                      ],
                      "response": {
                        "$ref": "CryptoKey"
                      },
                      "parameters": {
                        "cryptoKeyId": {
                          "location": "query",
                          "description": "Required. It must be unique within a KeyRing and match the regular\nexpression `[a-zA-Z0-9_-]{1,63}`",
                          "type": "string"
                        },
                        "parent": {
                          "pattern": "^projects/[^/]+/locations/[^/]+/keyRings/[^/]+$",
                          "location": "path",
                          "description": "Required. The name of the KeyRing associated with the\nCryptoKeys.",
                          "type": "string",
                          "required": true
                        }
                      },
                      "scopes": [
                        "https://www.googleapis.com/auth/cloud-platform"
                      ],
                      "flatPath": "v1/projects/{projectsId}/locations/{locationsId}/keyRings/{keyRingsId}/cryptoKeys"
                    },
                    "setIamPolicy": {
                      "id": "cloudkms.projects.locations.keyRings.cryptoKeys.setIamPolicy",
                      "path": "v1/{+resource}:setIamPolicy",
                      "description": "Sets the access control policy on the specified resource. Replaces any\nexisting policy.",
                      "request": {
                        "$ref": "SetIamPolicyRequest"
                      },
                      "response": {
                        "$ref": "Policy"
                      },
                      "parameterOrder": [
                        "resource"
                      ],
                      "httpMethod": "POST",
                      "parameters": {
                        "resource": {
                          "pattern": "^projects/[^/]+/locations/[^/]+/keyRings/[^/]+/cryptoKeys/[^/]+$",
                          "location": "path",
                          "description": "REQUIRED: The resource for which the policy is being specified.\nSee the operation documentation for the appropriate value for this field.",
                          "type": "string",
                          "required": true
                        }
                      },
                      "scopes": [
                        "https://www.googleapis.com/auth/cloud-platform"
                      ],
                      "flatPath": "v1/projects/{projectsId}/locations/{locationsId}/keyRings/{keyRingsId}/cryptoKeys/{cryptoKeysId}:setIamPolicy"
                    },
                    "updatePrimaryVersion": {
                      "id": "cloudkms.projects.locations.keyRings.cryptoKeys.updatePrimaryVersion",
                      "path": "v1/{+name}:updatePrimaryVersion",
                      "request": {
                        "$ref": "UpdateCryptoKeyPrimaryVersionRequest"
                      },
                      "description": "Update the version of a CryptoKey that will be used in Encrypt",
                      "response": {
                        "$ref": "CryptoKey"
                      },
                      "parameterOrder": [
                        "name"
                      ],
                      "httpMethod": "POST",
                      "scopes": [
                        "https://www.googleapis.com/auth/cloud-platform"
                      ],
                      "parameters": {
                        "name": {
                          "description": "The resource name of the CryptoKey to update.",
                          "type": "string",
                          "required": true,
                          "pattern": "^projects/[^/]+/locations/[^/]+/keyRings/[^/]+/cryptoKeys/[^/]+$",
                          "location": "path"
                        }
                      },
                      "flatPath": "v1/projects/{projectsId}/locations/{locationsId}/keyRings/{keyRingsId}/cryptoKeys/{cryptoKeysId}:updatePrimaryVersion"
                    },
                    "getIamPolicy": {
                      "httpMethod": "GET",
                      "response": {
                        "$ref": "Policy"
                      },
                      "parameterOrder": [
                        "resource"
                      ],
                      "scopes": [
                        "https://www.googleapis.com/auth/cloud-platform"
                      ],
                      "parameters": {
                        "resource": {
                          "pattern": "^projects/[^/]+/locations/[^/]+/keyRings/[^/]+/cryptoKeys/[^/]+$",
                          "location": "path",
                          "description": "REQUIRED: The resource for which the policy is being requested.\nSee the operation documentation for the appropriate value for this field.",
                          "type": "string",
                          "required": true
                        }
                      },
                      "flatPath": "v1/projects/{projectsId}/locations/{locationsId}/keyRings/{keyRingsId}/cryptoKeys/{cryptoKeysId}:getIamPolicy",
                      "path": "v1/{+resource}:getIamPolicy",
                      "id": "cloudkms.projects.locations.keyRings.cryptoKeys.getIamPolicy",
                      "description": "Gets the access control policy for a resource.\nReturns an empty policy if the resource exists and does not have a policy\nset."
                    },
                    "patch": {
                      "id": "cloudkms.projects.locations.keyRings.cryptoKeys.patch",
                      "path": "v1/{+name}",
                      "description": "Update a CryptoKey.",
                      "request": {
                        "$ref": "CryptoKey"
                      },
                      "response": {
                        "$ref": "CryptoKey"
                      },
                      "parameterOrder": [
                        "name"
                      ],
                      "httpMethod": "PATCH",
                      "parameters": {
                        "name": {
                          "pattern": "^projects/[^/]+/locations/[^/]+/keyRings/[^/]+/cryptoKeys/[^/]+$",
                          "location": "path",
                          "description": "Output only. The resource name for this CryptoKey in the format\n`projects/*/locations/*/keyRings/*/cryptoKeys/*`.",
                          "type": "string",
                          "required": true
                        },
                        "updateMask": {
                          "format": "google-fieldmask",
                          "description": "Required list of fields to be updated in this request.",
                          "type": "string",
                          "location": "query"
                        }
                      },
                      "scopes": [
                        "https://www.googleapis.com/auth/cloud-platform"
                      ],
                      "flatPath": "v1/projects/{projectsId}/locations/{locationsId}/keyRings/{keyRingsId}/cryptoKeys/{cryptoKeysId}"
                    },
                    "get": {
                      "description": "Returns metadata for a given CryptoKey, as well as its\nprimary CryptoKeyVersion.",
                      "httpMethod": "GET",
                      "response": {
                        "$ref": "CryptoKey"
                      },
                      "parameterOrder": [
                        "name"
                      ],
                      "parameters": {
                        "name": {
                          "pattern": "^projects/[^/]+/locations/[^/]+/keyRings/[^/]+/cryptoKeys/[^/]+$",
                          "location": "path",
                          "description": "The name of the CryptoKey to get.",
                          "type": "string",
                          "required": true
                        }
                      },
                      "scopes": [
                        "https://www.googleapis.com/auth/cloud-platform"
                      ],
                      "flatPath": "v1/projects/{projectsId}/locations/{locationsId}/keyRings/{keyRingsId}/cryptoKeys/{cryptoKeysId}",
                      "path": "v1/{+name}",
                      "id": "cloudkms.projects.locations.keyRings.cryptoKeys.get"
                    },
                    "testIamPermissions": {
                      "request": {
                        "$ref": "TestIamPermissionsRequest"
                      },
                      "description": "Returns permissions that a caller has on the specified resource.\nIf the resource does not exist, this will return an empty set of\npermissions, not a NOT_FOUND error.\n\nNote: This operation is designed to be used for building permission-aware\nUIs and command-line tools, not for authorization checking. This operation\nmay \"fail open\" without warning.",
                      "response": {
                        "$ref": "TestIamPermissionsResponse"
                      },
                      "parameterOrder": [
                        "resource"
                      ],
                      "httpMethod": "POST",
                      "scopes": [
                        "https://www.googleapis.com/auth/cloud-platform"
                      ],
                      "parameters": {
                        "resource": {
                          "pattern": "^projects/[^/]+/locations/[^/]+/keyRings/[^/]+/cryptoKeys/[^/]+$",
                          "location": "path",
                          "description": "REQUIRED: The resource for which the policy detail is being requested.\nSee the operation documentation for the appropriate value for this field.",
                          "type": "string",
                          "required": true
                        }
                      },
                      "flatPath": "v1/projects/{projectsId}/locations/{locationsId}/keyRings/{keyRingsId}/cryptoKeys/{cryptoKeysId}:testIamPermissions",
                      "id": "cloudkms.projects.locations.keyRings.cryptoKeys.testIamPermissions",
                      "path": "v1/{+resource}:testIamPermissions"
                    },
                    "decrypt": {
                      "response": {
                        "$ref": "DecryptResponse"
                      },
                      "parameterOrder": [
                        "name"
                      ],
                      "httpMethod": "POST",
                      "parameters": {
                        "name": {
                          "pattern": "^projects/[^/]+/locations/[^/]+/keyRings/[^/]+/cryptoKeys/[^/]+$",
                          "location": "path",
                          "description": "Required. The resource name of the CryptoKey to use for decryption.\nThe server will choose the appropriate version.",
                          "type": "string",
                          "required": true
=======
                          "flatPath": "v1/projects/{projectsId}/locations/{locationsId}/keyRings/{keyRingsId}/cryptoKeys/{cryptoKeysId}/cryptoKeyVersions",
                          "path": "v1/{+parent}/cryptoKeyVersions",
                          "id": "cloudkms.projects.locations.keyRings.cryptoKeys.cryptoKeyVersions.create",
                          "request": {
                            "$ref": "CryptoKeyVersion"
                          },
                          "description": "Create a new CryptoKeyVersion in a CryptoKey.\n\nThe server will assign the next sequential id. If unset,\nstate will be set to\nENABLED."
                        },
                        "destroy": {
                          "request": {
                            "$ref": "DestroyCryptoKeyVersionRequest"
                          },
                          "description": "Schedule a CryptoKeyVersion for destruction.\n\nUpon calling this method, CryptoKeyVersion.state will be set to\nDESTROY_SCHEDULED\nand destroy_time will be set to a time 24\nhours in the future, at which point the state\nwill be changed to\nDESTROYED, and the key\nmaterial will be irrevocably destroyed.\n\nBefore the destroy_time is reached,\nRestoreCryptoKeyVersion may be called to reverse the process.",
                          "response": {
                            "$ref": "CryptoKeyVersion"
                          },
                          "parameterOrder": [
                            "name"
                          ],
                          "httpMethod": "POST",
                          "parameters": {
                            "name": {
                              "location": "path",
                              "description": "The resource name of the CryptoKeyVersion to destroy.",
                              "required": true,
                              "type": "string",
                              "pattern": "^projects/[^/]+/locations/[^/]+/keyRings/[^/]+/cryptoKeys/[^/]+/cryptoKeyVersions/[^/]+$"
                            }
                          },
                          "scopes": [
                            "https://www.googleapis.com/auth/cloud-platform"
                          ],
                          "flatPath": "v1/projects/{projectsId}/locations/{locationsId}/keyRings/{keyRingsId}/cryptoKeys/{cryptoKeysId}/cryptoKeyVersions/{cryptoKeyVersionsId}:destroy",
                          "path": "v1/{+name}:destroy",
                          "id": "cloudkms.projects.locations.keyRings.cryptoKeys.cryptoKeyVersions.destroy"
>>>>>>> d5fa6b74
                        }
                      },
                      "scopes": [
                        "https://www.googleapis.com/auth/cloud-platform"
                      ],
                      "flatPath": "v1/projects/{projectsId}/locations/{locationsId}/keyRings/{keyRingsId}/cryptoKeys/{cryptoKeysId}:decrypt",
                      "id": "cloudkms.projects.locations.keyRings.cryptoKeys.decrypt",
                      "path": "v1/{+name}:decrypt",
                      "description": "Decrypts data that was protected by Encrypt.",
                      "request": {
                        "$ref": "DecryptRequest"
                      }
                    }
                  }
                }
              }
            }
          },
          "methods": {
            "get": {
              "id": "cloudkms.projects.locations.get",
              "path": "v1/{+name}",
              "description": "Get information about a location.",
              "response": {
                "$ref": "Location"
              },
              "parameterOrder": [
                "name"
              ],
              "httpMethod": "GET",
              "parameters": {
                "name": {
                  "description": "Resource name for the location.",
                  "type": "string",
                  "required": true,
                  "pattern": "^projects/[^/]+/locations/[^/]+$",
                  "location": "path"
                }
              },
              "scopes": [
                "https://www.googleapis.com/auth/cloud-platform"
              ],
              "flatPath": "v1/projects/{projectsId}/locations/{locationsId}"
            },
            "list": {
              "id": "cloudkms.projects.locations.list",
              "path": "v1/{+name}/locations",
              "description": "Lists information about the supported locations for this service.",
              "response": {
                "$ref": "ListLocationsResponse"
              },
              "parameterOrder": [
                "name"
              ],
              "httpMethod": "GET",
              "scopes": [
                "https://www.googleapis.com/auth/cloud-platform"
              ],
              "parameters": {
                "pageToken": {
                  "description": "The standard list page token.",
                  "type": "string",
                  "location": "query"
                },
                "name": {
                  "pattern": "^projects/[^/]+$",
                  "location": "path",
                  "description": "The resource that owns the locations collection, if applicable.",
                  "type": "string",
                  "required": true
                },
                "pageSize": {
                  "format": "int32",
                  "description": "The standard list page size.",
                  "type": "integer",
                  "location": "query"
                },
                "filter": {
                  "location": "query",
                  "description": "The standard list filter.",
                  "type": "string"
                }
              },
              "flatPath": "v1/projects/{projectsId}/locations"
            }
          }
        }
      }
    }
  },
  "parameters": {
<<<<<<< HEAD
    "upload_protocol": {
      "location": "query",
      "description": "Upload protocol for media (e.g. \"raw\", \"multipart\").",
      "type": "string"
    },
    "prettyPrint": {
      "description": "Returns response with indentations and line breaks.",
      "default": "true",
      "type": "boolean",
      "location": "query"
    },
    "fields": {
      "location": "query",
      "description": "Selector specifying which fields to include in a partial response.",
      "type": "string"
    },
=======
>>>>>>> d5fa6b74
    "uploadType": {
      "location": "query",
      "description": "Legacy upload protocol for media (e.g. \"media\", \"multipart\").",
      "type": "string"
    },
<<<<<<< HEAD
    "callback": {
      "location": "query",
      "description": "JSONP",
      "type": "string"
    },
    "$.xgafv": {
      "enum": [
        "1",
        "2"
      ],
      "description": "V1 error format.",
      "type": "string",
=======
    "fields": {
      "description": "Selector specifying which fields to include in a partial response.",
      "type": "string",
      "location": "query"
    },
    "$.xgafv": {
>>>>>>> d5fa6b74
      "enumDescriptions": [
        "v1 error format",
        "v2 error format"
      ],
<<<<<<< HEAD
      "location": "query"
=======
      "location": "query",
      "enum": [
        "1",
        "2"
      ],
      "description": "V1 error format.",
      "type": "string"
    },
    "callback": {
      "location": "query",
      "description": "JSONP",
      "type": "string"
>>>>>>> d5fa6b74
    },
    "alt": {
      "description": "Data format for response.",
      "default": "json",
      "enum": [
        "json",
        "media",
        "proto"
      ],
      "type": "string",
      "enumDescriptions": [
        "Responses with Content-Type of application/json",
        "Media download with context-dependent Content-Type",
        "Responses with Content-Type of application/x-protobuf"
      ],
      "location": "query"
    },
    "key": {
      "description": "API key. Your API key identifies your project and provides you with API access, quota, and reports. Required unless you provide an OAuth 2.0 token.",
      "type": "string",
      "location": "query"
    },
    "access_token": {
      "description": "OAuth access token.",
      "type": "string",
      "location": "query"
    },
    "quotaUser": {
      "description": "Available to use for quota purposes for server-side applications. Can be any arbitrary string assigned to a user, but should not exceed 40 characters.",
      "type": "string",
      "location": "query"
    },
    "pp": {
<<<<<<< HEAD
      "description": "Pretty-print response.",
      "default": "true",
      "type": "boolean",
      "location": "query"
    },
    "oauth_token": {
      "location": "query",
      "description": "OAuth 2.0 token for the current user.",
      "type": "string"
    },
    "bearer_token": {
      "description": "OAuth bearer token.",
      "type": "string",
=======
      "location": "query",
      "description": "Pretty-print response.",
      "type": "boolean",
      "default": "true"
    },
    "oauth_token": {
      "description": "OAuth 2.0 token for the current user.",
      "type": "string",
      "location": "query"
    },
    "bearer_token": {
      "location": "query",
      "description": "OAuth bearer token.",
      "type": "string"
    },
    "upload_protocol": {
      "location": "query",
      "description": "Upload protocol for media (e.g. \"raw\", \"multipart\").",
      "type": "string"
    },
    "prettyPrint": {
      "description": "Returns response with indentations and line breaks.",
      "type": "boolean",
      "default": "true",
>>>>>>> d5fa6b74
      "location": "query"
    }
  },
  "version": "v1",
  "baseUrl": "https://cloudkms.googleapis.com/",
  "description": "Manages encryption for your cloud services the same way you do on-premises. You can generate, use, rotate, and destroy AES256 encryption keys.",
<<<<<<< HEAD
  "kind": "discovery#restDescription",
  "servicePath": ""
=======
  "servicePath": "",
  "basePath": "",
  "id": "cloudkms:v1",
  "documentationLink": "https://cloud.google.com/kms/",
  "revision": "20171024"
>>>>>>> d5fa6b74
}<|MERGE_RESOLUTION|>--- conflicted
+++ resolved
@@ -1,93 +1,4 @@
 {
-<<<<<<< HEAD
-  "basePath": "",
-  "id": "cloudkms:v1",
-  "documentationLink": "https://cloud.google.com/kms/",
-  "revision": "20170926",
-  "discoveryVersion": "v1",
-  "version_module": true,
-  "schemas": {
-    "ListCryptoKeyVersionsResponse": {
-      "properties": {
-        "nextPageToken": {
-          "description": "A token to retrieve next page of results. Pass this value in\nListCryptoKeyVersionsRequest.page_token to retrieve the next page of\nresults.",
-          "type": "string"
-        },
-        "totalSize": {
-          "format": "int32",
-          "description": "The total number of CryptoKeyVersions that matched the\nquery.",
-          "type": "integer"
-        },
-        "cryptoKeyVersions": {
-          "description": "The list of CryptoKeyVersions.",
-          "items": {
-            "$ref": "CryptoKeyVersion"
-          },
-          "type": "array"
-        }
-      },
-      "id": "ListCryptoKeyVersionsResponse",
-      "description": "Response message for KeyManagementService.ListCryptoKeyVersions.",
-      "type": "object"
-    },
-    "Location": {
-      "properties": {
-        "name": {
-          "description": "Resource name for the location, which may vary between implementations.\nFor example: `\"projects/example-project/locations/us-east1\"`",
-          "type": "string"
-        },
-        "locationId": {
-          "description": "The canonical id for this location. For example: `\"us-east1\"`.",
-          "type": "string"
-        },
-        "metadata": {
-          "additionalProperties": {
-            "description": "Properties of the object. Contains field @type with type URL.",
-            "type": "any"
-          },
-          "description": "Service-specific metadata. For example the available capacity at the given\nlocation.",
-          "type": "object"
-        },
-        "labels": {
-          "additionalProperties": {
-            "type": "string"
-          },
-          "description": "Cross-service attributes for the location. For example\n\n    {\"cloud.googleapis.com/region\": \"us-east1\"}",
-          "type": "object"
-        }
-      },
-      "id": "Location",
-      "description": "A resource that represents Google Cloud Platform location.",
-      "type": "object"
-    },
-    "ListCryptoKeysResponse": {
-      "properties": {
-        "nextPageToken": {
-          "description": "A token to retrieve next page of results. Pass this value in\nListCryptoKeysRequest.page_token to retrieve the next page of results.",
-          "type": "string"
-        },
-        "totalSize": {
-          "format": "int32",
-          "description": "The total number of CryptoKeys that matched the query.",
-          "type": "integer"
-        },
-        "cryptoKeys": {
-          "description": "The list of CryptoKeys.",
-          "items": {
-            "$ref": "CryptoKey"
-          },
-          "type": "array"
-        }
-      },
-      "id": "ListCryptoKeysResponse",
-      "description": "Response message for KeyManagementService.ListCryptoKeys.",
-      "type": "object"
-    },
-    "TestIamPermissionsResponse": {
-      "properties": {
-        "permissions": {
-          "description": "A subset of `TestPermissionsRequest.permissions` that the caller is\nallowed.",
-=======
   "discoveryVersion": "v1",
   "version_module": true,
   "schemas": {
@@ -104,7 +15,6 @@
         "exemptedMembers": {
           "description": "Specifies the identities that do not cause logging for this type of\npermission.\nFollows the same format of Binding.members.",
           "type": "array",
->>>>>>> d5fa6b74
           "items": {
             "type": "string"
           }
@@ -126,134 +36,12 @@
           ]
         }
       },
-<<<<<<< HEAD
-      "id": "TestIamPermissionsResponse",
-      "description": "Response message for `TestIamPermissions` method.",
-      "type": "object"
-    },
-    "DestroyCryptoKeyVersionRequest": {
-      "description": "Request message for KeyManagementService.DestroyCryptoKeyVersion.",
-=======
       "id": "AuditLogConfig"
     },
     "CryptoKey": {
       "description": "A CryptoKey represents a logical key that can be used for cryptographic\noperations.\n\nA CryptoKey is made up of one or more versions, which\nrepresent the actual key material used in cryptographic operations.",
->>>>>>> d5fa6b74
-      "type": "object",
-      "properties": {},
-      "id": "DestroyCryptoKeyVersionRequest"
-    },
-    "AuditLogConfig": {
-      "properties": {
-<<<<<<< HEAD
-        "exemptedMembers": {
-          "description": "Specifies the identities that do not cause logging for this type of\npermission.\nFollows the same format of Binding.members.",
-          "items": {
-            "type": "string"
-          },
-          "type": "array"
-        },
-        "logType": {
-          "enumDescriptions": [
-            "Default case. Should never be this.",
-            "Admin reads. Example: CloudIAM getIamPolicy",
-            "Data writes. Example: CloudSQL Users create",
-            "Data reads. Example: CloudSQL Users list"
-          ],
-          "enum": [
-            "LOG_TYPE_UNSPECIFIED",
-            "ADMIN_READ",
-            "DATA_WRITE",
-            "DATA_READ"
-          ],
-          "description": "The log type that this config enables.",
-          "type": "string"
-        }
-      },
-      "id": "AuditLogConfig",
-      "description": "Provides the configuration for logging a type of permissions.\nExample:\n\n    {\n      \"audit_log_configs\": [\n        {\n          \"log_type\": \"DATA_READ\",\n          \"exempted_members\": [\n            \"user:foo@gmail.com\"\n          ]\n        },\n        {\n          \"log_type\": \"DATA_WRITE\",\n        }\n      ]\n    }\n\nThis enables 'DATA_READ' and 'DATA_WRITE' logging, while exempting\nfoo@gmail.com from DATA_READ logging.",
-      "type": "object"
-    },
-    "CryptoKey": {
-      "description": "A CryptoKey represents a logical key that can be used for cryptographic\noperations.\n\nA CryptoKey is made up of one or more versions, which\nrepresent the actual key material used in cryptographic operations.",
-      "type": "object",
-      "properties": {
-        "labels": {
-          "additionalProperties": {
-            "type": "string"
-          },
-          "description": "Labels with user defined metadata.",
-          "type": "object"
-        },
-        "createTime": {
-          "format": "google-datetime",
-          "description": "Output only. The time at which this CryptoKey was created.",
-          "type": "string"
-        },
-        "rotationPeriod": {
-          "format": "google-duration",
-          "description": "next_rotation_time will be advanced by this period when the service\nautomatically rotates a key. Must be at least one day.\n\nIf rotation_period is set, next_rotation_time must also be set.",
-          "type": "string"
-        },
-        "primary": {
-          "$ref": "CryptoKeyVersion",
-          "description": "Output only. A copy of the \"primary\" CryptoKeyVersion that will be used\nby Encrypt when this CryptoKey is given\nin EncryptRequest.name.\n\nThe CryptoKey's primary version can be updated via\nUpdateCryptoKeyPrimaryVersion."
-        },
-        "name": {
-          "description": "Output only. The resource name for this CryptoKey in the format\n`projects/*/locations/*/keyRings/*/cryptoKeys/*`.",
-          "type": "string"
-        },
-        "purpose": {
-          "enum": [
-            "CRYPTO_KEY_PURPOSE_UNSPECIFIED",
-            "ENCRYPT_DECRYPT"
-          ],
-          "description": "The immutable purpose of this CryptoKey. Currently, the only acceptable\npurpose is ENCRYPT_DECRYPT.",
-          "type": "string",
-          "enumDescriptions": [
-            "Not specified.",
-            "CryptoKeys with this purpose may be used with\nEncrypt and\nDecrypt."
-          ]
-        },
-        "nextRotationTime": {
-          "format": "google-datetime",
-          "description": "At next_rotation_time, the Key Management Service will automatically:\n\n1. Create a new version of this CryptoKey.\n2. Mark the new version as primary.\n\nKey rotations performed manually via\nCreateCryptoKeyVersion and\nUpdateCryptoKeyPrimaryVersion\ndo not affect next_rotation_time.",
-          "type": "string"
-        }
-      },
-      "id": "CryptoKey"
-    },
-    "DecryptResponse": {
-      "description": "Response message for KeyManagementService.Decrypt.",
-      "type": "object",
-      "properties": {
-        "plaintext": {
-          "format": "byte",
-          "description": "The decrypted data originally supplied in EncryptRequest.plaintext.",
-          "type": "string"
-        }
-      },
-      "id": "DecryptResponse"
-    },
-    "TestIamPermissionsRequest": {
-      "description": "Request message for `TestIamPermissions` method.",
-      "type": "object",
-      "properties": {
-        "permissions": {
-          "description": "The set of permissions to check for the `resource`. Permissions with\nwildcards (such as '*' or 'storage.*') are not allowed. For more\ninformation see\n[IAM Overview](https://cloud.google.com/iam/docs/overview#permissions).",
-          "items": {
-            "type": "string"
-          },
-          "type": "array"
-        }
-      },
-      "id": "TestIamPermissionsRequest"
-    },
-    "Policy": {
-      "properties": {
-        "iamOwned": {
-          "type": "boolean"
-=======
+      "type": "object",
+      "properties": {
         "labels": {
           "description": "Labels with user defined metadata.",
           "type": "object",
@@ -270,7 +58,6 @@
           "description": "next_rotation_time will be advanced by this period when the service\nautomatically rotates a key. Must be at least one day.\n\nIf rotation_period is set, next_rotation_time must also be set.",
           "format": "google-duration",
           "type": "string"
->>>>>>> d5fa6b74
         },
         "primary": {
           "$ref": "CryptoKeyVersion",
@@ -280,49 +67,6 @@
           "description": "Output only. The resource name for this CryptoKey in the format\n`projects/*/locations/*/keyRings/*/cryptoKeys/*`.",
           "type": "string"
         },
-<<<<<<< HEAD
-        "version": {
-          "format": "int32",
-          "description": "Version of the `Policy`. The default version is 0.",
-          "type": "integer"
-        },
-        "auditConfigs": {
-          "description": "Specifies cloud audit logging configuration for this policy.",
-          "items": {
-            "$ref": "AuditConfig"
-          },
-          "type": "array"
-        },
-        "bindings": {
-          "description": "Associates a list of `members` to a `role`.\n`bindings` with no members will result in an error.",
-          "items": {
-            "$ref": "Binding"
-          },
-          "type": "array"
-        }
-      },
-      "id": "Policy",
-      "description": "Defines an Identity and Access Management (IAM) policy. It is used to\nspecify access control policies for Cloud Platform resources.\n\n\nA `Policy` consists of a list of `bindings`. A `Binding` binds a list of\n`members` to a `role`, where the members can be user accounts, Google groups,\nGoogle domains, and service accounts. A `role` is a named list of permissions\ndefined by IAM.\n\n**Example**\n\n    {\n      \"bindings\": [\n        {\n          \"role\": \"roles/owner\",\n          \"members\": [\n            \"user:mike@example.com\",\n            \"group:admins@example.com\",\n            \"domain:google.com\",\n            \"serviceAccount:my-other-app@appspot.gserviceaccount.com\",\n          ]\n        },\n        {\n          \"role\": \"roles/viewer\",\n          \"members\": [\"user:sean@example.com\"]\n        }\n      ]\n    }\n\nFor a description of IAM and its features, see the\n[IAM developer's guide](https://cloud.google.com/iam).",
-      "type": "object"
-    },
-    "ListLocationsResponse": {
-      "properties": {
-        "nextPageToken": {
-          "description": "The standard List next-page token.",
-          "type": "string"
-        },
-        "locations": {
-          "description": "A list of locations that matches the specified filter in the request.",
-          "items": {
-            "$ref": "Location"
-          },
-          "type": "array"
-        }
-      },
-      "id": "ListLocationsResponse",
-      "description": "The response message for Locations.ListLocations.",
-      "type": "object"
-=======
         "purpose": {
           "enumDescriptions": [
             "Not specified.",
@@ -384,19 +128,18 @@
         }
       },
       "id": "EncryptResponse"
->>>>>>> d5fa6b74
     },
     "KeyRing": {
       "description": "A KeyRing is a toplevel logical grouping of CryptoKeys.",
       "type": "object",
       "properties": {
-        "name": {
-          "description": "Output only. The resource name for the KeyRing in the format\n`projects/*/locations/*/keyRings/*`.",
-          "type": "string"
-        },
         "createTime": {
           "description": "Output only. The time at which this KeyRing was created.",
           "format": "google-datetime",
+          "type": "string"
+        },
+        "name": {
+          "description": "Output only. The resource name for the KeyRing in the format\n`projects/*/locations/*/keyRings/*`.",
           "type": "string"
         }
       },
@@ -466,10 +209,10 @@
       "id": "UpdateCryptoKeyPrimaryVersionRequest"
     },
     "RestoreCryptoKeyVersionRequest": {
+      "description": "Request message for KeyManagementService.RestoreCryptoKeyVersion.",
+      "type": "object",
       "properties": {},
-      "id": "RestoreCryptoKeyVersionRequest",
-      "description": "Request message for KeyManagementService.RestoreCryptoKeyVersion.",
-      "type": "object"
+      "id": "RestoreCryptoKeyVersionRequest"
     },
     "ListKeyRingsResponse": {
       "description": "Response message for KeyManagementService.ListKeyRings.",
@@ -519,48 +262,13 @@
       "id": "AuditConfig"
     },
     "CryptoKeyVersion": {
-      "properties": {
-<<<<<<< HEAD
-        "state": {
-          "enum": [
-            "CRYPTO_KEY_VERSION_STATE_UNSPECIFIED",
-            "ENABLED",
-            "DISABLED",
-            "DESTROYED",
-            "DESTROY_SCHEDULED"
-          ],
-          "description": "The current state of the CryptoKeyVersion.",
-          "type": "string",
-          "enumDescriptions": [
-            "Not specified.",
-            "This version may be used in Encrypt and\nDecrypt requests.",
-            "This version may not be used, but the key material is still available,\nand the version can be placed back into the ENABLED state.",
-            "This version is destroyed, and the key material is no longer stored.\nA version may not leave this state once entered.",
-            "This version is scheduled for destruction, and will be destroyed soon.\nCall\nRestoreCryptoKeyVersion\nto put it back into the DISABLED state."
-          ]
-        },
-        "name": {
-          "description": "Output only. The resource name for this CryptoKeyVersion in the format\n`projects/*/locations/*/keyRings/*/cryptoKeys/*/cryptoKeyVersions/*`.",
-          "type": "string"
-        },
-        "destroyEventTime": {
-          "format": "google-datetime",
-          "description": "Output only. The time this CryptoKeyVersion's key material was\ndestroyed. Only present if state is\nDESTROYED.",
-          "type": "string"
-        },
-        "destroyTime": {
-          "format": "google-datetime",
-          "description": "Output only. The time this CryptoKeyVersion's key material is scheduled\nfor destruction. Only present if state is\nDESTROY_SCHEDULED.",
-          "type": "string"
-        },
-=======
->>>>>>> d5fa6b74
+      "description": "A CryptoKeyVersion represents an individual cryptographic key, and the\nassociated key material.\n\nIt can be used for cryptographic operations either directly, or via its\nparent CryptoKey, in which case the server will choose the appropriate\nversion for the operation.\n\nFor security reasons, the raw cryptographic key material represented by a\nCryptoKeyVersion can never be viewed or exported. It can only be used to\nencrypt or decrypt data when an authorized user or application invokes Cloud\nKMS.",
+      "type": "object",
+      "properties": {
         "createTime": {
           "description": "Output only. The time at which this CryptoKeyVersion was created.",
           "format": "google-datetime",
           "type": "string"
-<<<<<<< HEAD
-=======
         },
         "state": {
           "description": "The current state of the CryptoKeyVersion.",
@@ -593,35 +301,25 @@
           "description": "Output only. The time this CryptoKeyVersion's key material is scheduled\nfor destruction. Only present if state is\nDESTROY_SCHEDULED.",
           "format": "google-datetime",
           "type": "string"
->>>>>>> d5fa6b74
-        }
-      },
-      "id": "CryptoKeyVersion",
-      "description": "A CryptoKeyVersion represents an individual cryptographic key, and the\nassociated key material.\n\nIt can be used for cryptographic operations either directly, or via its\nparent CryptoKey, in which case the server will choose the appropriate\nversion for the operation.\n\nFor security reasons, the raw cryptographic key material represented by a\nCryptoKeyVersion can never be viewed or exported. It can only be used to\nencrypt or decrypt data when an authorized user or application invokes Cloud\nKMS.",
-      "type": "object"
+        }
+      },
+      "id": "CryptoKeyVersion"
     },
     "SetIamPolicyRequest": {
-      "properties": {
-        "policy": {
-          "$ref": "Policy",
-          "description": "REQUIRED: The complete policy to be applied to the `resource`. The size of\nthe policy is limited to a few 10s of KB. An empty policy is a\nvalid policy but certain Cloud Platform services (such as Projects)\nmight reject them."
-        },
+      "description": "Request message for `SetIamPolicy` method.",
+      "type": "object",
+      "properties": {
         "updateMask": {
           "description": "OPTIONAL: A FieldMask specifying which fields of the policy to modify. Only\nthe fields in the mask will be modified. If no mask is provided, the\nfollowing default mask is used:\npaths: \"bindings, etag\"\nThis field is only used by Cloud IAM.",
           "format": "google-fieldmask",
           "type": "string"
-<<<<<<< HEAD
-=======
         },
         "policy": {
           "description": "REQUIRED: The complete policy to be applied to the `resource`. The size of\nthe policy is limited to a few 10s of KB. An empty policy is a\nvalid policy but certain Cloud Platform services (such as Projects)\nmight reject them.",
           "$ref": "Policy"
->>>>>>> d5fa6b74
-        }
-      },
-      "id": "SetIamPolicyRequest",
-      "description": "Request message for `SetIamPolicy` method.",
-      "type": "object"
+        }
+      },
+      "id": "SetIamPolicyRequest"
     },
     "DecryptRequest": {
       "description": "Request message for KeyManagementService.Decrypt.",
@@ -641,6 +339,8 @@
       "id": "DecryptRequest"
     },
     "Binding": {
+      "description": "Associates `members` with a `role`.",
+      "type": "object",
       "properties": {
         "condition": {
           "$ref": "Expr",
@@ -658,19 +358,16 @@
           "type": "string"
         }
       },
-      "id": "Binding",
-      "description": "Associates `members` with a `role`.",
-      "type": "object"
+      "id": "Binding"
     },
     "Expr": {
-      "properties": {
-<<<<<<< HEAD
-=======
+      "description": "Represents an expression text. Example:\n\n    title: \"User account presence\"\n    description: \"Determines whether the request has a user account\"\n    expression: \"size(request.user) \u003e 0\"",
+      "type": "object",
+      "properties": {
         "title": {
           "description": "An optional title for the expression, i.e. a short string describing\nits purpose. This can be used e.g. in UIs which allow to enter the\nexpression.",
           "type": "string"
         },
->>>>>>> d5fa6b74
         "location": {
           "description": "An optional string indicating the location of the expression for error\nreporting, e.g. a file name and a position in the file.",
           "type": "string"
@@ -682,38 +379,6 @@
         "expression": {
           "description": "Textual representation of an expression in\nCommon Expression Language syntax.\n\nThe application context of the containing message determines which\nwell-known feature set of CEL is supported.",
           "type": "string"
-<<<<<<< HEAD
-        },
-        "description": {
-          "description": "An optional description of the expression. This is a longer text which\ndescribes the expression, e.g. when hovered over it in a UI.",
-          "type": "string"
-        },
-        "expression": {
-          "description": "Textual representation of an expression in\nCommon Expression Language syntax.\n\nThe application context of the containing message determines which\nwell-known feature set of CEL is supported.",
-          "type": "string"
-        }
-      },
-      "id": "Expr",
-      "description": "Represents an expression text. Example:\n\n    title: \"User account presence\"\n    description: \"Determines whether the request has a user account\"\n    expression: \"size(request.user) \u003e 0\"",
-      "type": "object"
-    },
-    "EncryptRequest": {
-      "properties": {
-        "additionalAuthenticatedData": {
-          "format": "byte",
-          "description": "Optional data that, if specified, must also be provided during decryption\nthrough DecryptRequest.additional_authenticated_data.  Must be no\nlarger than 64KiB.",
-          "type": "string"
-        },
-        "plaintext": {
-          "format": "byte",
-          "description": "Required. The data to encrypt. Must be no larger than 64KiB.",
-          "type": "string"
-        }
-      },
-      "id": "EncryptRequest",
-      "description": "Request message for KeyManagementService.Encrypt.",
-      "type": "object"
-=======
         }
       },
       "id": "Expr"
@@ -824,12 +489,11 @@
         }
       },
       "id": "TestIamPermissionsResponse"
->>>>>>> d5fa6b74
     }
   },
   "icons": {
-    "x16": "http://www.google.com/images/icons/product/search-16.gif",
-    "x32": "http://www.google.com/images/icons/product/search-32.gif"
+    "x32": "http://www.google.com/images/icons/product/search-32.gif",
+    "x16": "http://www.google.com/images/icons/product/search-16.gif"
   },
   "protocol": "rest",
   "canonicalName": "Cloud KMS",
@@ -852,19 +516,6 @@
     "projects": {
       "resources": {
         "locations": {
-<<<<<<< HEAD
-          "resources": {
-            "keyRings": {
-              "methods": {
-                "list": {
-                  "httpMethod": "GET",
-                  "response": {
-                    "$ref": "ListKeyRingsResponse"
-                  },
-                  "parameterOrder": [
-                    "parent"
-                  ],
-=======
           "methods": {
             "list": {
               "flatPath": "v1/projects/{projectsId}/locations",
@@ -957,7 +608,6 @@
                       "location": "path"
                     }
                   },
->>>>>>> d5fa6b74
                   "scopes": [
                     "https://www.googleapis.com/auth/cloud-platform"
                   ]
@@ -971,61 +621,6 @@
                     "$ref": "TestIamPermissionsResponse"
                   },
                   "parameters": {
-<<<<<<< HEAD
-                    "parent": {
-                      "pattern": "^projects/[^/]+/locations/[^/]+$",
-                      "location": "path",
-                      "description": "Required. The resource name of the location associated with the\nKeyRings, in the format `projects/*/locations/*`.",
-                      "type": "string",
-                      "required": true
-                    },
-                    "pageToken": {
-                      "location": "query",
-                      "description": "Optional pagination token, returned earlier via\nListKeyRingsResponse.next_page_token.",
-                      "type": "string"
-                    },
-                    "pageSize": {
-                      "location": "query",
-                      "format": "int32",
-                      "description": "Optional limit on the number of KeyRings to include in the\nresponse.  Further KeyRings can subsequently be obtained by\nincluding the ListKeyRingsResponse.next_page_token in a subsequent\nrequest.  If unspecified, the server will pick an appropriate default.",
-                      "type": "integer"
-                    }
-                  },
-                  "flatPath": "v1/projects/{projectsId}/locations/{locationsId}/keyRings",
-                  "path": "v1/{+parent}/keyRings",
-                  "id": "cloudkms.projects.locations.keyRings.list",
-                  "description": "Lists KeyRings."
-                },
-                "setIamPolicy": {
-                  "description": "Sets the access control policy on the specified resource. Replaces any\nexisting policy.",
-                  "request": {
-                    "$ref": "SetIamPolicyRequest"
-                  },
-                  "httpMethod": "POST",
-                  "parameterOrder": [
-                    "resource"
-                  ],
-                  "response": {
-                    "$ref": "Policy"
-                  },
-                  "parameters": {
-                    "resource": {
-                      "pattern": "^projects/[^/]+/locations/[^/]+/keyRings/[^/]+$",
-                      "location": "path",
-                      "description": "REQUIRED: The resource for which the policy is being specified.\nSee the operation documentation for the appropriate value for this field.",
-                      "type": "string",
-                      "required": true
-                    }
-                  },
-                  "scopes": [
-                    "https://www.googleapis.com/auth/cloud-platform"
-                  ],
-                  "flatPath": "v1/projects/{projectsId}/locations/{locationsId}/keyRings/{keyRingsId}:setIamPolicy",
-                  "path": "v1/{+resource}:setIamPolicy",
-                  "id": "cloudkms.projects.locations.keyRings.setIamPolicy"
-                },
-                "create": {
-=======
                     "resource": {
                       "description": "REQUIRED: The resource for which the policy detail is being requested.\nSee the operation documentation for the appropriate value for this field.",
                       "required": true,
@@ -1047,24 +642,17 @@
                 },
                 "list": {
                   "description": "Lists KeyRings.",
->>>>>>> d5fa6b74
                   "response": {
-                    "$ref": "KeyRing"
+                    "$ref": "ListKeyRingsResponse"
                   },
                   "parameterOrder": [
                     "parent"
                   ],
-<<<<<<< HEAD
-                  "httpMethod": "POST",
-=======
                   "httpMethod": "GET",
->>>>>>> d5fa6b74
                   "scopes": [
                     "https://www.googleapis.com/auth/cloud-platform"
                   ],
                   "parameters": {
-<<<<<<< HEAD
-=======
                     "pageToken": {
                       "location": "query",
                       "description": "Optional pagination token, returned earlier via\nListKeyRingsResponse.next_page_token.",
@@ -1076,40 +664,18 @@
                       "format": "int32",
                       "type": "integer"
                     },
->>>>>>> d5fa6b74
                     "parent": {
-                      "pattern": "^projects/[^/]+/locations/[^/]+$",
-                      "location": "path",
                       "description": "Required. The resource name of the location associated with the\nKeyRings, in the format `projects/*/locations/*`.",
-<<<<<<< HEAD
-                      "type": "string",
-                      "required": true
-                    },
-                    "keyRingId": {
-                      "description": "Required. It must be unique within a location and match the regular\nexpression `[a-zA-Z0-9_-]{1,63}`",
-                      "type": "string",
-                      "location": "query"
-=======
                       "required": true,
                       "type": "string",
                       "pattern": "^projects/[^/]+/locations/[^/]+$",
                       "location": "path"
->>>>>>> d5fa6b74
                     }
                   },
                   "flatPath": "v1/projects/{projectsId}/locations/{locationsId}/keyRings",
-                  "id": "cloudkms.projects.locations.keyRings.create",
                   "path": "v1/{+parent}/keyRings",
-                  "request": {
-                    "$ref": "KeyRing"
-                  },
-                  "description": "Create a new KeyRing in a given Project and Location."
+                  "id": "cloudkms.projects.locations.keyRings.list"
                 },
-<<<<<<< HEAD
-                "getIamPolicy": {
-                  "description": "Gets the access control policy for a resource.\nReturns an empty policy if the resource exists and does not have a policy\nset.",
-                  "httpMethod": "GET",
-=======
                 "create": {
                   "request": {
                     "$ref": "KeyRing"
@@ -1119,7 +685,6 @@
                   "parameterOrder": [
                     "parent"
                   ],
->>>>>>> d5fa6b74
                   "response": {
                     "$ref": "KeyRing"
                   },
@@ -1149,12 +714,6 @@
                   "parameterOrder": [
                     "resource"
                   ],
-<<<<<<< HEAD
-                  "parameters": {
-                    "resource": {
-                      "description": "REQUIRED: The resource for which the policy is being requested.\nSee the operation documentation for the appropriate value for this field.",
-                      "type": "string",
-=======
                   "response": {
                     "$ref": "Policy"
                   },
@@ -1162,7 +721,6 @@
                     "resource": {
                       "location": "path",
                       "description": "REQUIRED: The resource for which the policy is being specified.\nSee the operation documentation for the appropriate value for this field.",
->>>>>>> d5fa6b74
                       "required": true,
                       "type": "string",
                       "pattern": "^projects/[^/]+/locations/[^/]+/keyRings/[^/]+$"
@@ -1171,47 +729,6 @@
                   "scopes": [
                     "https://www.googleapis.com/auth/cloud-platform"
                   ],
-<<<<<<< HEAD
-                  "flatPath": "v1/projects/{projectsId}/locations/{locationsId}/keyRings/{keyRingsId}:getIamPolicy",
-                  "path": "v1/{+resource}:getIamPolicy",
-                  "id": "cloudkms.projects.locations.keyRings.getIamPolicy"
-                },
-                "get": {
-                  "path": "v1/{+name}",
-                  "id": "cloudkms.projects.locations.keyRings.get",
-                  "description": "Returns metadata for a given KeyRing.",
-                  "httpMethod": "GET",
-                  "response": {
-                    "$ref": "KeyRing"
-                  },
-                  "parameterOrder": [
-                    "name"
-                  ],
-                  "parameters": {
-                    "name": {
-                      "pattern": "^projects/[^/]+/locations/[^/]+/keyRings/[^/]+$",
-                      "location": "path",
-                      "description": "The name of the KeyRing to get.",
-                      "type": "string",
-                      "required": true
-                    }
-                  },
-                  "scopes": [
-                    "https://www.googleapis.com/auth/cloud-platform"
-                  ],
-                  "flatPath": "v1/projects/{projectsId}/locations/{locationsId}/keyRings/{keyRingsId}"
-                },
-                "testIamPermissions": {
-                  "response": {
-                    "$ref": "TestIamPermissionsResponse"
-                  },
-                  "parameterOrder": [
-                    "resource"
-                  ],
-                  "httpMethod": "POST",
-                  "scopes": [
-                    "https://www.googleapis.com/auth/cloud-platform"
-=======
                   "flatPath": "v1/projects/{projectsId}/locations/{locationsId}/keyRings/{keyRingsId}:setIamPolicy",
                   "id": "cloudkms.projects.locations.keyRings.setIamPolicy",
                   "path": "v1/{+resource}:setIamPolicy",
@@ -1226,27 +743,10 @@
                   },
                   "parameterOrder": [
                     "resource"
->>>>>>> d5fa6b74
                   ],
                   "httpMethod": "GET",
                   "parameters": {
                     "resource": {
-<<<<<<< HEAD
-                      "description": "REQUIRED: The resource for which the policy detail is being requested.\nSee the operation documentation for the appropriate value for this field.",
-                      "type": "string",
-                      "required": true,
-                      "pattern": "^projects/[^/]+/locations/[^/]+/keyRings/[^/]+$",
-                      "location": "path"
-                    }
-                  },
-                  "flatPath": "v1/projects/{projectsId}/locations/{locationsId}/keyRings/{keyRingsId}:testIamPermissions",
-                  "id": "cloudkms.projects.locations.keyRings.testIamPermissions",
-                  "path": "v1/{+resource}:testIamPermissions",
-                  "request": {
-                    "$ref": "TestIamPermissionsRequest"
-                  },
-                  "description": "Returns permissions that a caller has on the specified resource.\nIf the resource does not exist, this will return an empty set of\npermissions, not a NOT_FOUND error.\n\nNote: This operation is designed to be used for building permission-aware\nUIs and command-line tools, not for authorization checking. This operation\nmay \"fail open\" without warning."
-=======
                       "location": "path",
                       "description": "REQUIRED: The resource for which the policy is being requested.\nSee the operation documentation for the appropriate value for this field.",
                       "required": true,
@@ -1261,18 +761,10 @@
                   "path": "v1/{+resource}:getIamPolicy",
                   "id": "cloudkms.projects.locations.keyRings.getIamPolicy",
                   "description": "Gets the access control policy for a resource.\nReturns an empty policy if the resource exists and does not have a policy\nset."
->>>>>>> d5fa6b74
                 }
               },
               "resources": {
                 "cryptoKeys": {
-<<<<<<< HEAD
-                  "resources": {
-                    "cryptoKeyVersions": {
-                      "methods": {
-                        "list": {
-                          "httpMethod": "GET",
-=======
                   "methods": {
                     "list": {
                       "flatPath": "v1/projects/{projectsId}/locations/{locationsId}/keyRings/{keyRingsId}/cryptoKeys",
@@ -1607,36 +1099,12 @@
                             "$ref": "CryptoKeyVersion"
                           },
                           "description": "Update a CryptoKeyVersion's metadata.\n\nstate may be changed between\nENABLED and\nDISABLED using this\nmethod. See DestroyCryptoKeyVersion and RestoreCryptoKeyVersion to\nmove between other states.",
->>>>>>> d5fa6b74
                           "response": {
                             "$ref": "CryptoKeyVersion"
                           },
                           "parameterOrder": [
                             "name"
                           ],
-<<<<<<< HEAD
-                          "scopes": [
-                            "https://www.googleapis.com/auth/cloud-platform"
-                          ],
-                          "parameters": {
-                            "parent": {
-                              "pattern": "^projects/[^/]+/locations/[^/]+/keyRings/[^/]+/cryptoKeys/[^/]+$",
-                              "location": "path",
-                              "description": "Required. The resource name of the CryptoKey to list, in the format\n`projects/*/locations/*/keyRings/*/cryptoKeys/*`.",
-                              "type": "string",
-                              "required": true
-                            },
-                            "pageToken": {
-                              "description": "Optional pagination token, returned earlier via\nListCryptoKeyVersionsResponse.next_page_token.",
-                              "type": "string",
-                              "location": "query"
-                            },
-                            "pageSize": {
-                              "location": "query",
-                              "format": "int32",
-                              "description": "Optional limit on the number of CryptoKeyVersions to\ninclude in the response. Further CryptoKeyVersions can\nsubsequently be obtained by including the\nListCryptoKeyVersionsResponse.next_page_token in a subsequent request.\nIf unspecified, the server will pick an appropriate default.",
-                              "type": "integer"
-=======
                           "httpMethod": "PATCH",
                           "parameters": {
                             "updateMask": {
@@ -1651,20 +1119,14 @@
                               "required": true,
                               "type": "string",
                               "pattern": "^projects/[^/]+/locations/[^/]+/keyRings/[^/]+/cryptoKeys/[^/]+/cryptoKeyVersions/[^/]+$"
->>>>>>> d5fa6b74
                             }
                           },
-                          "flatPath": "v1/projects/{projectsId}/locations/{locationsId}/keyRings/{keyRingsId}/cryptoKeys/{cryptoKeysId}/cryptoKeyVersions",
-                          "path": "v1/{+parent}/cryptoKeyVersions",
-                          "id": "cloudkms.projects.locations.keyRings.cryptoKeys.cryptoKeyVersions.list",
-                          "description": "Lists CryptoKeyVersions."
+                          "scopes": [
+                            "https://www.googleapis.com/auth/cloud-platform"
+                          ]
                         },
-<<<<<<< HEAD
-                        "create": {
-=======
                         "get": {
                           "description": "Returns metadata for a given CryptoKeyVersion.",
->>>>>>> d5fa6b74
                           "response": {
                             "$ref": "CryptoKeyVersion"
                           },
@@ -1673,37 +1135,17 @@
                           ],
                           "httpMethod": "GET",
                           "parameters": {
-<<<<<<< HEAD
-                            "parent": {
-                              "pattern": "^projects/[^/]+/locations/[^/]+/keyRings/[^/]+/cryptoKeys/[^/]+$",
-                              "location": "path",
-                              "description": "Required. The name of the CryptoKey associated with\nthe CryptoKeyVersions.",
-                              "type": "string",
-                              "required": true
-=======
                             "name": {
                               "location": "path",
                               "description": "The name of the CryptoKeyVersion to get.",
                               "required": true,
                               "type": "string",
                               "pattern": "^projects/[^/]+/locations/[^/]+/keyRings/[^/]+/cryptoKeys/[^/]+/cryptoKeyVersions/[^/]+$"
->>>>>>> d5fa6b74
                             }
                           },
                           "scopes": [
                             "https://www.googleapis.com/auth/cloud-platform"
                           ],
-<<<<<<< HEAD
-                          "flatPath": "v1/projects/{projectsId}/locations/{locationsId}/keyRings/{keyRingsId}/cryptoKeys/{cryptoKeysId}/cryptoKeyVersions",
-                          "id": "cloudkms.projects.locations.keyRings.cryptoKeys.cryptoKeyVersions.create",
-                          "path": "v1/{+parent}/cryptoKeyVersions",
-                          "description": "Create a new CryptoKeyVersion in a CryptoKey.\n\nThe server will assign the next sequential id. If unset,\nstate will be set to\nENABLED.",
-                          "request": {
-                            "$ref": "CryptoKeyVersion"
-                          }
-                        },
-                        "destroy": {
-=======
                           "flatPath": "v1/projects/{projectsId}/locations/{locationsId}/keyRings/{keyRingsId}/cryptoKeys/{cryptoKeysId}/cryptoKeyVersions/{cryptoKeyVersionsId}",
                           "path": "v1/{+name}",
                           "id": "cloudkms.projects.locations.keyRings.cryptoKeys.cryptoKeyVersions.get"
@@ -1713,17 +1155,9 @@
                           "parameterOrder": [
                             "parent"
                           ],
->>>>>>> d5fa6b74
                           "response": {
                             "$ref": "ListCryptoKeyVersionsResponse"
                           },
-                          "parameterOrder": [
-                            "name"
-                          ],
-                          "httpMethod": "POST",
-                          "scopes": [
-                            "https://www.googleapis.com/auth/cloud-platform"
-                          ],
                           "parameters": {
                             "pageToken": {
                               "location": "query",
@@ -1744,15 +1178,6 @@
                               "location": "path"
                             }
                           },
-<<<<<<< HEAD
-                          "flatPath": "v1/projects/{projectsId}/locations/{locationsId}/keyRings/{keyRingsId}/cryptoKeys/{cryptoKeysId}/cryptoKeyVersions/{cryptoKeyVersionsId}:destroy",
-                          "id": "cloudkms.projects.locations.keyRings.cryptoKeys.cryptoKeyVersions.destroy",
-                          "path": "v1/{+name}:destroy",
-                          "request": {
-                            "$ref": "DestroyCryptoKeyVersionRequest"
-                          },
-                          "description": "Schedule a CryptoKeyVersion for destruction.\n\nUpon calling this method, CryptoKeyVersion.state will be set to\nDESTROY_SCHEDULED\nand destroy_time will be set to a time 24\nhours in the future, at which point the state\nwill be changed to\nDESTROYED, and the key\nmaterial will be irrevocably destroyed.\n\nBefore the destroy_time is reached,\nRestoreCryptoKeyVersion may be called to reverse the process."
-=======
                           "scopes": [
                             "https://www.googleapis.com/auth/cloud-platform"
                           ],
@@ -1760,7 +1185,6 @@
                           "id": "cloudkms.projects.locations.keyRings.cryptoKeys.cryptoKeyVersions.list",
                           "path": "v1/{+parent}/cryptoKeyVersions",
                           "description": "Lists CryptoKeyVersions."
->>>>>>> d5fa6b74
                         },
                         "create": {
                           "response": {
@@ -1771,376 +1195,17 @@
                           ],
                           "httpMethod": "POST",
                           "parameters": {
-<<<<<<< HEAD
-                            "name": {
-                              "pattern": "^projects/[^/]+/locations/[^/]+/keyRings/[^/]+/cryptoKeys/[^/]+/cryptoKeyVersions/[^/]+$",
-                              "location": "path",
-                              "description": "The resource name of the CryptoKeyVersion to restore.",
-                              "type": "string",
-                              "required": true
-                            }
-                          },
-                          "flatPath": "v1/projects/{projectsId}/locations/{locationsId}/keyRings/{keyRingsId}/cryptoKeys/{cryptoKeysId}/cryptoKeyVersions/{cryptoKeyVersionsId}:restore",
-                          "id": "cloudkms.projects.locations.keyRings.cryptoKeys.cryptoKeyVersions.restore",
-                          "path": "v1/{+name}:restore",
-                          "request": {
-                            "$ref": "RestoreCryptoKeyVersionRequest"
-                          },
-                          "description": "Restore a CryptoKeyVersion in the\nDESTROY_SCHEDULED,\nstate.\n\nUpon restoration of the CryptoKeyVersion, state\nwill be set to DISABLED,\nand destroy_time will be cleared."
-                        },
-                        "patch": {
-                          "response": {
-                            "$ref": "CryptoKeyVersion"
-                          },
-                          "parameterOrder": [
-                            "name"
-                          ],
-                          "httpMethod": "PATCH",
-                          "parameters": {
-                            "name": {
-                              "pattern": "^projects/[^/]+/locations/[^/]+/keyRings/[^/]+/cryptoKeys/[^/]+/cryptoKeyVersions/[^/]+$",
-                              "location": "path",
-                              "description": "Output only. The resource name for this CryptoKeyVersion in the format\n`projects/*/locations/*/keyRings/*/cryptoKeys/*/cryptoKeyVersions/*`.",
-                              "type": "string",
-                              "required": true
-                            },
-                            "updateMask": {
-                              "format": "google-fieldmask",
-                              "description": "Required list of fields to be updated in this request.",
-                              "type": "string",
-                              "location": "query"
-                            }
-                          },
-                          "scopes": [
-                            "https://www.googleapis.com/auth/cloud-platform"
-                          ],
-                          "flatPath": "v1/projects/{projectsId}/locations/{locationsId}/keyRings/{keyRingsId}/cryptoKeys/{cryptoKeysId}/cryptoKeyVersions/{cryptoKeyVersionsId}",
-                          "id": "cloudkms.projects.locations.keyRings.cryptoKeys.cryptoKeyVersions.patch",
-                          "path": "v1/{+name}",
-                          "description": "Update a CryptoKeyVersion's metadata.\n\nstate may be changed between\nENABLED and\nDISABLED using this\nmethod. See DestroyCryptoKeyVersion and RestoreCryptoKeyVersion to\nmove between other states.",
-                          "request": {
-                            "$ref": "CryptoKeyVersion"
-                          }
-                        },
-                        "get": {
-                          "response": {
-                            "$ref": "CryptoKeyVersion"
-                          },
-                          "parameterOrder": [
-                            "name"
-                          ],
-                          "httpMethod": "GET",
-                          "parameters": {
-                            "name": {
-                              "pattern": "^projects/[^/]+/locations/[^/]+/keyRings/[^/]+/cryptoKeys/[^/]+/cryptoKeyVersions/[^/]+$",
-                              "location": "path",
-                              "description": "The name of the CryptoKeyVersion to get.",
-                              "type": "string",
-                              "required": true
-=======
                             "parent": {
                               "description": "Required. The name of the CryptoKey associated with\nthe CryptoKeyVersions.",
                               "required": true,
                               "type": "string",
                               "pattern": "^projects/[^/]+/locations/[^/]+/keyRings/[^/]+/cryptoKeys/[^/]+$",
                               "location": "path"
->>>>>>> d5fa6b74
                             }
                           },
                           "scopes": [
                             "https://www.googleapis.com/auth/cloud-platform"
                           ],
-<<<<<<< HEAD
-                          "flatPath": "v1/projects/{projectsId}/locations/{locationsId}/keyRings/{keyRingsId}/cryptoKeys/{cryptoKeysId}/cryptoKeyVersions/{cryptoKeyVersionsId}",
-                          "id": "cloudkms.projects.locations.keyRings.cryptoKeys.cryptoKeyVersions.get",
-                          "path": "v1/{+name}",
-                          "description": "Returns metadata for a given CryptoKeyVersion."
-                        }
-                      }
-                    }
-                  },
-                  "methods": {
-                    "list": {
-                      "response": {
-                        "$ref": "ListCryptoKeysResponse"
-                      },
-                      "parameterOrder": [
-                        "parent"
-                      ],
-                      "httpMethod": "GET",
-                      "parameters": {
-                        "parent": {
-                          "description": "Required. The resource name of the KeyRing to list, in the format\n`projects/*/locations/*/keyRings/*`.",
-                          "type": "string",
-                          "required": true,
-                          "pattern": "^projects/[^/]+/locations/[^/]+/keyRings/[^/]+$",
-                          "location": "path"
-                        },
-                        "pageToken": {
-                          "location": "query",
-                          "description": "Optional pagination token, returned earlier via\nListCryptoKeysResponse.next_page_token.",
-                          "type": "string"
-                        },
-                        "pageSize": {
-                          "location": "query",
-                          "format": "int32",
-                          "description": "Optional limit on the number of CryptoKeys to include in the\nresponse.  Further CryptoKeys can subsequently be obtained by\nincluding the ListCryptoKeysResponse.next_page_token in a subsequent\nrequest.  If unspecified, the server will pick an appropriate default.",
-                          "type": "integer"
-                        }
-                      },
-                      "scopes": [
-                        "https://www.googleapis.com/auth/cloud-platform"
-                      ],
-                      "flatPath": "v1/projects/{projectsId}/locations/{locationsId}/keyRings/{keyRingsId}/cryptoKeys",
-                      "id": "cloudkms.projects.locations.keyRings.cryptoKeys.list",
-                      "path": "v1/{+parent}/cryptoKeys",
-                      "description": "Lists CryptoKeys."
-                    },
-                    "encrypt": {
-                      "response": {
-                        "$ref": "EncryptResponse"
-                      },
-                      "parameterOrder": [
-                        "name"
-                      ],
-                      "httpMethod": "POST",
-                      "parameters": {
-                        "name": {
-                          "pattern": "^projects/[^/]+/locations/[^/]+/keyRings/[^/]+/cryptoKeys/.+$",
-                          "location": "path",
-                          "description": "Required. The resource name of the CryptoKey or CryptoKeyVersion\nto use for encryption.\n\nIf a CryptoKey is specified, the server will use its\nprimary version.",
-                          "type": "string",
-                          "required": true
-                        }
-                      },
-                      "scopes": [
-                        "https://www.googleapis.com/auth/cloud-platform"
-                      ],
-                      "flatPath": "v1/projects/{projectsId}/locations/{locationsId}/keyRings/{keyRingsId}/cryptoKeys/{cryptoKeysId}:encrypt",
-                      "id": "cloudkms.projects.locations.keyRings.cryptoKeys.encrypt",
-                      "path": "v1/{+name}:encrypt",
-                      "description": "Encrypts data, so that it can only be recovered by a call to Decrypt.",
-                      "request": {
-                        "$ref": "EncryptRequest"
-                      }
-                    },
-                    "create": {
-                      "path": "v1/{+parent}/cryptoKeys",
-                      "id": "cloudkms.projects.locations.keyRings.cryptoKeys.create",
-                      "description": "Create a new CryptoKey within a KeyRing.\n\nCryptoKey.purpose is required.",
-                      "request": {
-                        "$ref": "CryptoKey"
-                      },
-                      "httpMethod": "POST",
-                      "parameterOrder": [
-                        "parent"
-                      ],
-                      "response": {
-                        "$ref": "CryptoKey"
-                      },
-                      "parameters": {
-                        "cryptoKeyId": {
-                          "location": "query",
-                          "description": "Required. It must be unique within a KeyRing and match the regular\nexpression `[a-zA-Z0-9_-]{1,63}`",
-                          "type": "string"
-                        },
-                        "parent": {
-                          "pattern": "^projects/[^/]+/locations/[^/]+/keyRings/[^/]+$",
-                          "location": "path",
-                          "description": "Required. The name of the KeyRing associated with the\nCryptoKeys.",
-                          "type": "string",
-                          "required": true
-                        }
-                      },
-                      "scopes": [
-                        "https://www.googleapis.com/auth/cloud-platform"
-                      ],
-                      "flatPath": "v1/projects/{projectsId}/locations/{locationsId}/keyRings/{keyRingsId}/cryptoKeys"
-                    },
-                    "setIamPolicy": {
-                      "id": "cloudkms.projects.locations.keyRings.cryptoKeys.setIamPolicy",
-                      "path": "v1/{+resource}:setIamPolicy",
-                      "description": "Sets the access control policy on the specified resource. Replaces any\nexisting policy.",
-                      "request": {
-                        "$ref": "SetIamPolicyRequest"
-                      },
-                      "response": {
-                        "$ref": "Policy"
-                      },
-                      "parameterOrder": [
-                        "resource"
-                      ],
-                      "httpMethod": "POST",
-                      "parameters": {
-                        "resource": {
-                          "pattern": "^projects/[^/]+/locations/[^/]+/keyRings/[^/]+/cryptoKeys/[^/]+$",
-                          "location": "path",
-                          "description": "REQUIRED: The resource for which the policy is being specified.\nSee the operation documentation for the appropriate value for this field.",
-                          "type": "string",
-                          "required": true
-                        }
-                      },
-                      "scopes": [
-                        "https://www.googleapis.com/auth/cloud-platform"
-                      ],
-                      "flatPath": "v1/projects/{projectsId}/locations/{locationsId}/keyRings/{keyRingsId}/cryptoKeys/{cryptoKeysId}:setIamPolicy"
-                    },
-                    "updatePrimaryVersion": {
-                      "id": "cloudkms.projects.locations.keyRings.cryptoKeys.updatePrimaryVersion",
-                      "path": "v1/{+name}:updatePrimaryVersion",
-                      "request": {
-                        "$ref": "UpdateCryptoKeyPrimaryVersionRequest"
-                      },
-                      "description": "Update the version of a CryptoKey that will be used in Encrypt",
-                      "response": {
-                        "$ref": "CryptoKey"
-                      },
-                      "parameterOrder": [
-                        "name"
-                      ],
-                      "httpMethod": "POST",
-                      "scopes": [
-                        "https://www.googleapis.com/auth/cloud-platform"
-                      ],
-                      "parameters": {
-                        "name": {
-                          "description": "The resource name of the CryptoKey to update.",
-                          "type": "string",
-                          "required": true,
-                          "pattern": "^projects/[^/]+/locations/[^/]+/keyRings/[^/]+/cryptoKeys/[^/]+$",
-                          "location": "path"
-                        }
-                      },
-                      "flatPath": "v1/projects/{projectsId}/locations/{locationsId}/keyRings/{keyRingsId}/cryptoKeys/{cryptoKeysId}:updatePrimaryVersion"
-                    },
-                    "getIamPolicy": {
-                      "httpMethod": "GET",
-                      "response": {
-                        "$ref": "Policy"
-                      },
-                      "parameterOrder": [
-                        "resource"
-                      ],
-                      "scopes": [
-                        "https://www.googleapis.com/auth/cloud-platform"
-                      ],
-                      "parameters": {
-                        "resource": {
-                          "pattern": "^projects/[^/]+/locations/[^/]+/keyRings/[^/]+/cryptoKeys/[^/]+$",
-                          "location": "path",
-                          "description": "REQUIRED: The resource for which the policy is being requested.\nSee the operation documentation for the appropriate value for this field.",
-                          "type": "string",
-                          "required": true
-                        }
-                      },
-                      "flatPath": "v1/projects/{projectsId}/locations/{locationsId}/keyRings/{keyRingsId}/cryptoKeys/{cryptoKeysId}:getIamPolicy",
-                      "path": "v1/{+resource}:getIamPolicy",
-                      "id": "cloudkms.projects.locations.keyRings.cryptoKeys.getIamPolicy",
-                      "description": "Gets the access control policy for a resource.\nReturns an empty policy if the resource exists and does not have a policy\nset."
-                    },
-                    "patch": {
-                      "id": "cloudkms.projects.locations.keyRings.cryptoKeys.patch",
-                      "path": "v1/{+name}",
-                      "description": "Update a CryptoKey.",
-                      "request": {
-                        "$ref": "CryptoKey"
-                      },
-                      "response": {
-                        "$ref": "CryptoKey"
-                      },
-                      "parameterOrder": [
-                        "name"
-                      ],
-                      "httpMethod": "PATCH",
-                      "parameters": {
-                        "name": {
-                          "pattern": "^projects/[^/]+/locations/[^/]+/keyRings/[^/]+/cryptoKeys/[^/]+$",
-                          "location": "path",
-                          "description": "Output only. The resource name for this CryptoKey in the format\n`projects/*/locations/*/keyRings/*/cryptoKeys/*`.",
-                          "type": "string",
-                          "required": true
-                        },
-                        "updateMask": {
-                          "format": "google-fieldmask",
-                          "description": "Required list of fields to be updated in this request.",
-                          "type": "string",
-                          "location": "query"
-                        }
-                      },
-                      "scopes": [
-                        "https://www.googleapis.com/auth/cloud-platform"
-                      ],
-                      "flatPath": "v1/projects/{projectsId}/locations/{locationsId}/keyRings/{keyRingsId}/cryptoKeys/{cryptoKeysId}"
-                    },
-                    "get": {
-                      "description": "Returns metadata for a given CryptoKey, as well as its\nprimary CryptoKeyVersion.",
-                      "httpMethod": "GET",
-                      "response": {
-                        "$ref": "CryptoKey"
-                      },
-                      "parameterOrder": [
-                        "name"
-                      ],
-                      "parameters": {
-                        "name": {
-                          "pattern": "^projects/[^/]+/locations/[^/]+/keyRings/[^/]+/cryptoKeys/[^/]+$",
-                          "location": "path",
-                          "description": "The name of the CryptoKey to get.",
-                          "type": "string",
-                          "required": true
-                        }
-                      },
-                      "scopes": [
-                        "https://www.googleapis.com/auth/cloud-platform"
-                      ],
-                      "flatPath": "v1/projects/{projectsId}/locations/{locationsId}/keyRings/{keyRingsId}/cryptoKeys/{cryptoKeysId}",
-                      "path": "v1/{+name}",
-                      "id": "cloudkms.projects.locations.keyRings.cryptoKeys.get"
-                    },
-                    "testIamPermissions": {
-                      "request": {
-                        "$ref": "TestIamPermissionsRequest"
-                      },
-                      "description": "Returns permissions that a caller has on the specified resource.\nIf the resource does not exist, this will return an empty set of\npermissions, not a NOT_FOUND error.\n\nNote: This operation is designed to be used for building permission-aware\nUIs and command-line tools, not for authorization checking. This operation\nmay \"fail open\" without warning.",
-                      "response": {
-                        "$ref": "TestIamPermissionsResponse"
-                      },
-                      "parameterOrder": [
-                        "resource"
-                      ],
-                      "httpMethod": "POST",
-                      "scopes": [
-                        "https://www.googleapis.com/auth/cloud-platform"
-                      ],
-                      "parameters": {
-                        "resource": {
-                          "pattern": "^projects/[^/]+/locations/[^/]+/keyRings/[^/]+/cryptoKeys/[^/]+$",
-                          "location": "path",
-                          "description": "REQUIRED: The resource for which the policy detail is being requested.\nSee the operation documentation for the appropriate value for this field.",
-                          "type": "string",
-                          "required": true
-                        }
-                      },
-                      "flatPath": "v1/projects/{projectsId}/locations/{locationsId}/keyRings/{keyRingsId}/cryptoKeys/{cryptoKeysId}:testIamPermissions",
-                      "id": "cloudkms.projects.locations.keyRings.cryptoKeys.testIamPermissions",
-                      "path": "v1/{+resource}:testIamPermissions"
-                    },
-                    "decrypt": {
-                      "response": {
-                        "$ref": "DecryptResponse"
-                      },
-                      "parameterOrder": [
-                        "name"
-                      ],
-                      "httpMethod": "POST",
-                      "parameters": {
-                        "name": {
-                          "pattern": "^projects/[^/]+/locations/[^/]+/keyRings/[^/]+/cryptoKeys/[^/]+$",
-                          "location": "path",
-                          "description": "Required. The resource name of the CryptoKey to use for decryption.\nThe server will choose the appropriate version.",
-                          "type": "string",
-                          "required": true
-=======
                           "flatPath": "v1/projects/{projectsId}/locations/{locationsId}/keyRings/{keyRingsId}/cryptoKeys/{cryptoKeysId}/cryptoKeyVersions",
                           "path": "v1/{+parent}/cryptoKeyVersions",
                           "id": "cloudkms.projects.locations.keyRings.cryptoKeys.cryptoKeyVersions.create",
@@ -2176,150 +1241,34 @@
                           "flatPath": "v1/projects/{projectsId}/locations/{locationsId}/keyRings/{keyRingsId}/cryptoKeys/{cryptoKeysId}/cryptoKeyVersions/{cryptoKeyVersionsId}:destroy",
                           "path": "v1/{+name}:destroy",
                           "id": "cloudkms.projects.locations.keyRings.cryptoKeys.cryptoKeyVersions.destroy"
->>>>>>> d5fa6b74
                         }
-                      },
-                      "scopes": [
-                        "https://www.googleapis.com/auth/cloud-platform"
-                      ],
-                      "flatPath": "v1/projects/{projectsId}/locations/{locationsId}/keyRings/{keyRingsId}/cryptoKeys/{cryptoKeysId}:decrypt",
-                      "id": "cloudkms.projects.locations.keyRings.cryptoKeys.decrypt",
-                      "path": "v1/{+name}:decrypt",
-                      "description": "Decrypts data that was protected by Encrypt.",
-                      "request": {
-                        "$ref": "DecryptRequest"
                       }
                     }
                   }
                 }
               }
             }
-          },
-          "methods": {
-            "get": {
-              "id": "cloudkms.projects.locations.get",
-              "path": "v1/{+name}",
-              "description": "Get information about a location.",
-              "response": {
-                "$ref": "Location"
-              },
-              "parameterOrder": [
-                "name"
-              ],
-              "httpMethod": "GET",
-              "parameters": {
-                "name": {
-                  "description": "Resource name for the location.",
-                  "type": "string",
-                  "required": true,
-                  "pattern": "^projects/[^/]+/locations/[^/]+$",
-                  "location": "path"
-                }
-              },
-              "scopes": [
-                "https://www.googleapis.com/auth/cloud-platform"
-              ],
-              "flatPath": "v1/projects/{projectsId}/locations/{locationsId}"
-            },
-            "list": {
-              "id": "cloudkms.projects.locations.list",
-              "path": "v1/{+name}/locations",
-              "description": "Lists information about the supported locations for this service.",
-              "response": {
-                "$ref": "ListLocationsResponse"
-              },
-              "parameterOrder": [
-                "name"
-              ],
-              "httpMethod": "GET",
-              "scopes": [
-                "https://www.googleapis.com/auth/cloud-platform"
-              ],
-              "parameters": {
-                "pageToken": {
-                  "description": "The standard list page token.",
-                  "type": "string",
-                  "location": "query"
-                },
-                "name": {
-                  "pattern": "^projects/[^/]+$",
-                  "location": "path",
-                  "description": "The resource that owns the locations collection, if applicable.",
-                  "type": "string",
-                  "required": true
-                },
-                "pageSize": {
-                  "format": "int32",
-                  "description": "The standard list page size.",
-                  "type": "integer",
-                  "location": "query"
-                },
-                "filter": {
-                  "location": "query",
-                  "description": "The standard list filter.",
-                  "type": "string"
-                }
-              },
-              "flatPath": "v1/projects/{projectsId}/locations"
-            }
           }
         }
       }
     }
   },
   "parameters": {
-<<<<<<< HEAD
-    "upload_protocol": {
-      "location": "query",
-      "description": "Upload protocol for media (e.g. \"raw\", \"multipart\").",
-      "type": "string"
-    },
-    "prettyPrint": {
-      "description": "Returns response with indentations and line breaks.",
-      "default": "true",
-      "type": "boolean",
-      "location": "query"
-    },
-    "fields": {
-      "location": "query",
-      "description": "Selector specifying which fields to include in a partial response.",
-      "type": "string"
-    },
-=======
->>>>>>> d5fa6b74
     "uploadType": {
       "location": "query",
       "description": "Legacy upload protocol for media (e.g. \"media\", \"multipart\").",
       "type": "string"
     },
-<<<<<<< HEAD
-    "callback": {
-      "location": "query",
-      "description": "JSONP",
-      "type": "string"
-    },
-    "$.xgafv": {
-      "enum": [
-        "1",
-        "2"
-      ],
-      "description": "V1 error format.",
-      "type": "string",
-=======
     "fields": {
       "description": "Selector specifying which fields to include in a partial response.",
       "type": "string",
       "location": "query"
     },
     "$.xgafv": {
->>>>>>> d5fa6b74
       "enumDescriptions": [
         "v1 error format",
         "v2 error format"
       ],
-<<<<<<< HEAD
-      "location": "query"
-=======
       "location": "query",
       "enum": [
         "1",
@@ -2332,7 +1281,6 @@
       "location": "query",
       "description": "JSONP",
       "type": "string"
->>>>>>> d5fa6b74
     },
     "alt": {
       "description": "Data format for response.",
@@ -2366,21 +1314,6 @@
       "location": "query"
     },
     "pp": {
-<<<<<<< HEAD
-      "description": "Pretty-print response.",
-      "default": "true",
-      "type": "boolean",
-      "location": "query"
-    },
-    "oauth_token": {
-      "location": "query",
-      "description": "OAuth 2.0 token for the current user.",
-      "type": "string"
-    },
-    "bearer_token": {
-      "description": "OAuth bearer token.",
-      "type": "string",
-=======
       "location": "query",
       "description": "Pretty-print response.",
       "type": "boolean",
@@ -2405,21 +1338,16 @@
       "description": "Returns response with indentations and line breaks.",
       "type": "boolean",
       "default": "true",
->>>>>>> d5fa6b74
       "location": "query"
     }
   },
   "version": "v1",
   "baseUrl": "https://cloudkms.googleapis.com/",
+  "kind": "discovery#restDescription",
   "description": "Manages encryption for your cloud services the same way you do on-premises. You can generate, use, rotate, and destroy AES256 encryption keys.",
-<<<<<<< HEAD
-  "kind": "discovery#restDescription",
-  "servicePath": ""
-=======
   "servicePath": "",
   "basePath": "",
   "id": "cloudkms:v1",
   "documentationLink": "https://cloud.google.com/kms/",
   "revision": "20171024"
->>>>>>> d5fa6b74
 }