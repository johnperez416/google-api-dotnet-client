--- conflicted
+++ resolved
@@ -1,142 +1,4 @@
 {
-<<<<<<< HEAD
-  "baseUrl": "https://slides.googleapis.com/",
-  "servicePath": "",
-  "description": "An API for creating and editing Google Slides presentations.",
-  "kind": "discovery#restDescription",
-  "basePath": "",
-  "id": "slides:v1",
-  "documentationLink": "https://developers.google.com/slides/",
-  "revision": "20170926",
-  "discoveryVersion": "v1",
-  "version_module": true,
-  "schemas": {
-    "Video": {
-      "description": "A PageElement kind representing a\nvideo.",
-      "type": "object",
-      "properties": {
-        "videoProperties": {
-          "description": "The properties of the video.",
-          "$ref": "VideoProperties"
-        },
-        "source": {
-          "enum": [
-            "SOURCE_UNSPECIFIED",
-            "YOUTUBE"
-          ],
-          "description": "The video source.",
-          "type": "string",
-          "enumDescriptions": [
-            "The video source is unspecified.",
-            "The video source is YouTube."
-          ]
-        },
-        "id": {
-          "description": "The video source's unique identifier for this video.",
-          "type": "string"
-        },
-        "url": {
-          "description": "An URL to a video. The URL is valid as long as the source video\nexists and sharing settings do not change.",
-          "type": "string"
-        }
-      },
-      "id": "Video"
-    },
-    "PageProperties": {
-      "id": "PageProperties",
-      "description": "The properties of the Page.\n\nThe page will inherit properties from the parent page. Depending on the page\ntype the hierarchy is defined in either\nSlideProperties or\nLayoutProperties.",
-      "type": "object",
-      "properties": {
-        "pageBackgroundFill": {
-          "$ref": "PageBackgroundFill",
-          "description": "The background fill of the page. If unset, the background fill is inherited\nfrom a parent page if it exists. If the page has no parent, then the\nbackground fill defaults to the corresponding fill in the Slides editor."
-        },
-        "colorScheme": {
-          "$ref": "ColorScheme",
-          "description": "The color scheme of the page. If unset, the color scheme is inherited from\na parent page. If the page has no parent, the color scheme uses a default\nSlides color scheme. This field is read-only."
-        }
-      }
-    },
-    "TableCell": {
-      "description": "Properties and contents of each table cell.",
-      "type": "object",
-      "properties": {
-        "columnSpan": {
-          "format": "int32",
-          "description": "Column span of the cell.",
-          "type": "integer"
-        },
-        "text": {
-          "description": "The text content of the cell.",
-          "$ref": "TextContent"
-        },
-        "tableCellProperties": {
-          "$ref": "TableCellProperties",
-          "description": "The properties of the table cell."
-        },
-        "rowSpan": {
-          "format": "int32",
-          "description": "Row span of the cell.",
-          "type": "integer"
-        },
-        "location": {
-          "$ref": "TableCellLocation",
-          "description": "The location of the cell within the table."
-        }
-      },
-      "id": "TableCell"
-    },
-    "NestingLevel": {
-      "description": "Contains properties describing the look and feel of a list bullet at a given\nlevel of nesting.",
-      "type": "object",
-      "properties": {
-        "bulletStyle": {
-          "$ref": "TextStyle",
-          "description": "The style of a bullet at this level of nesting."
-        }
-      },
-      "id": "NestingLevel"
-    },
-    "UpdateLinePropertiesRequest": {
-      "description": "Updates the properties of a Line.",
-      "type": "object",
-      "properties": {
-        "lineProperties": {
-          "description": "The line properties to update.",
-          "$ref": "LineProperties"
-        },
-        "fields": {
-          "format": "google-fieldmask",
-          "description": "The fields that should be updated.\n\nAt least one field must be specified. The root `lineProperties` is\nimplied and should not be specified. A single `\"*\"` can be used as\nshort-hand for listing every field.\n\nFor example to update the line solid fill color, set `fields` to\n`\"lineFill.solidFill.color\"`.\n\nTo reset a property to its default value, include its field name in the\nfield mask but leave the field itself unset.",
-          "type": "string"
-        },
-        "objectId": {
-          "type": "string",
-          "description": "The object ID of the line the update is applied to."
-        }
-      },
-      "id": "UpdateLinePropertiesRequest"
-    },
-    "TableCellBackgroundFill": {
-      "type": "object",
-      "properties": {
-        "solidFill": {
-          "description": "Solid color fill.",
-          "$ref": "SolidFill"
-        },
-        "propertyState": {
-          "enum": [
-            "RENDERED",
-            "NOT_RENDERED",
-            "INHERIT"
-          ],
-          "description": "The background fill property state.\n\nUpdating the the fill on a table cell will implicitly update this field\nto `RENDERED`, unless another value is specified in the same request. To\nhave no fill on a table cell, set this field to `NOT_RENDERED`. In this\ncase, any other fill fields set in the same request will be ignored.",
-          "type": "string",
-          "enumDescriptions": [
-            "If a property's state is RENDERED, then the element has the corresponding\nproperty when rendered on a page. If the element is a placeholder shape as\ndetermined by the placeholder\nfield, and it inherits from a placeholder shape, the corresponding field\nmay be unset, meaning that the property value is inherited from a parent\nplaceholder. If the element does not inherit, then the field will contain\nthe rendered value. This is the default value.",
-            "If a property's state is NOT_RENDERED, then the element does not have the\ncorresponding property when rendered on a page. However, the field may\nstill be set so it can be inherited by child shapes. To remove a property\nfrom a rendered element, set its property_state to NOT_RENDERED.",
-            "If a property's state is INHERIT, then the property state uses the value of\ncorresponding `property_state` field on the parent shape. Elements that do\nnot inherit will never have an INHERIT property state."
-=======
   "discoveryVersion": "v1",
   "version_module": true,
   "schemas": {
@@ -306,496 +168,347 @@
           "enum": [
             "NOT_LINKED_IMAGE",
             "LINKED"
->>>>>>> d5fa6b74
           ]
-        }
-      },
-      "id": "TableCellBackgroundFill",
-      "description": "The table cell background fill."
-    },
-    "UpdateSlidesPositionRequest": {
-      "description": "Updates the position of slides in the presentation.",
-      "type": "object",
-      "properties": {
-        "insertionIndex": {
+        },
+        "spreadsheetId": {
+          "description": "The ID of the Google Sheets spreadsheet that contains the chart.",
+          "type": "string"
+        },
+        "chartId": {
+          "format": "int32",
+          "description": "The ID of the specific chart in the Google Sheets spreadsheet.",
+          "type": "integer"
+        }
+      },
+      "id": "CreateSheetsChartRequest",
+      "description": "Creates an embedded Google Sheets chart.\n\nNOTE: Chart creation requires at least one of the spreadsheets.readonly,\nspreadsheets, drive.readonly, or drive OAuth scopes.",
+      "type": "object"
+    },
+    "BatchUpdatePresentationResponse": {
+      "type": "object",
+      "properties": {
+        "replies": {
+          "description": "The reply of the updates.  This maps 1:1 with the updates, although\nreplies to some requests may be empty.",
+          "items": {
+            "$ref": "Response"
+          },
+          "type": "array"
+        },
+        "presentationId": {
+          "description": "The presentation the updates were applied to.",
+          "type": "string"
+        }
+      },
+      "id": "BatchUpdatePresentationResponse",
+      "description": "Response message from a batch update."
+    },
+    "CreateImageResponse": {
+      "description": "The result of creating an image.",
+      "type": "object",
+      "properties": {
+        "objectId": {
+          "type": "string",
+          "description": "The object ID of the created image."
+        }
+      },
+      "id": "CreateImageResponse"
+    },
+    "SlideProperties": {
+      "description": "The properties of Page that are only\nrelevant for pages with page_type SLIDE.",
+      "type": "object",
+      "properties": {
+        "notesPage": {
+          "description": "The notes page that this slide is associated with. It defines the visual\nappearance of a notes page when printing or exporting slides with speaker\nnotes. A notes page inherits properties from the\nnotes master.\nThe placeholder shape with type BODY on the notes page contains the speaker\nnotes for this slide. The ID of this shape is identified by the\nspeakerNotesObjectId field.\nThe notes page is read-only except for the text content and styles of the\nspeaker notes shape.",
+          "$ref": "Page"
+        },
+        "masterObjectId": {
+          "description": "The object ID of the master that this slide is based on.",
+          "type": "string"
+        },
+        "layoutObjectId": {
+          "description": "The object ID of the layout that this slide is based on.",
+          "type": "string"
+        }
+      },
+      "id": "SlideProperties"
+    },
+    "MasterProperties": {
+      "description": "The properties of Page that are only\nrelevant for pages with page_type MASTER.",
+      "type": "object",
+      "properties": {
+        "displayName": {
+          "type": "string",
+          "description": "The human-readable name of the master."
+        }
+      },
+      "id": "MasterProperties"
+    },
+    "Response": {
+      "description": "A single response from an update.",
+      "type": "object",
+      "properties": {
+        "duplicateObject": {
+          "$ref": "DuplicateObjectResponse",
+          "description": "The result of duplicating an object."
+        },
+        "createLine": {
+          "$ref": "CreateLineResponse",
+          "description": "The result of creating a line."
+        },
+        "createImage": {
+          "$ref": "CreateImageResponse",
+          "description": "The result of creating an image."
+        },
+        "createVideo": {
+          "$ref": "CreateVideoResponse",
+          "description": "The result of creating a video."
+        },
+        "createSheetsChart": {
+          "description": "The result of creating a Google Sheets chart.",
+          "$ref": "CreateSheetsChartResponse"
+        },
+        "replaceAllShapesWithSheetsChart": {
+          "description": "The result of replacing all shapes matching some criteria with a Google\nSheets chart.",
+          "$ref": "ReplaceAllShapesWithSheetsChartResponse"
+        },
+        "groupObjects": {
+          "$ref": "GroupObjectsResponse",
+          "description": "The result of grouping objects."
+        },
+        "createShape": {
+          "$ref": "CreateShapeResponse",
+          "description": "The result of creating a shape."
+        },
+        "replaceAllShapesWithImage": {
+          "$ref": "ReplaceAllShapesWithImageResponse",
+          "description": "The result of replacing all shapes matching some criteria with an\nimage."
+        },
+        "createTable": {
+          "description": "The result of creating a table.",
+          "$ref": "CreateTableResponse"
+        },
+        "replaceAllText": {
+          "description": "The result of replacing text.",
+          "$ref": "ReplaceAllTextResponse"
+        },
+        "createSlide": {
+          "description": "The result of creating a slide.",
+          "$ref": "CreateSlideResponse"
+        }
+      },
+      "id": "Response"
+    },
+    "TextRun": {
+      "type": "object",
+      "properties": {
+        "style": {
+          "description": "The styling applied to this run.",
+          "$ref": "TextStyle"
+        },
+        "content": {
+          "description": "The text of this run.",
+          "type": "string"
+        }
+      },
+      "id": "TextRun",
+      "description": "A TextElement kind that represents a run of text that all has the same\nstyling."
+    },
+    "LayoutReference": {
+      "description": "Slide layout reference. This may reference either:\n\n- A predefined layout\n- One of the layouts in the presentation.",
+      "type": "object",
+      "properties": {
+        "layoutId": {
+          "description": "Layout ID: the object ID of one of the layouts in the presentation.",
+          "type": "string"
+        },
+        "predefinedLayout": {
+          "enumDescriptions": [
+            "Unspecified layout.",
+            "Blank layout, with no placeholders.",
+            "Layout with a caption at the bottom.",
+            "Layout with a title and a subtitle.",
+            "Layout with a title and body.",
+            "Layout with a title and two columns.",
+            "Layout with only a title.",
+            "Layout with a section title.",
+            "Layout with a title and subtitle on one side and description on the other.",
+            "Layout with one title and one body, arranged in a single column.",
+            "Layout with a main point.",
+            "Layout with a big number heading."
+          ],
+          "enum": [
+            "PREDEFINED_LAYOUT_UNSPECIFIED",
+            "BLANK",
+            "CAPTION_ONLY",
+            "TITLE",
+            "TITLE_AND_BODY",
+            "TITLE_AND_TWO_COLUMNS",
+            "TITLE_ONLY",
+            "SECTION_HEADER",
+            "SECTION_TITLE_AND_DESCRIPTION",
+            "ONE_COLUMN_TEXT",
+            "MAIN_POINT",
+            "BIG_NUMBER"
+          ],
+          "description": "Predefined layout.",
+          "type": "string"
+        }
+      },
+      "id": "LayoutReference"
+    },
+    "SubstringMatchCriteria": {
+      "type": "object",
+      "properties": {
+        "text": {
+          "description": "The text to search for in the shape or table.",
+          "type": "string"
+        },
+        "matchCase": {
+          "description": "Indicates whether the search should respect case:\n\n- `True`: the search is case sensitive.\n- `False`: the search is case insensitive.",
+          "type": "boolean"
+        }
+      },
+      "id": "SubstringMatchCriteria",
+      "description": "A criteria that matches a specific string of text in a shape or table."
+    },
+    "TableRange": {
+      "type": "object",
+      "properties": {
+        "rowSpan": {
+          "format": "int32",
+          "description": "The row span of the table range.",
+          "type": "integer"
+        },
+        "location": {
+          "$ref": "TableCellLocation",
+          "description": "The starting location of the table range."
+        },
+        "columnSpan": {
+          "format": "int32",
+          "description": "The column span of the table range.",
+          "type": "integer"
+        }
+      },
+      "id": "TableRange",
+      "description": "A table range represents a reference to a subset of a table.\n\nIt's important to note that the cells specified by a table range do not\nnecessarily form a rectangle. For example, let's say we have a 3 x 3 table\nwhere all the cells of the last row are merged together. The table looks\nlike this:\n\n           \n  [             ]\n\nA table range with location = (0, 0), row span = 3 and column span = 2\nspecifies the following cells:\n\n   x     x \n  [      x      ]"
+    },
+    "CreateTableRequest": {
+      "type": "object",
+      "properties": {
+        "rows": {
+          "format": "int32",
+          "description": "Number of rows in the table.",
+          "type": "integer"
+        },
+        "columns": {
+          "format": "int32",
+          "description": "Number of columns in the table.",
+          "type": "integer"
+        },
+        "objectId": {
+          "description": "A user-supplied object ID.\n\nIf you specify an ID, it must be unique among all pages and page elements\nin the presentation. The ID must start with an alphanumeric character or an\nunderscore (matches regex `[a-zA-Z0-9_]`); remaining characters\nmay include those as well as a hyphen or colon (matches regex\n`[a-zA-Z0-9_-:]`).\nThe length of the ID must not be less than 5 or greater than 50.\n\nIf you don't specify an ID, a unique one is generated.",
+          "type": "string"
+        },
+        "elementProperties": {
+          "$ref": "PageElementProperties",
+          "description": "The element properties for the table.\n\nThe table will be created at the provided size, subject to a minimum size.\nIf no size is provided, the table will be automatically sized.\n\nTable transforms must have a scale of 1 and no shear components. If no\ntransform is provided, the table will be centered on the page."
+        }
+      },
+      "id": "CreateTableRequest",
+      "description": "Creates a new table."
+    },
+    "CreateTableResponse": {
+      "description": "The result of creating a table.",
+      "type": "object",
+      "properties": {
+        "objectId": {
+          "description": "The object ID of the created table.",
+          "type": "string"
+        }
+      },
+      "id": "CreateTableResponse"
+    },
+    "Table": {
+      "description": "A PageElement kind representing a\ntable.",
+      "type": "object",
+      "properties": {
+        "columns": {
+          "format": "int32",
+          "description": "Number of columns in the table.",
+          "type": "integer"
+        },
+        "tableRows": {
+          "description": "Properties and contents of each row.\n\nCells that span multiple rows are contained in only one of these rows and\nhave a row_span greater\nthan 1.",
+          "items": {
+            "$ref": "TableRow"
+          },
+          "type": "array"
+        },
+        "horizontalBorderRows": {
+          "description": "Properties of horizontal cell borders.\n\nA table's horizontal cell borders are represented as a grid. The grid has\none more row than the number of rows in the table and the same number of\ncolumns as the table. For example, if the table is 3 x 3, its horizontal\nborders will be represented as a grid with 4 rows and 3 columns.",
+          "items": {
+            "$ref": "TableBorderRow"
+          },
+          "type": "array"
+        },
+        "verticalBorderRows": {
+          "description": "Properties of vertical cell borders.\n\nA table's vertical cell borders are represented as a grid. The grid has the\nsame number of rows as the table and one more column than the number of\ncolumns in the table. For example, if the table is 3 x 3, its vertical\nborders will be represented as a grid with 3 rows and 4 columns.",
+          "items": {
+            "$ref": "TableBorderRow"
+          },
+          "type": "array"
+        },
+        "rows": {
           "type": "integer",
           "format": "int32",
-          "description": "The index where the slides should be inserted, based on the slide\narrangement before the move takes place. Must be between zero and the\nnumber of slides in the presentation, inclusive."
-        },
-<<<<<<< HEAD
-        "slideObjectIds": {
+          "description": "Number of rows in the table."
+        },
+        "tableColumns": {
+          "description": "Properties of each column.",
           "items": {
-            "type": "string"
-          },
-          "type": "array",
-          "description": "The IDs of the slides in the presentation that should be moved.\nThe slides in this list must be in existing presentation order, without\nduplicates."
-        }
-      },
-      "id": "UpdateSlidesPositionRequest"
-    },
-    "UpdatePagePropertiesRequest": {
-      "description": "Updates the properties of a Page.",
-      "type": "object",
-      "properties": {
-        "fields": {
-          "format": "google-fieldmask",
-          "description": "The fields that should be updated.\n\nAt least one field must be specified. The root `pageProperties` is\nimplied and should not be specified. A single `\"*\"` can be used as\nshort-hand for listing every field.\n\nFor example to update the page background solid fill color, set `fields`\nto `\"pageBackgroundFill.solidFill.color\"`.\n\nTo reset a property to its default value, include its field name in the\nfield mask but leave the field itself unset.",
-          "type": "string"
-        },
-        "pageProperties": {
-          "description": "The page properties to update.",
-          "$ref": "PageProperties"
-        },
-        "objectId": {
-          "description": "The object ID of the page the update is applied to.",
-          "type": "string"
-        }
-      },
-      "id": "UpdatePagePropertiesRequest"
-    },
-    "Group": {
-      "id": "Group",
-      "description": "A PageElement kind representing a\njoined collection of PageElements.",
-      "type": "object",
-      "properties": {
-        "children": {
-          "description": "The collection of elements in the group. The minimum size of a group is 2.",
-          "items": {
-            "$ref": "PageElement"
+            "$ref": "TableColumnProperties"
           },
           "type": "array"
         }
-      }
-    },
-    "Placeholder": {
-      "type": "object",
-      "properties": {
-        "index": {
-          "format": "int32",
-          "description": "The index of the placeholder. If the same placeholder types are present in\nthe same page, they would have different index values.",
-          "type": "integer"
-        },
-        "type": {
-          "enumDescriptions": [
-            "Default value, signifies it is not a placeholder.",
-            "Body text.",
-            "Chart or graph.",
-            "Clip art image.",
-            "Title centered.",
-            "Diagram.",
-            "Date and time.",
-            "Footer text.",
-            "Header text.",
-            "Multimedia.",
-            "Any content type.",
-            "Picture.",
-            "Number of a slide.",
-            "Subtitle.",
-            "Table.",
-            "Slide title.",
-            "Slide image."
-          ],
-          "enum": [
-            "NONE",
-            "BODY",
-            "CHART",
-            "CLIP_ART",
-            "CENTERED_TITLE",
-            "DIAGRAM",
-            "DATE_AND_TIME",
-            "FOOTER",
-            "HEADER",
-            "MEDIA",
-            "OBJECT",
-            "PICTURE",
-            "SLIDE_NUMBER",
-            "SUBTITLE",
-            "TABLE",
-            "TITLE",
-            "SLIDE_IMAGE"
-          ],
-          "description": "The type of the placeholder.",
-          "type": "string"
-        },
-        "parentObjectId": {
-          "description": "The object ID of this shape's parent placeholder.\nIf unset, the parent placeholder shape does not exist, so the shape does\nnot inherit properties from any other shape.",
-          "type": "string"
-        }
-      },
-      "id": "Placeholder",
-      "description": "The placeholder information that uniquely identifies a placeholder shape."
-    },
-    "DuplicateObjectRequest": {
-      "description": "Duplicates a slide or page element.\n\nWhen duplicating a slide, the duplicate slide will be created immediately\nfollowing the specified slide. When duplicating a page element, the duplicate\nwill be placed on the same page at the same position as the original.",
-      "type": "object",
-      "properties": {
-        "objectIds": {
-          "additionalProperties": {
-            "type": "string"
-          },
-          "description": "The object being duplicated may contain other objects, for example when\nduplicating a slide or a group page element. This map defines how the IDs\nof duplicated objects are generated: the keys are the IDs of the original\nobjects and its values are the IDs that will be assigned to the\ncorresponding duplicate object. The ID of the source object's duplicate\nmay be specified in this map as well, using the same value of the\n`object_id` field as a key and the newly desired ID as the value.\n\nAll keys must correspond to existing IDs in the presentation. All values\nmust be unique in the presentation and must start with an alphanumeric\ncharacter or an underscore (matches regex `[a-zA-Z0-9_]`); remaining\ncharacters may include those as well as a hyphen or colon (matches regex\n`[a-zA-Z0-9_-:]`). The length of the new ID must not be less than 5 or\ngreater than 50.\n\nIf any IDs of source objects are omitted from the map, a new random ID will\nbe assigned. If the map is empty or unset, all duplicate objects will\nreceive a new random ID.",
-          "type": "object"
-        },
-        "objectId": {
-          "description": "The ID of the object to duplicate.",
-          "type": "string"
-        }
-      },
-      "id": "DuplicateObjectRequest"
-    },
-    "ReplaceAllTextRequest": {
-      "id": "ReplaceAllTextRequest",
-      "description": "Replaces all instances of text matching a criteria with replace text.",
-      "type": "object",
-      "properties": {
-        "containsText": {
-          "$ref": "SubstringMatchCriteria",
-          "description": "Finds text in a shape matching this substring."
-        },
-        "pageObjectIds": {
-          "description": "If non-empty, limits the matches to page elements only on the given pages.\n\nReturns a 400 bad request error if given the page object ID of a\nnotes master,\nor if a page with that object ID doesn't exist in the presentation.",
+      },
+      "id": "Table"
+    },
+    "GroupObjectsRequest": {
+      "properties": {
+        "groupObjectId": {
+          "type": "string",
+          "description": "A user-supplied object ID for the group to be created.\n\nIf you specify an ID, it must be unique among all pages and page elements\nin the presentation. The ID must start with an alphanumeric character or an\nunderscore (matches regex `[a-zA-Z0-9_]`); remaining characters\nmay include those as well as a hyphen or colon (matches regex\n`[a-zA-Z0-9_-:]`).\nThe length of the ID must not be less than 5 or greater than 50.\n\nIf you don't specify an ID, a unique one is generated."
+        },
+        "childrenObjectIds": {
+          "description": "The object IDs of the objects to group.\n\nOnly page elements can be grouped. There should be at least two page\nelements on the same page that are not already in another group. Some page\nelements, such as videos, tables and placeholder shapes cannot be grouped.",
           "items": {
             "type": "string"
           },
           "type": "array"
-        },
-        "replaceText": {
-          "type": "string",
-          "description": "The text that will replace the matched text."
-        }
-      }
-    },
-    "Page": {
-      "type": "object",
-      "properties": {
-        "notesProperties": {
-          "$ref": "NotesProperties",
-          "description": "Notes specific properties. Only set if page_type = NOTES."
-        },
-        "pageType": {
-          "type": "string",
-          "enumDescriptions": [
-            "A slide page.",
-            "A master slide page.",
-            "A layout page.",
-            "A notes page.",
-            "A notes master page."
-          ],
-          "enum": [
-            "SLIDE",
-            "MASTER",
-            "LAYOUT",
-            "NOTES",
-            "NOTES_MASTER"
-          ],
-          "description": "The type of the page."
-        },
-        "pageElements": {
-          "description": "The page elements rendered on the page.",
+        }
+      },
+      "id": "GroupObjectsRequest",
+      "description": "Groups objects to create an object group. For example, groups PageElements to create a Group on the same page as all the children.",
+      "type": "object"
+    },
+    "TableBorderRow": {
+      "description": "Contents of each border row in a table.",
+      "type": "object",
+      "properties": {
+        "tableBorderCells": {
+          "description": "Properties of each border cell. When a border's adjacent table cells are\nmerged, it is not included in the response.",
           "items": {
-            "$ref": "PageElement"
+            "$ref": "TableBorderCell"
           },
           "type": "array"
-        },
-        "pageProperties": {
-          "$ref": "PageProperties",
-          "description": "The properties of the page."
-        },
-        "slideProperties": {
-          "description": "Slide specific properties. Only set if page_type = SLIDE.",
-          "$ref": "SlideProperties"
-        },
-        "masterProperties": {
-          "$ref": "MasterProperties",
-          "description": "Master specific properties. Only set if page_type = MASTER."
-        },
-        "objectId": {
-          "description": "The object ID for this page. Object IDs used by\nPage and\nPageElement share the same namespace.",
-          "type": "string"
-        },
-        "revisionId": {
-          "type": "string",
-          "description": "The revision ID of the presentation containing this page. Can be used in\nupdate requests to assert that the presentation revision hasn't changed\nsince the last read operation. Only populated if the user has edit access\nto the presentation.\n\nThe format of the revision ID may change over time, so it should be treated\nopaquely. A returned revision ID is only guaranteed to be valid for 24\nhours after it has been returned and cannot be shared across users. If the\nrevision ID is unchanged between calls, then the presentation has not\nchanged. Conversely, a changed ID (for the same presentation and user)\nusually means the presentation has been updated; however, a changed ID can\nalso be due to internal factors such as ID format changes."
-        },
-        "layoutProperties": {
-          "description": "Layout specific properties. Only set if page_type = LAYOUT.",
-          "$ref": "LayoutProperties"
-        }
-      },
-      "id": "Page",
-      "description": "A page in a presentation."
-    },
-    "ShapeBackgroundFill": {
-      "description": "The shape background fill.",
-      "type": "object",
-      "properties": {
-        "solidFill": {
-          "description": "Solid color fill.",
-          "$ref": "SolidFill"
-        },
-        "propertyState": {
-          "enum": [
-            "RENDERED",
-            "NOT_RENDERED",
-            "INHERIT"
-          ],
-          "description": "The background fill property state.\n\nUpdating the the fill on a shape will implicitly update this field to\n`RENDERED`, unless another value is specified in the same request. To\nhave no fill on a shape, set this field to `NOT_RENDERED`. In this case,\nany other fill fields set in the same request will be ignored.",
-          "type": "string",
-          "enumDescriptions": [
-            "If a property's state is RENDERED, then the element has the corresponding\nproperty when rendered on a page. If the element is a placeholder shape as\ndetermined by the placeholder\nfield, and it inherits from a placeholder shape, the corresponding field\nmay be unset, meaning that the property value is inherited from a parent\nplaceholder. If the element does not inherit, then the field will contain\nthe rendered value. This is the default value.",
-            "If a property's state is NOT_RENDERED, then the element does not have the\ncorresponding property when rendered on a page. However, the field may\nstill be set so it can be inherited by child shapes. To remove a property\nfrom a rendered element, set its property_state to NOT_RENDERED.",
-            "If a property's state is INHERIT, then the property state uses the value of\ncorresponding `property_state` field on the parent shape. Elements that do\nnot inherit will never have an INHERIT property state."
-          ]
-        }
-      },
-      "id": "ShapeBackgroundFill"
-    },
-    "CropProperties": {
-      "description": "The crop properties of an object enclosed in a container. For example, an\nImage.\n\nThe crop properties is represented by the offsets of four edges which define\na crop rectangle. The offsets are measured in percentage from the\ncorresponding edges of the object's original bounding rectangle towards\ninside, relative to the object's original dimensions.\n\n- If the offset is in the interval (0, 1), the corresponding edge of crop\nrectangle is positioned inside of the object's original bounding rectangle.\n- If the offset is negative or greater than 1, the corresponding edge of crop\nrectangle is positioned outside of the object's original bounding rectangle.\n- If the left edge of the crop rectangle is on the right side of its right\nedge, the object will be flipped horizontally.\n- If the top edge of the crop rectangle is below its bottom edge, the object\nwill be flipped vertically.\n- If all offsets and rotation angle is 0, the object is not cropped.\n\nAfter cropping, the content in the crop rectangle will be stretched to fit\nits container.",
-      "type": "object",
-      "properties": {
-        "topOffset": {
-          "format": "float",
-          "description": "The offset specifies the top edge of the crop rectangle that is located\nbelow the original bounding rectangle top edge, relative to the object's\noriginal height.",
-          "type": "number"
-        },
-        "leftOffset": {
-          "format": "float",
-          "description": "The offset specifies the left edge of the crop rectangle that is located to\nthe right of the original bounding rectangle left edge, relative to the\nobject's original width.",
-          "type": "number"
-        },
-        "rightOffset": {
-          "format": "float",
-          "description": "The offset specifies the right edge of the crop rectangle that is located\nto the left of the original bounding rectangle right edge, relative to the\nobject's original width.",
-          "type": "number"
-        },
-        "bottomOffset": {
-          "format": "float",
-          "description": "The offset specifies the bottom edge of the crop rectangle that is located\nabove the original bounding rectangle bottom edge, relative to the object's\noriginal height.",
-          "type": "number"
-        },
-        "angle": {
-          "type": "number",
-          "format": "float",
-          "description": "The rotation angle of the crop window around its center, in radians.\nRotation angle is applied after the offset."
-        }
-      },
-      "id": "CropProperties"
-    },
-    "ReplaceAllShapesWithSheetsChartRequest": {
-      "id": "ReplaceAllShapesWithSheetsChartRequest",
-      "description": "Replaces all shapes that match the given criteria with the provided Google\nSheets chart. The chart will be scaled and centered to fit within the bounds\nof the original shape.\n\nNOTE: Replacing shapes with a chart requires at least one of the\nspreadsheets.readonly, spreadsheets, drive.readonly, or drive OAuth scopes.",
-      "type": "object",
-      "properties": {
-        "linkingMode": {
-          "enum": [
-            "NOT_LINKED_IMAGE",
-            "LINKED"
-          ],
-          "description": "The mode with which the chart is linked to the source spreadsheet. When\nnot specified, the chart will be an image that is not linked.",
-          "type": "string",
-          "enumDescriptions": [
-            "The chart is not associated with the source spreadsheet and cannot be\nupdated. A chart that is not linked will be inserted as an image.",
-            "Linking the chart allows it to be updated, and other collaborators will\nsee a link to the spreadsheet."
-          ]
-        },
-        "spreadsheetId": {
-          "description": "The ID of the Google Sheets spreadsheet that contains the chart.",
-          "type": "string"
-        },
-        "pageObjectIds": {
-          "description": "If non-empty, limits the matches to page elements only on the given pages.\n\nReturns a 400 bad request error if given the page object ID of a\nnotes page or a\nnotes master, or if a\npage with that object ID doesn't exist in the presentation.",
-          "items": {
-            "type": "string"
-          },
-          "type": "array"
-        },
-        "chartId": {
-          "format": "int32",
-          "description": "The ID of the specific chart in the Google Sheets spreadsheet.",
-          "type": "integer"
-        },
-        "containsText": {
-          "$ref": "SubstringMatchCriteria",
-          "description": "The criteria that the shapes must match in order to be replaced. The\nrequest will replace all of the shapes that contain the given text."
-        }
-      }
-    },
-    "ColorStop": {
-      "id": "ColorStop",
-      "description": "A color and position in a gradient band.",
-      "type": "object",
-      "properties": {
-        "color": {
-          "$ref": "OpaqueColor",
-          "description": "The color of the gradient stop."
-        },
-        "position": {
-          "format": "float",
-          "description": "The relative position of the color stop in the gradient band measured\nin percentage. The value should be in the interval [0.0, 1.0].",
-          "type": "number"
-        },
-        "alpha": {
-          "format": "float",
-          "description": "The alpha value of this color in the gradient band. Defaults to 1.0,\nfully opaque.",
-          "type": "number"
-        }
-      }
-    },
-    "Range": {
-      "type": "object",
-      "properties": {
-        "type": {
-          "enumDescriptions": [
-            "Unspecified range type. This value must not be used.",
-            "A fixed range. Both the `start_index` and\n`end_index` must be specified.",
-            "Starts the range at `start_index` and continues until the\nend of the collection. The `end_index` must not be specified.",
-            "Sets the range to be the whole length of the collection. Both the\n`start_index` and the `end_index` must not be\nspecified."
-          ],
-          "enum": [
-            "RANGE_TYPE_UNSPECIFIED",
-            "FIXED_RANGE",
-            "FROM_START_INDEX",
-            "ALL"
-          ],
-          "description": "The type of range.",
-          "type": "string"
-        },
-        "endIndex": {
-          "format": "int32",
-          "description": "The optional zero-based index of the end of the collection.\nRequired for `FIXED_RANGE` ranges.",
-          "type": "integer"
-        },
-        "startIndex": {
-          "format": "int32",
-          "description": "The optional zero-based index of the beginning of the collection.\nRequired for `FIXED_RANGE` and `FROM_START_INDEX` ranges.",
-          "type": "integer"
-        }
-      },
-      "id": "Range",
-      "description": "Specifies a contiguous range of an indexed collection, such as characters in\ntext."
-    },
-    "CreateVideoRequest": {
-      "description": "Creates a video.",
-      "type": "object",
-      "properties": {
-        "source": {
-          "enum": [
-            "SOURCE_UNSPECIFIED",
-            "YOUTUBE"
-          ],
-          "description": "The video source.",
-          "type": "string",
-          "enumDescriptions": [
-            "The video source is unspecified.",
-            "The video source is YouTube."
-          ]
-        },
-        "objectId": {
-          "description": "A user-supplied object ID.\n\nIf you specify an ID, it must be unique among all pages and page elements\nin the presentation. The ID must start with an alphanumeric character or an\nunderscore (matches regex `[a-zA-Z0-9_]`); remaining characters\nmay include those as well as a hyphen or colon (matches regex\n`[a-zA-Z0-9_-:]`).\nThe length of the ID must not be less than 5 or greater than 50.\n\nIf you don't specify an ID, a unique one is generated.",
-          "type": "string"
-        },
-        "elementProperties": {
-          "description": "The element properties for the video.",
-          "$ref": "PageElementProperties"
-        },
-        "id": {
-          "description": "The video source's unique identifier for this video.\n\ne.g. For YouTube video https://www.youtube.com/watch?v=7U3axjORYZ0,\nthe ID is 7U3axjORYZ0.",
-          "type": "string"
-        }
-      },
-      "id": "CreateVideoRequest"
-    },
-    "DuplicateObjectResponse": {
-      "description": "The response of duplicating an object.",
-      "type": "object",
-      "properties": {
-        "objectId": {
-          "description": "The ID of the new duplicate object.",
-          "type": "string"
-        }
-      },
-      "id": "DuplicateObjectResponse"
-    },
-    "ReplaceAllShapesWithImageRequest": {
-      "id": "ReplaceAllShapesWithImageRequest",
-      "description": "Replaces all shapes that match the given criteria with the provided image.",
-      "type": "object",
-      "properties": {
-        "imageUrl": {
-          "description": "The image URL.\n\nThe image is fetched once at insertion time and a copy is stored for\ndisplay inside the presentation. Images must be less than 50MB in size,\ncannot exceed 25 megapixels, and must be in either in PNG, JPEG, or GIF\nformat.\n\nThe provided URL can be at maximum 2K bytes large.",
-          "type": "string"
-        },
-        "replaceMethod": {
-          "type": "string",
-          "enumDescriptions": [
-            "Scales and centers the image to fit within the bounds of the original\nshape and maintains the image's aspect ratio. The rendered size of the\nimage may be smaller than the size of the shape. This is the default\nmethod when one is not specified.",
-            "Scales and centers the image to fill the bounds of the original shape.\nThe image may be cropped in order to fill the shape. The rendered size of\nthe image will be the same as that of the original shape."
-          ],
-          "enum": [
-            "CENTER_INSIDE",
-            "CENTER_CROP"
-          ],
-          "description": "The replace method."
-        },
-        "pageObjectIds": {
-          "description": "If non-empty, limits the matches to page elements only on the given pages.\n\nReturns a 400 bad request error if given the page object ID of a\nnotes page or a\nnotes master, or if a\npage with that object ID doesn't exist in the presentation.",
-          "items": {
-            "type": "string"
-          },
-          "type": "array"
-        },
-        "containsText": {
-          "$ref": "SubstringMatchCriteria",
-          "description": "If set, this request will replace all of the shapes that contain the\ngiven text."
-        }
-      }
-    },
-    "Shadow": {
-      "description": "The shadow properties of a page element.\n\nIf these fields are unset, they may be inherited from a parent placeholder\nif it exists. If there is no parent, the fields will default to the value\nused for new page elements created in the Slides editor, which may depend on\nthe page element kind.",
-      "type": "object",
-      "properties": {
-        "alignment": {
-          "enumDescriptions": [
-            "Unspecified.",
-            "Top left.",
-            "Top center.",
-            "Top right.",
-            "Left center.",
-            "Center.",
-            "Right center.",
-            "Bottom left.",
-            "Bottom center.",
-            "Bottom right."
-          ],
-          "enum": [
-            "RECTANGLE_POSITION_UNSPECIFIED",
-            "TOP_LEFT",
-            "TOP_CENTER",
-            "TOP_RIGHT",
-            "LEFT_CENTER",
-            "CENTER",
-            "RIGHT_CENTER",
-            "BOTTOM_LEFT",
-            "BOTTOM_CENTER",
-            "BOTTOM_RIGHT"
-          ],
-          "description": "The alignment point of the shadow, that sets the origin for translate,\nscale and skew of the shadow.",
-          "type": "string"
-        },
-        "alpha": {
-          "format": "float",
-          "description": "The alpha of the shadow's color, from 0.0 to 1.0.",
-          "type": "number"
-        },
-        "color": {
-          "$ref": "OpaqueColor",
-          "description": "The shadow color value."
-        },
-        "rotateWithShape": {
-          "description": "Whether the shadow should rotate with the shape.",
-          "type": "boolean"
-        },
+        }
+      },
+      "id": "TableBorderRow"
+    },
+    "PageBackgroundFill": {
+      "description": "The page background fill.",
+      "type": "object",
+      "properties": {
         "propertyState": {
           "enumDescriptions": [
             "If a property's state is RENDERED, then the element has the corresponding\nproperty when rendered on a page. If the element is a placeholder shape as\ndetermined by the placeholder\nfield, and it inherits from a placeholder shape, the corresponding field\nmay be unset, meaning that the property value is inherited from a parent\nplaceholder. If the element does not inherit, then the field will contain\nthe rendered value. This is the default value.",
@@ -807,177 +520,1503 @@
             "NOT_RENDERED",
             "INHERIT"
           ],
-          "description": "The shadow property state.\n\nUpdating the the shadow on a page element will implicitly update this field\nto `RENDERED`, unless another value is specified in the same request. To\nhave no shadow on a page element, set this field to `NOT_RENDERED`. In this\ncase, any other shadow fields set in the same request will be ignored.",
-          "type": "string"
-        },
-        "blurRadius": {
-          "$ref": "Dimension",
-          "description": "The radius of the shadow blur. The larger the radius, the more diffuse the\nshadow becomes."
-        },
-        "type": {
-          "description": "The type of the shadow.",
-          "type": "string",
-          "enumDescriptions": [
-            "Unspecified shadow type.",
-            "Outer shadow."
-          ],
-          "enum": [
-            "SHADOW_TYPE_UNSPECIFIED",
-            "OUTER"
-          ]
-        },
-        "transform": {
-          "description": "Transform that encodes the translate, scale, and skew of the shadow,\nrelative to the alignment position.",
-          "$ref": "AffineTransform"
-        }
-      },
-      "id": "Shadow"
-    },
-    "DeleteTableRowRequest": {
-      "id": "DeleteTableRowRequest",
-      "description": "Deletes a row from a table.",
-      "type": "object",
-      "properties": {
-        "tableObjectId": {
-          "description": "The table to delete rows from.",
-          "type": "string"
-        },
-        "cellLocation": {
-          "$ref": "TableCellLocation",
-          "description": "The reference table cell location from which a row will be deleted.\n\nThe row this cell spans will be deleted. If this is a merged cell, multiple\nrows will be deleted. If no rows remain in the table after this deletion,\nthe whole table is deleted."
-        }
-      }
-    },
-    "Bullet": {
-      "id": "Bullet",
-      "description": "Describes the bullet of a paragraph.",
-      "type": "object",
-      "properties": {
-        "glyph": {
-          "description": "The rendered bullet glyph for this paragraph.",
-          "type": "string"
-        },
-        "nestingLevel": {
-          "format": "int32",
-          "description": "The nesting level of this paragraph in the list.",
-          "type": "integer"
-        },
-        "bulletStyle": {
-          "$ref": "TextStyle",
-          "description": "The paragraph specific text style applied to this bullet."
-        },
-        "listId": {
-          "description": "The ID of the list this paragraph belongs to.",
-          "type": "string"
-        }
-      }
-    },
-    "OutlineFill": {
-      "description": "The fill of the outline.",
-      "type": "object",
-      "properties": {
+          "description": "The background fill property state.\n\nUpdating the fill on a page will implicitly update this field to\n`RENDERED`, unless another value is specified in the same request. To\nhave no fill on a page, set this field to `NOT_RENDERED`. In this case,\nany other fill fields set in the same request will be ignored.",
+          "type": "string"
+        },
+        "stretchedPictureFill": {
+          "$ref": "StretchedPictureFill",
+          "description": "Stretched picture fill."
+        },
         "solidFill": {
           "$ref": "SolidFill",
           "description": "Solid color fill."
         }
       },
-      "id": "OutlineFill"
-    },
-    "TableCellLocation": {
-      "description": "A location of a single table cell within a table.",
-      "type": "object",
-      "properties": {
-        "columnIndex": {
-          "format": "int32",
-          "description": "The 0-based column index.",
-          "type": "integer"
-        },
-        "rowIndex": {
+      "id": "PageBackgroundFill"
+    },
+    "SheetsChart": {
+      "type": "object",
+      "properties": {
+        "sheetsChartProperties": {
+          "$ref": "SheetsChartProperties",
+          "description": "The properties of the Sheets chart."
+        },
+        "contentUrl": {
+          "description": "The URL of an image of the embedded chart, with a default lifetime of 30\nminutes. This URL is tagged with the account of the requester. Anyone with\nthe URL effectively accesses the image as the original requester. Access to\nthe image may be lost if the presentation's sharing settings change.",
+          "type": "string"
+        },
+        "spreadsheetId": {
+          "description": "The ID of the Google Sheets spreadsheet that contains the source chart.",
+          "type": "string"
+        },
+        "chartId": {
           "type": "integer",
           "format": "int32",
-          "description": "The 0-based row index."
-        }
-      },
-      "id": "TableCellLocation"
-    },
-    "CreateLineResponse": {
-      "description": "The result of creating a line.",
-      "type": "object",
-      "properties": {
+          "description": "The ID of the specific chart in the Google Sheets spreadsheet that is\nembedded."
+        }
+      },
+      "id": "SheetsChart",
+      "description": "A PageElement kind representing\na linked chart embedded from Google Sheets."
+    },
+    "SolidFill": {
+      "properties": {
+        "alpha": {
+          "format": "float",
+          "description": "The fraction of this `color` that should be applied to the pixel.\nThat is, the final pixel color is defined by the equation:\n\n  pixel color = alpha * (color) + (1.0 - alpha) * (background color)\n\nThis means that a value of 1.0 corresponds to a solid color, whereas\na value of 0.0 corresponds to a completely transparent color.",
+          "type": "number"
+        },
+        "color": {
+          "$ref": "OpaqueColor",
+          "description": "The color value of the solid fill."
+        }
+      },
+      "id": "SolidFill",
+      "description": "A solid color fill. The page or page element is filled entirely with the\nspecified color value.\n\nIf any field is unset, its value may be inherited from a parent placeholder\nif it exists.",
+      "type": "object"
+    },
+    "ThemeColorPair": {
+      "type": "object",
+      "properties": {
+        "color": {
+          "$ref": "RgbColor",
+          "description": "The concrete color corresponding to the theme color type above."
+        },
+        "type": {
+          "enum": [
+            "THEME_COLOR_TYPE_UNSPECIFIED",
+            "DARK1",
+            "LIGHT1",
+            "DARK2",
+            "LIGHT2",
+            "ACCENT1",
+            "ACCENT2",
+            "ACCENT3",
+            "ACCENT4",
+            "ACCENT5",
+            "ACCENT6",
+            "HYPERLINK",
+            "FOLLOWED_HYPERLINK",
+            "TEXT1",
+            "BACKGROUND1",
+            "TEXT2",
+            "BACKGROUND2"
+          ],
+          "description": "The type of the theme color.",
+          "type": "string",
+          "enumDescriptions": [
+            "Unspecified theme color. This value should not be used.",
+            "Represents the first dark color.",
+            "Represents the first light color.",
+            "Represents the second dark color.",
+            "Represents the second light color.",
+            "Represents the first accent color.",
+            "Represents the second accent color.",
+            "Represents the third accent color.",
+            "Represents the fourth accent color.",
+            "Represents the fifth accent color.",
+            "Represents the sixth accent color.",
+            "Represents the color to use for hyperlinks.",
+            "Represents the color to use for visited hyperlinks.",
+            "Represents the first text color.",
+            "Represents the first background color.",
+            "Represents the second text color.",
+            "Represents the second background color."
+          ]
+        }
+      },
+      "id": "ThemeColorPair",
+      "description": "A pair mapping a theme color type to the concrete color it represents."
+    },
+    "OptionalColor": {
+      "properties": {
+        "opaqueColor": {
+          "$ref": "OpaqueColor",
+          "description": "If set, this will be used as an opaque color. If unset, this represents\na transparent color."
+        }
+      },
+      "id": "OptionalColor",
+      "description": "A color that can either be fully opaque or fully transparent.",
+      "type": "object"
+    },
+    "PageElementProperties": {
+      "description": "Common properties for a page element.\n\nNote: When you initially create a\nPageElement, the API may modify\nthe values of both `size` and `transform`, but the\nvisual size will be unchanged.",
+      "type": "object",
+      "properties": {
+        "transform": {
+          "$ref": "AffineTransform",
+          "description": "The transform for the element."
+        },
+        "pageObjectId": {
+          "type": "string",
+          "description": "The object ID of the page where the element is located."
+        },
+        "size": {
+          "$ref": "Size",
+          "description": "The size of the element."
+        }
+      },
+      "id": "PageElementProperties"
+    },
+    "SheetsChartProperties": {
+      "description": "The properties of the SheetsChart.",
+      "type": "object",
+      "properties": {
+        "chartImageProperties": {
+          "$ref": "ImageProperties",
+          "description": "The properties of the embedded chart image."
+        }
+      },
+      "id": "SheetsChartProperties"
+    },
+    "StretchedPictureFill": {
+      "type": "object",
+      "properties": {
+        "contentUrl": {
+          "description": "Reading the content_url:\n\nAn URL to a picture with a default lifetime of 30 minutes.\nThis URL is tagged with the account of the requester. Anyone with the URL\neffectively accesses the picture as the original requester. Access to the\npicture may be lost if the presentation's sharing settings change.\n\nWriting the content_url:\n\nThe picture is fetched once at insertion time and a copy is stored for\ndisplay inside the presentation. Pictures must be less than 50MB in size,\ncannot exceed 25 megapixels, and must be in either in PNG, JPEG, or GIF\nformat.\n\nThe provided URL can be at most 2 kB in length.",
+          "type": "string"
+        },
+        "size": {
+          "$ref": "Size",
+          "description": "The original size of the picture fill. This field is read-only."
+        }
+      },
+      "id": "StretchedPictureFill",
+      "description": "The stretched picture fill. The page or page element is filled entirely with\nthe specified picture. The picture is stretched to fit its container."
+    },
+    "DeleteTableColumnRequest": {
+      "properties": {
+        "cellLocation": {
+          "$ref": "TableCellLocation",
+          "description": "The reference table cell location from which a column will be deleted.\n\nThe column this cell spans will be deleted. If this is a merged cell,\nmultiple columns will be deleted. If no columns remain in the table after\nthis deletion, the whole table is deleted."
+        },
+        "tableObjectId": {
+          "description": "The table to delete columns from.",
+          "type": "string"
+        }
+      },
+      "id": "DeleteTableColumnRequest",
+      "description": "Deletes a column from a table.",
+      "type": "object"
+    },
+    "UpdateTextStyleRequest": {
+      "properties": {
+        "style": {
+          "$ref": "TextStyle",
+          "description": "The style(s) to set on the text.\n\nIf the value for a particular style matches that of the parent, that style\nwill be set to inherit.\n\nCertain text style changes may cause other changes meant to mirror the\nbehavior of the Slides editor. See the documentation of\nTextStyle for more information."
+        },
+        "cellLocation": {
+          "$ref": "TableCellLocation",
+          "description": "The location of the cell in the table containing the text to style. If\n`object_id` refers to a table, `cell_location` must have a value.\nOtherwise, it must not."
+        },
+        "fields": {
+          "format": "google-fieldmask",
+          "description": "The fields that should be updated.\n\nAt least one field must be specified. The root `style` is implied and\nshould not be specified. A single `\"*\"` can be used as short-hand for\nlisting every field.\n\nFor example, to update the text style to bold, set `fields` to `\"bold\"`.\n\nTo reset a property to its default value, include its field name in the\nfield mask but leave the field itself unset.",
+          "type": "string"
+        },
+        "textRange": {
+          "$ref": "Range",
+          "description": "The range of text to style.\n\nThe range may be extended to include adjacent newlines.\n\nIf the range fully contains a paragraph belonging to a list, the\nparagraph's bullet is also updated with the matching text style."
+        },
         "objectId": {
-          "description": "The object ID of the created line.",
-          "type": "string"
-        }
-      },
-      "id": "CreateLineResponse"
-    },
-    "ReplaceAllTextResponse": {
-      "description": "The result of replacing text.",
+          "type": "string",
+          "description": "The object ID of the shape or table with the text to be styled."
+        }
+      },
+      "id": "UpdateTextStyleRequest",
+      "description": "Update the styling of text in a Shape or\nTable.",
+      "type": "object"
+    },
+    "List": {
+      "description": "A List describes the look and feel of bullets belonging to paragraphs\nassociated with a list. A paragraph that is part of a list has an implicit\nreference to that list's ID.",
+      "type": "object",
+      "properties": {
+        "nestingLevel": {
+          "type": "object",
+          "additionalProperties": {
+            "$ref": "NestingLevel"
+          },
+          "description": "A map of nesting levels to the properties of bullets at the associated\nlevel. A list has at most nine levels of nesting, so the possible values\nfor the keys of this map are 0 through 8, inclusive."
+        },
+        "listId": {
+          "description": "The ID of the list.",
+          "type": "string"
+        }
+      },
+      "id": "List"
+    },
+    "WeightedFontFamily": {
+      "description": "Represents a font family and weight used to style a TextRun.",
+      "type": "object",
+      "properties": {
+        "weight": {
+          "format": "int32",
+          "description": "The rendered weight of the text. This field can have any value that is a\nmultiple of `100` between `100` and `900`, inclusive. This range\ncorresponds to the numerical values described in the CSS 2.1\nSpecification, [section 15.6](https://www.w3.org/TR/CSS21/fonts.html#font-boldness),\nwith non-numerical values disallowed. Weights greater than or equal to\n`700` are considered bold, and weights less than `700`are not bold. The\ndefault value is `400` (\"normal\").",
+          "type": "integer"
+        },
+        "fontFamily": {
+          "description": "The font family of the text.\n\nThe font family can be any font from the Font menu in Slides or from\n[Google Fonts] (https://fonts.google.com/). If the font name is\nunrecognized, the text is rendered in `Arial`.",
+          "type": "string"
+        }
+      },
+      "id": "WeightedFontFamily"
+    },
+    "PageElement": {
+      "description": "A visual element rendered on a page.",
+      "type": "object",
+      "properties": {
+        "transform": {
+          "$ref": "AffineTransform",
+          "description": "The transform of the page element.\n\nThe visual appearance of the page element is determined by its absolute\ntransform. To compute the absolute transform, preconcatenate a page\nelement's transform with the transforms of all of its parent groups. If the\npage element is not in a group, its absolute transform is the same as the\nvalue in this field.\n\nThe initial transform for the newly created Group is always the identity transform."
+        },
+        "objectId": {
+          "description": "The object ID for this page element. Object IDs used by\ngoogle.apps.slides.v1.Page and\ngoogle.apps.slides.v1.PageElement share the same namespace.",
+          "type": "string"
+        },
+        "shape": {
+          "$ref": "Shape",
+          "description": "A generic shape."
+        },
+        "line": {
+          "$ref": "Line",
+          "description": "A line page element."
+        },
+        "description": {
+          "description": "The description of the page element. Combined with title to display alt\ntext.",
+          "type": "string"
+        },
+        "elementGroup": {
+          "$ref": "Group",
+          "description": "A collection of page elements joined as a single unit."
+        },
+        "image": {
+          "description": "An image page element.",
+          "$ref": "Image"
+        },
+        "size": {
+          "$ref": "Size",
+          "description": "The size of the page element."
+        },
+        "sheetsChart": {
+          "$ref": "SheetsChart",
+          "description": "A linked chart embedded from Google Sheets. Unlinked charts are\nrepresented as images."
+        },
+        "title": {
+          "type": "string",
+          "description": "The title of the page element. Combined with description to display alt\ntext."
+        },
+        "video": {
+          "$ref": "Video",
+          "description": "A video page element."
+        },
+        "wordArt": {
+          "description": "A word art page element.",
+          "$ref": "WordArt"
+        },
+        "table": {
+          "$ref": "Table",
+          "description": "A table page element."
+        }
+      },
+      "id": "PageElement"
+    },
+    "CreateImageRequest": {
+      "description": "Creates an image.",
+      "type": "object",
+      "properties": {
+        "objectId": {
+          "description": "A user-supplied object ID.\n\nIf you specify an ID, it must be unique among all pages and page elements\nin the presentation. The ID must start with an alphanumeric character or an\nunderscore (matches regex `[a-zA-Z0-9_]`); remaining characters\nmay include those as well as a hyphen or colon (matches regex\n`[a-zA-Z0-9_-:]`).\nThe length of the ID must not be less than 5 or greater than 50.\n\nIf you don't specify an ID, a unique one is generated.",
+          "type": "string"
+        },
+        "elementProperties": {
+          "$ref": "PageElementProperties",
+          "description": "The element properties for the image.\n\nWhen the aspect ratio of the provided size does not match the image aspect\nratio, the image is scaled and centered with respect to the size in order\nto maintain aspect ratio. The provided transform is applied after this\noperation."
+        },
+        "url": {
+          "description": "The image URL.\n\nThe image is fetched once at insertion time and a copy is stored for\ndisplay inside the presentation. Images must be less than 50MB in size,\ncannot exceed 25 megapixels, and must be in either in PNG, JPEG, or GIF\nformat.\n\nThe provided URL can be at most 2 kB in length.",
+          "type": "string"
+        }
+      },
+      "id": "CreateImageRequest"
+    },
+    "CreateParagraphBulletsRequest": {
+      "description": "Creates bullets for all of the paragraphs that overlap with the given\ntext index range.\n\nThe nesting level of each paragraph will be determined by counting leading\ntabs in front of each paragraph. To avoid excess space between the bullet and\nthe corresponding paragraph, these leading tabs are removed by this request.\nThis may change the indices of parts of the text.\n\nIf the paragraph immediately before paragraphs being updated is in a list\nwith a matching preset, the paragraphs being updated are added to that\npreceding list.",
+      "type": "object",
+      "properties": {
+        "textRange": {
+          "$ref": "Range",
+          "description": "The range of text to apply the bullet presets to, based on TextElement indexes."
+        },
+        "objectId": {
+          "description": "The object ID of the shape or table containing the text to add bullets to.",
+          "type": "string"
+        },
+        "bulletPreset": {
+          "type": "string",
+          "enumDescriptions": [
+            "A bulleted list with a `DISC`, `CIRCLE` and `SQUARE` bullet glyph for the\nfirst 3 list nesting levels.",
+            "A bulleted list with a `DIAMONDX`, `ARROW3D` and `SQUARE` bullet glyph for\nthe first 3 list nesting levels.",
+            "A bulleted list with `CHECKBOX` bullet glyphs for all list nesting levels.",
+            "A bulleted list with a `ARROW`, `DIAMOND` and `DISC` bullet glyph for\nthe first 3 list nesting levels.",
+            "A bulleted list with a `STAR`, `CIRCLE` and `SQUARE` bullet glyph for\nthe first 3 list nesting levels.",
+            "A bulleted list with a `ARROW3D`, `CIRCLE` and `SQUARE` bullet glyph for\nthe first 3 list nesting levels.",
+            "A bulleted list with a `LEFTTRIANGLE`, `DIAMOND` and `DISC` bullet glyph\nfor the first 3 list nesting levels.",
+            "A bulleted list with a `DIAMONDX`, `HOLLOWDIAMOND` and `SQUARE` bullet\nglyph for the first 3 list nesting levels.",
+            "A bulleted list with a `DIAMOND`, `CIRCLE` and `SQUARE` bullet glyph\nfor the first 3 list nesting levels.",
+            "A numbered list with `DIGIT`, `ALPHA` and `ROMAN` numeric glyphs for\nthe first 3 list nesting levels, followed by periods.",
+            "A numbered list with `DIGIT`, `ALPHA` and `ROMAN` numeric glyphs for\nthe first 3 list nesting levels, followed by parenthesis.",
+            "A numbered list with `DIGIT` numeric glyphs separated by periods, where\neach nesting level uses the previous nesting level's glyph as a prefix.\nFor example: '1.', '1.1.', '2.', '2.2.'.",
+            "A numbered list with `UPPERALPHA`, `ALPHA` and `ROMAN` numeric glyphs for\nthe first 3 list nesting levels, followed by periods.",
+            "A numbered list with `UPPERROMAN`, `UPPERALPHA` and `DIGIT` numeric glyphs\nfor the first 3 list nesting levels, followed by periods.",
+            "A numbered list with `ZERODIGIT`, `ALPHA` and `ROMAN` numeric glyphs for\nthe first 3 list nesting levels, followed by periods."
+          ],
+          "enum": [
+            "BULLET_DISC_CIRCLE_SQUARE",
+            "BULLET_DIAMONDX_ARROW3D_SQUARE",
+            "BULLET_CHECKBOX",
+            "BULLET_ARROW_DIAMOND_DISC",
+            "BULLET_STAR_CIRCLE_SQUARE",
+            "BULLET_ARROW3D_CIRCLE_SQUARE",
+            "BULLET_LEFTTRIANGLE_DIAMOND_DISC",
+            "BULLET_DIAMONDX_HOLLOWDIAMOND_SQUARE",
+            "BULLET_DIAMOND_CIRCLE_SQUARE",
+            "NUMBERED_DIGIT_ALPHA_ROMAN",
+            "NUMBERED_DIGIT_ALPHA_ROMAN_PARENS",
+            "NUMBERED_DIGIT_NESTED",
+            "NUMBERED_UPPERALPHA_ALPHA_ROMAN",
+            "NUMBERED_UPPERROMAN_UPPERALPHA_DIGIT",
+            "NUMBERED_ZERODIGIT_ALPHA_ROMAN"
+          ],
+          "description": "The kinds of bullet glyphs to be used. Defaults to the\n`BULLET_DISC_CIRCLE_SQUARE` preset."
+        },
+        "cellLocation": {
+          "description": "The optional table cell location if the text to be modified is in a table\ncell. If present, the object_id must refer to a table.",
+          "$ref": "TableCellLocation"
+        }
+      },
+      "id": "CreateParagraphBulletsRequest"
+    },
+    "TextStyle": {
+      "description": "Represents the styling that can be applied to a TextRun.\n\nIf this text is contained in a shape with a parent placeholder, then these text styles may be\ninherited from the parent. Which text styles are inherited depend on the\nnesting level of lists:\n\n* A text run in a paragraph that is not in a list will inherit its text style\n  from the the newline character in the paragraph at the 0 nesting level of\n  the list inside the parent placeholder.\n* A text run in a paragraph that is in a list will inherit its text style\n  from the newline character in the paragraph at its corresponding nesting\n  level of the list inside the parent placeholder.\n\nInherited text styles are represented as unset fields in this message. If\ntext is contained in a shape without a parent placeholder, unsetting these\nfields will revert the style to a value matching the defaults in the Slides\neditor.",
+      "type": "object",
+      "properties": {
+        "smallCaps": {
+          "type": "boolean",
+          "description": "Whether or not the text is in small capital letters."
+        },
+        "backgroundColor": {
+          "description": "The background color of the text. If set, the color is either opaque or\ntransparent, depending on if the `opaque_color` field in it is set.",
+          "$ref": "OptionalColor"
+        },
+        "underline": {
+          "description": "Whether or not the text is underlined.",
+          "type": "boolean"
+        },
+        "link": {
+          "description": "The hyperlink destination of the text. If unset, there is no link. Links\nare not inherited from parent text.\n\nChanging the link in an update request causes some other changes to the\ntext style of the range:\n\n* When setting a link, the text foreground color will be set to\n  ThemeColorType.HYPERLINK and the text will\n  be underlined. If these fields are modified in the same\n  request, those values will be used instead of the link defaults.\n* Setting a link on a text range that overlaps with an existing link will\n  also update the existing link to point to the new URL.\n* Links are not settable on newline characters. As a result, setting a link\n  on a text range that crosses a paragraph boundary, such as `\"ABC\\n123\"`,\n  will separate the newline character(s) into their own text runs. The\n  link will be applied separately to the runs before and after the newline.\n* Removing a link will update the text style of the range to match the\n  style of the preceding text (or the default text styles if the preceding\n  text is another link) unless different styles are being set in the same\n  request.",
+          "$ref": "Link"
+        },
+        "bold": {
+          "description": "Whether or not the text is rendered as bold.",
+          "type": "boolean"
+        },
+        "foregroundColor": {
+          "$ref": "OptionalColor",
+          "description": "The color of the text itself. If set, the color is either opaque or\ntransparent, depending on if the `opaque_color` field in it is set."
+        },
+        "fontFamily": {
+          "type": "string",
+          "description": "The font family of the text.\n\nThe font family can be any font from the Font menu in Slides or from\n[Google Fonts] (https://fonts.google.com/). If the font name is\nunrecognized, the text is rendered in `Arial`.\n\nSome fonts can affect the weight of the text. If an update request\nspecifies values for both `font_family` and `bold`, the explicitly-set\n`bold` value is used."
+        },
+        "italic": {
+          "type": "boolean",
+          "description": "Whether or not the text is italicized."
+        },
+        "strikethrough": {
+          "description": "Whether or not the text is struck through.",
+          "type": "boolean"
+        },
+        "fontSize": {
+          "$ref": "Dimension",
+          "description": "The size of the text's font. When read, the `font_size` will specified in\npoints."
+        },
+        "baselineOffset": {
+          "description": "The text's vertical offset from its normal position.\n\nText with `SUPERSCRIPT` or `SUBSCRIPT` baseline offsets is automatically\nrendered in a smaller font size, computed based on the `font_size` field.\nThe `font_size` itself is not affected by changes in this field.",
+          "type": "string",
+          "enumDescriptions": [
+            "The text's baseline offset is inherited from the parent.",
+            "The text is not vertically offset.",
+            "The text is vertically offset upwards (superscript).",
+            "The text is vertically offset downwards (subscript)."
+          ],
+          "enum": [
+            "BASELINE_OFFSET_UNSPECIFIED",
+            "NONE",
+            "SUPERSCRIPT",
+            "SUBSCRIPT"
+          ]
+        },
+        "weightedFontFamily": {
+          "$ref": "WeightedFontFamily",
+          "description": "The font family and rendered weight of the text.\n\nThis field is an extension of `font_family` meant to support explicit font\nweights without breaking backwards compatibility. As such, when reading the\nstyle of a range of text, the value of `weighted_font_family#font_family`\nwill always be equal to that of `font_family`. However, when writing, if\nboth fields are included in the field mask (either explicitly or through\nthe wildcard `\"*\"`), their values are reconciled as follows:\n\n* If `font_family` is set and `weighted_font_family` is not, the value of\n  `font_family` is applied with weight `400` (\"normal\").\n* If both fields are set, the value of `font_family` must match that of\n  `weighted_font_family#font_family`. If so, the font family and weight of\n  `weighted_font_family` is applied. Otherwise, a 400 bad request error is\n  returned.\n* If `weighted_font_family` is set and `font_family` is not, the font\n  family and weight of `weighted_font_family` is applied.\n* If neither field is set, the font family and weight of the text inherit\n  from the parent. Note that these properties cannot inherit separately\n  from each other.\n\nIf an update request specifies values for both `weighted_font_family` and\n`bold`, the `weighted_font_family` is applied first, then `bold`.\n\nIf `weighted_font_family#weight` is not set, it defaults to `400`.\n\nIf `weighted_font_family` is set, then `weighted_font_family#font_family`\nmust also be set with a non-empty value. Otherwise, a 400 bad request error\nis returned."
+        }
+      },
+      "id": "TextStyle"
+    },
+    "Size": {
+      "properties": {
+        "height": {
+          "$ref": "Dimension",
+          "description": "The height of the object."
+        },
+        "width": {
+          "description": "The width of the object.",
+          "$ref": "Dimension"
+        }
+      },
+      "id": "Size",
+      "description": "A width and height.",
+      "type": "object"
+    },
+    "UpdateVideoPropertiesRequest": {
+      "description": "Update the properties of a Video.",
+      "type": "object",
+      "properties": {
+        "objectId": {
+          "description": "The object ID of the video the updates are applied to.",
+          "type": "string"
+        },
+        "videoProperties": {
+          "description": "The video properties to update.",
+          "$ref": "VideoProperties"
+        },
+        "fields": {
+          "format": "google-fieldmask",
+          "description": "The fields that should be updated.\n\nAt least one field must be specified. The root `videoProperties` is\nimplied and should not be specified. A single `\"*\"` can be used as\nshort-hand for listing every field.\n\nFor example to update the video outline color, set `fields` to\n`\"outline.outlineFill.solidFill.color\"`.\n\nTo reset a property to its default value, include its field name in the\nfield mask but leave the field itself unset.",
+          "type": "string"
+        }
+      },
+      "id": "UpdateVideoPropertiesRequest"
+    },
+    "Request": {
+      "description": "A single kind of update to apply to a presentation.",
+      "type": "object",
+      "properties": {
+        "mergeTableCells": {
+          "$ref": "MergeTableCellsRequest",
+          "description": "Merges cells in a Table."
+        },
+        "refreshSheetsChart": {
+          "$ref": "RefreshSheetsChartRequest",
+          "description": "Refreshes a Google Sheets chart."
+        },
+        "updateTableCellProperties": {
+          "description": "Updates the properties of a TableCell.",
+          "$ref": "UpdateTableCellPropertiesRequest"
+        },
+        "createTable": {
+          "$ref": "CreateTableRequest",
+          "description": "Creates a new table."
+        },
+        "deleteObject": {
+          "$ref": "DeleteObjectRequest",
+          "description": "Deletes a page or page element from the presentation."
+        },
+        "updateParagraphStyle": {
+          "$ref": "UpdateParagraphStyleRequest",
+          "description": "Updates the styling of paragraphs within a Shape or Table."
+        },
+        "duplicateObject": {
+          "description": "Duplicates a slide or page element.",
+          "$ref": "DuplicateObjectRequest"
+        },
+        "deleteTableColumn": {
+          "$ref": "DeleteTableColumnRequest",
+          "description": "Deletes a column from a table."
+        },
+        "createLine": {
+          "$ref": "CreateLineRequest",
+          "description": "Creates a line."
+        },
+        "updateVideoProperties": {
+          "$ref": "UpdateVideoPropertiesRequest",
+          "description": "Updates the properties of a Video."
+        },
+        "createImage": {
+          "$ref": "CreateImageRequest",
+          "description": "Creates an image."
+        },
+        "createParagraphBullets": {
+          "$ref": "CreateParagraphBulletsRequest",
+          "description": "Creates bullets for paragraphs."
+        },
+        "createVideo": {
+          "$ref": "CreateVideoRequest",
+          "description": "Creates a video."
+        },
+        "createSheetsChart": {
+          "$ref": "CreateSheetsChartRequest",
+          "description": "Creates an embedded Google Sheets chart."
+        },
+        "replaceAllShapesWithSheetsChart": {
+          "$ref": "ReplaceAllShapesWithSheetsChartRequest",
+          "description": "Replaces all shapes matching some criteria with a Google Sheets chart."
+        },
+        "unmergeTableCells": {
+          "description": "Unmerges cells in a Table.",
+          "$ref": "UnmergeTableCellsRequest"
+        },
+        "updatePageElementTransform": {
+          "$ref": "UpdatePageElementTransformRequest",
+          "description": "Updates the transform of a page element."
+        },
+        "updateTextStyle": {
+          "description": "Updates the styling of text within a Shape or Table.",
+          "$ref": "UpdateTextStyleRequest"
+        },
+        "updateTableRowProperties": {
+          "$ref": "UpdateTableRowPropertiesRequest",
+          "description": "Updates the properties of a Table row."
+        },
+        "replaceAllShapesWithImage": {
+          "$ref": "ReplaceAllShapesWithImageRequest",
+          "description": "Replaces all shapes matching some criteria with an image."
+        },
+        "replaceAllText": {
+          "description": "Replaces all instances of specified text.",
+          "$ref": "ReplaceAllTextRequest"
+        },
+        "updateImageProperties": {
+          "description": "Updates the properties of an Image.",
+          "$ref": "UpdateImagePropertiesRequest"
+        },
+        "createSlide": {
+          "description": "Creates a new slide.",
+          "$ref": "CreateSlideRequest"
+        },
+        "insertTableRows": {
+          "$ref": "InsertTableRowsRequest",
+          "description": "Inserts rows into a table."
+        },
+        "updateLineProperties": {
+          "$ref": "UpdateLinePropertiesRequest",
+          "description": "Updates the properties of a Line."
+        },
+        "updateSlidesPosition": {
+          "$ref": "UpdateSlidesPositionRequest",
+          "description": "Updates the position of a set of slides in the presentation."
+        },
+        "deleteTableRow": {
+          "$ref": "DeleteTableRowRequest",
+          "description": "Deletes a row from a table."
+        },
+        "updateShapeProperties": {
+          "$ref": "UpdateShapePropertiesRequest",
+          "description": "Updates the properties of a Shape."
+        },
+        "groupObjects": {
+          "description": "Groups objects, such as page elements.",
+          "$ref": "GroupObjectsRequest"
+        },
+        "ungroupObjects": {
+          "description": "Ungroups objects, such as groups.",
+          "$ref": "UngroupObjectsRequest"
+        },
+        "insertText": {
+          "$ref": "InsertTextRequest",
+          "description": "Inserts text into a shape or table cell."
+        },
+        "updateTableColumnProperties": {
+          "$ref": "UpdateTableColumnPropertiesRequest",
+          "description": "Updates the properties of a Table\ncolumn."
+        },
+        "deleteText": {
+          "$ref": "DeleteTextRequest",
+          "description": "Deletes text from a shape or a table cell."
+        },
+        "updatePageProperties": {
+          "description": "Updates the properties of a Page.",
+          "$ref": "UpdatePagePropertiesRequest"
+        },
+        "createShape": {
+          "$ref": "CreateShapeRequest",
+          "description": "Creates a new shape."
+        },
+        "deleteParagraphBullets": {
+          "$ref": "DeleteParagraphBulletsRequest",
+          "description": "Deletes bullets from paragraphs."
+        },
+        "updateTableBorderProperties": {
+          "description": "Updates the properties of the table borders in a Table.",
+          "$ref": "UpdateTableBorderPropertiesRequest"
+        },
+        "insertTableColumns": {
+          "$ref": "InsertTableColumnsRequest",
+          "description": "Inserts columns into a table."
+        }
+      },
+      "id": "Request"
+    },
+    "UpdateImagePropertiesRequest": {
+      "description": "Update the properties of an Image.",
+      "type": "object",
+      "properties": {
+        "fields": {
+          "format": "google-fieldmask",
+          "description": "The fields that should be updated.\n\nAt least one field must be specified. The root `imageProperties` is\nimplied and should not be specified. A single `\"*\"` can be used as\nshort-hand for listing every field.\n\nFor example to update the image outline color, set `fields` to\n`\"outline.outlineFill.solidFill.color\"`.\n\nTo reset a property to its default value, include its field name in the\nfield mask but leave the field itself unset.",
+          "type": "string"
+        },
+        "imageProperties": {
+          "description": "The image properties to update.",
+          "$ref": "ImageProperties"
+        },
+        "objectId": {
+          "type": "string",
+          "description": "The object ID of the image the updates are applied to."
+        }
+      },
+      "id": "UpdateImagePropertiesRequest"
+    },
+    "ParagraphStyle": {
+      "type": "object",
+      "properties": {
+        "spaceBelow": {
+          "description": "The amount of extra space above the paragraph. If unset, the value is\ninherited from the parent.",
+          "$ref": "Dimension"
+        },
+        "direction": {
+          "type": "string",
+          "enumDescriptions": [
+            "The text direction is inherited from the parent.",
+            "The text goes from left to right.",
+            "The text goes from right to left."
+          ],
+          "enum": [
+            "TEXT_DIRECTION_UNSPECIFIED",
+            "LEFT_TO_RIGHT",
+            "RIGHT_TO_LEFT"
+          ],
+          "description": "The text direction of this paragraph. If unset, the value defaults to\nLEFT_TO_RIGHT since\ntext direction is not inherited."
+        },
+        "spacingMode": {
+          "enumDescriptions": [
+            "The spacing mode is inherited from the parent.",
+            "Paragraph spacing is always rendered.",
+            "Paragraph spacing is skipped between list elements."
+          ],
+          "enum": [
+            "SPACING_MODE_UNSPECIFIED",
+            "NEVER_COLLAPSE",
+            "COLLAPSE_LISTS"
+          ],
+          "description": "The spacing mode for the paragraph.",
+          "type": "string"
+        },
+        "indentEnd": {
+          "$ref": "Dimension",
+          "description": "The amount indentation for the paragraph on the side that corresponds to\nthe end of the text, based on the current text direction. If unset, the\nvalue is inherited from the parent."
+        },
+        "indentStart": {
+          "$ref": "Dimension",
+          "description": "The amount indentation for the paragraph on the side that corresponds to\nthe start of the text, based on the current text direction. If unset, the\nvalue is inherited from the parent."
+        },
+        "spaceAbove": {
+          "description": "The amount of extra space above the paragraph. If unset, the value is\ninherited from the parent.",
+          "$ref": "Dimension"
+        },
+        "indentFirstLine": {
+          "description": "The amount of indentation for the start of the first line of the paragraph.\nIf unset, the value is inherited from the parent.",
+          "$ref": "Dimension"
+        },
+        "lineSpacing": {
+          "format": "float",
+          "description": "The amount of space between lines, as a percentage of normal, where normal\nis represented as 100.0. If unset, the value is inherited from the parent.",
+          "type": "number"
+        },
+        "alignment": {
+          "enumDescriptions": [
+            "The paragraph alignment is inherited from the parent.",
+            "The paragraph is aligned to the start of the line. Left-aligned for\nLTR text, right-aligned otherwise.",
+            "The paragraph is centered.",
+            "The paragraph is aligned to the end of the line. Right-aligned for\nLTR text, left-aligned otherwise.",
+            "The paragraph is justified."
+          ],
+          "enum": [
+            "ALIGNMENT_UNSPECIFIED",
+            "START",
+            "CENTER",
+            "END",
+            "JUSTIFIED"
+          ],
+          "description": "The text alignment for this paragraph.",
+          "type": "string"
+        }
+      },
+      "id": "ParagraphStyle",
+      "description": "Styles that apply to a whole paragraph.\n\nIf this text is contained in a shape with a parent placeholder, then these paragraph styles may be\ninherited from the parent. Which paragraph styles are inherited depend on the\nnesting level of lists:\n\n* A paragraph not in a list will inherit its paragraph style from the\n  paragraph at the 0 nesting level of the list inside the parent placeholder.\n* A paragraph in a list will inherit its paragraph style from the paragraph\n  at its corresponding nesting level of the list inside the parent\n  placeholder.\n\nInherited paragraph styles are represented as unset fields in this message."
+    },
+    "UpdateTableRowPropertiesRequest": {
+      "description": "Updates the properties of a Table row.",
+      "type": "object",
+      "properties": {
+        "fields": {
+          "format": "google-fieldmask",
+          "description": "The fields that should be updated.\n\nAt least one field must be specified. The root `tableRowProperties` is\nimplied and should not be specified. A single `\"*\"` can be used as\nshort-hand for listing every field.\n\nFor example to update the minimum row height, set `fields` to\n`\"min_row_height\"`.\n\nIf '\"min_row_height\"' is included in the field mask but the property is\nleft unset, the minimum row height will default to 0.",
+          "type": "string"
+        },
+        "tableRowProperties": {
+          "description": "The table row properties to update.",
+          "$ref": "TableRowProperties"
+        },
+        "objectId": {
+          "description": "The object ID of the table.",
+          "type": "string"
+        },
+        "rowIndices": {
+          "description": "The list of zero-based indices specifying which rows to update. If no\nindices are provided, all rows in the table will be updated.",
+          "items": {
+            "format": "int32",
+            "type": "integer"
+          },
+          "type": "array"
+        }
+      },
+      "id": "UpdateTableRowPropertiesRequest"
+    },
+    "ReplaceAllShapesWithSheetsChartResponse": {
+      "description": "The result of replacing shapes with a Google Sheets chart.",
       "type": "object",
       "properties": {
         "occurrencesChanged": {
           "format": "int32",
-          "description": "The number of occurrences changed by replacing all text.",
+          "description": "The number of shapes replaced with charts.",
           "type": "integer"
         }
       },
-      "id": "ReplaceAllTextResponse"
-    },
-    "UpdateParagraphStyleRequest": {
-      "description": "Updates the styling for all of the paragraphs within a Shape or Table that\noverlap with the given text index range.",
-      "type": "object",
-      "properties": {
-        "style": {
-          "$ref": "ParagraphStyle",
-          "description": "The paragraph's style."
-        },
+      "id": "ReplaceAllShapesWithSheetsChartResponse"
+    },
+    "TableCellProperties": {
+      "description": "The properties of the TableCell.",
+      "type": "object",
+      "properties": {
+        "tableCellBackgroundFill": {
+          "$ref": "TableCellBackgroundFill",
+          "description": "The background fill of the table cell. The default fill matches the fill\nfor newly created table cells in the Slides editor."
+        }
+      },
+      "id": "TableCellProperties"
+    },
+    "Outline": {
+      "description": "The outline of a PageElement.\n\nIf these fields are unset, they may be inherited from a parent placeholder\nif it exists. If there is no parent, the fields will default to the value\nused for new page elements created in the Slides editor, which may depend on\nthe page element kind.",
+      "type": "object",
+      "properties": {
+        "outlineFill": {
+          "$ref": "OutlineFill",
+          "description": "The fill of the outline."
+        },
+        "weight": {
+          "$ref": "Dimension",
+          "description": "The thickness of the outline."
+        },
+        "dashStyle": {
+          "enumDescriptions": [
+            "Unspecified dash style.",
+            "Solid line. Corresponds to ECMA-376 ST_PresetLineDashVal value 'solid'.\nThis is the default dash style.",
+            "Dotted line. Corresponds to ECMA-376 ST_PresetLineDashVal value 'dot'.",
+            "Dashed line. Corresponds to ECMA-376 ST_PresetLineDashVal value 'dash'.",
+            "Alternating dashes and dots. Corresponds to ECMA-376 ST_PresetLineDashVal\nvalue 'dashDot'.",
+            "Line with large dashes. Corresponds to ECMA-376 ST_PresetLineDashVal\nvalue 'lgDash'.",
+            "Alternating large dashes and dots. Corresponds to ECMA-376\nST_PresetLineDashVal value 'lgDashDot'."
+          ],
+          "enum": [
+            "DASH_STYLE_UNSPECIFIED",
+            "SOLID",
+            "DOT",
+            "DASH",
+            "DASH_DOT",
+            "LONG_DASH",
+            "LONG_DASH_DOT"
+          ],
+          "description": "The dash style of the outline.",
+          "type": "string"
+        },
+        "propertyState": {
+          "enumDescriptions": [
+            "If a property's state is RENDERED, then the element has the corresponding\nproperty when rendered on a page. If the element is a placeholder shape as\ndetermined by the placeholder\nfield, and it inherits from a placeholder shape, the corresponding field\nmay be unset, meaning that the property value is inherited from a parent\nplaceholder. If the element does not inherit, then the field will contain\nthe rendered value. This is the default value.",
+            "If a property's state is NOT_RENDERED, then the element does not have the\ncorresponding property when rendered on a page. However, the field may\nstill be set so it can be inherited by child shapes. To remove a property\nfrom a rendered element, set its property_state to NOT_RENDERED.",
+            "If a property's state is INHERIT, then the property state uses the value of\ncorresponding `property_state` field on the parent shape. Elements that do\nnot inherit will never have an INHERIT property state."
+          ],
+          "enum": [
+            "RENDERED",
+            "NOT_RENDERED",
+            "INHERIT"
+          ],
+          "description": "The outline property state.\n\nUpdating the outline on a page element will implicitly update this field\nto `RENDERED`, unless another value is specified in the same request. To\nhave no outline on a page element, set this field to `NOT_RENDERED`. In\nthis case, any other outline fields set in the same request will be\nignored.",
+          "type": "string"
+        }
+      },
+      "id": "Outline"
+    },
+    "RefreshSheetsChartRequest": {
+      "id": "RefreshSheetsChartRequest",
+      "description": "Refreshes an embedded Google Sheets chart by replacing it with the latest\nversion of the chart from Google Sheets.\n\nNOTE: Refreshing charts requires  at least one of the spreadsheets.readonly,\nspreadsheets, drive.readonly, or drive OAuth scopes.",
+      "type": "object",
+      "properties": {
+        "objectId": {
+          "type": "string",
+          "description": "The object ID of the chart to refresh."
+        }
+      }
+    },
+    "NotesProperties": {
+      "description": "The properties of Page that are only\nrelevant for pages with page_type NOTES.",
+      "type": "object",
+      "properties": {
+        "speakerNotesObjectId": {
+          "description": "The object ID of the shape on this notes page that contains the speaker\nnotes for the corresponding slide.\nThe actual shape may not always exist on the notes page. Inserting text\nusing this object ID will automatically create the shape. In this case, the\nactual shape may have different object ID. The `GetPresentation` or\n`GetPage` action will always return the latest object ID.",
+          "type": "string"
+        }
+      },
+      "id": "NotesProperties"
+    },
+    "TableColumnProperties": {
+      "description": "Properties of each column in a table.",
+      "type": "object",
+      "properties": {
+        "columnWidth": {
+          "$ref": "Dimension",
+          "description": "Width of a column."
+        }
+      },
+      "id": "TableColumnProperties"
+    },
+    "ShapeProperties": {
+      "type": "object",
+      "properties": {
+        "outline": {
+          "description": "The outline of the shape. If unset, the outline is inherited from a\nparent placeholder if it exists. If the shape has no parent, then the\ndefault outline depends on the shape type, matching the defaults for\nnew shapes created in the Slides editor.",
+          "$ref": "Outline"
+        },
+        "shadow": {
+          "$ref": "Shadow",
+          "description": "The shadow properties of the shape. If unset, the shadow is inherited from\na parent placeholder if it exists. If the shape has no parent, then the\ndefault shadow matches the defaults for new shapes created in the Slides\neditor. This property is read-only."
+        },
+        "shapeBackgroundFill": {
+          "$ref": "ShapeBackgroundFill",
+          "description": "The background fill of the shape. If unset, the background fill is\ninherited from a parent placeholder if it exists. If the shape has no\nparent, then the default background fill depends on the shape type,\nmatching the defaults for new shapes created in the Slides editor."
+        },
+        "link": {
+          "$ref": "Link",
+          "description": "The hyperlink destination of the shape. If unset, there is no link. Links\nare not inherited from parent placeholders."
+        }
+      },
+      "id": "ShapeProperties",
+      "description": "The properties of a Shape.\n\nIf the shape is a placeholder shape as determined by the\nplaceholder field, then these\nproperties may be inherited from a parent placeholder shape.\nDetermining the rendered value of the property depends on the corresponding\nproperty_state field value."
+    },
+    "TableRow": {
+      "description": "Properties and contents of each row in a table.",
+      "type": "object",
+      "properties": {
+        "tableRowProperties": {
+          "description": "Properties of the row.",
+          "$ref": "TableRowProperties"
+        },
+        "tableCells": {
+          "description": "Properties and contents of each cell.\n\nCells that span multiple columns are represented only once with a\ncolumn_span greater\nthan 1. As a result, the length of this collection does not always match\nthe number of columns of the entire table.",
+          "items": {
+            "$ref": "TableCell"
+          },
+          "type": "array"
+        },
+        "rowHeight": {
+          "$ref": "Dimension",
+          "description": "Height of a row."
+        }
+      },
+      "id": "TableRow"
+    },
+    "UpdateTableCellPropertiesRequest": {
+      "type": "object",
+      "properties": {
+        "fields": {
+          "format": "google-fieldmask",
+          "description": "The fields that should be updated.\n\nAt least one field must be specified. The root `tableCellProperties` is\nimplied and should not be specified. A single `\"*\"` can be used as\nshort-hand for listing every field.\n\nFor example to update the table cell background solid fill color, set\n`fields` to `\"tableCellBackgroundFill.solidFill.color\"`.\n\nTo reset a property to its default value, include its field name in the\nfield mask but leave the field itself unset.",
+          "type": "string"
+        },
+        "tableRange": {
+          "$ref": "TableRange",
+          "description": "The table range representing the subset of the table to which the updates\nare applied. If a table range is not specified, the updates will apply to\nthe entire table."
+        },
+        "objectId": {
+          "description": "The object ID of the table.",
+          "type": "string"
+        },
+        "tableCellProperties": {
+          "$ref": "TableCellProperties",
+          "description": "The table cell properties to update."
+        }
+      },
+      "id": "UpdateTableCellPropertiesRequest",
+      "description": "Update the properties of a TableCell."
+    },
+    "CreateSlideRequest": {
+      "description": "Creates a new slide.",
+      "type": "object",
+      "properties": {
+        "slideLayoutReference": {
+          "$ref": "LayoutReference",
+          "description": "Layout reference of the slide to be inserted, based on the *current\nmaster*, which is one of the following:\n\n- The master of the previous slide index.\n- The master of the first slide, if the insertion_index is zero.\n- The first master in the presentation, if there are no slides.\n\nIf the LayoutReference is not found in the current master, a 400 bad\nrequest error is returned.\n\nIf you don't specify a layout reference, then the new slide will use the\npredefined layout `BLANK`."
+        },
+        "objectId": {
+          "description": "A user-supplied object ID.\n\nIf you specify an ID, it must be unique among all pages and page elements\nin the presentation. The ID must start with an alphanumeric character or an\nunderscore (matches regex `[a-zA-Z0-9_]`); remaining characters\nmay include those as well as a hyphen or colon (matches regex\n`[a-zA-Z0-9_-:]`).\nThe length of the ID must not be less than 5 or greater than 50.\n\nIf you don't specify an ID, a unique one is generated.",
+          "type": "string"
+        },
+        "insertionIndex": {
+          "format": "int32",
+          "description": "The optional zero-based index indicating where to insert the slides.\n\nIf you don't specify an index, the new slide is created at the end.",
+          "type": "integer"
+        },
+        "placeholderIdMappings": {
+          "items": {
+            "$ref": "LayoutPlaceholderIdMapping"
+          },
+          "type": "array",
+          "description": "An optional list of object ID mappings from the placeholder(s) on the layout to the placeholder(s)\nthat will be created on the new slide from that specified layout. Can only\nbe used when `slide_layout_reference` is specified."
+        }
+      },
+      "id": "CreateSlideRequest"
+    },
+    "TableRowProperties": {
+      "description": "Properties of each row in a table.",
+      "type": "object",
+      "properties": {
+        "minRowHeight": {
+          "$ref": "Dimension",
+          "description": "Minimum height of the row. The row will be rendered in the Slides editor at\na height equal to or greater than this value in order to show all the text\nin the row's cell(s)."
+        }
+      },
+      "id": "TableRowProperties"
+    },
+    "BatchUpdatePresentationRequest": {
+      "description": "Request message for PresentationsService.BatchUpdatePresentation.",
+      "type": "object",
+      "properties": {
+        "writeControl": {
+          "$ref": "WriteControl",
+          "description": "Provides control over how write requests are executed."
+        },
+        "requests": {
+          "description": "A list of updates to apply to the presentation.",
+          "items": {
+            "$ref": "Request"
+          },
+          "type": "array"
+        }
+      },
+      "id": "BatchUpdatePresentationRequest"
+    },
+    "GroupObjectsResponse": {
+      "description": "The result of grouping objects.",
+      "type": "object",
+      "properties": {
+        "objectId": {
+          "description": "The object ID of the created group.",
+          "type": "string"
+        }
+      },
+      "id": "GroupObjectsResponse"
+    },
+    "TextContent": {
+      "description": "The general text content. The text must reside in a compatible shape (e.g.\ntext box or rectangle) or a table cell in a page.",
+      "type": "object",
+      "properties": {
+        "textElements": {
+          "description": "The text contents broken down into its component parts, including styling\ninformation. This property is read-only.",
+          "items": {
+            "$ref": "TextElement"
+          },
+          "type": "array"
+        },
+        "lists": {
+          "description": "The bulleted lists contained in this text, keyed by list ID.",
+          "type": "object",
+          "additionalProperties": {
+            "$ref": "List"
+          }
+        }
+      },
+      "id": "TextContent"
+    },
+    "TableBorderCell": {
+      "description": "The properties of each border cell.",
+      "type": "object",
+      "properties": {
+        "tableBorderProperties": {
+          "$ref": "TableBorderProperties",
+          "description": "The border properties."
+        },
+        "location": {
+          "$ref": "TableCellLocation",
+          "description": "The location of the border within the border table."
+        }
+      },
+      "id": "TableBorderCell"
+    },
+    "TableBorderProperties": {
+      "description": "The border styling properties of the\nTableBorderCell.",
+      "type": "object",
+      "properties": {
+        "dashStyle": {
+          "enum": [
+            "DASH_STYLE_UNSPECIFIED",
+            "SOLID",
+            "DOT",
+            "DASH",
+            "DASH_DOT",
+            "LONG_DASH",
+            "LONG_DASH_DOT"
+          ],
+          "description": "The dash style of the border.",
+          "type": "string",
+          "enumDescriptions": [
+            "Unspecified dash style.",
+            "Solid line. Corresponds to ECMA-376 ST_PresetLineDashVal value 'solid'.\nThis is the default dash style.",
+            "Dotted line. Corresponds to ECMA-376 ST_PresetLineDashVal value 'dot'.",
+            "Dashed line. Corresponds to ECMA-376 ST_PresetLineDashVal value 'dash'.",
+            "Alternating dashes and dots. Corresponds to ECMA-376 ST_PresetLineDashVal\nvalue 'dashDot'.",
+            "Line with large dashes. Corresponds to ECMA-376 ST_PresetLineDashVal\nvalue 'lgDash'.",
+            "Alternating large dashes and dots. Corresponds to ECMA-376\nST_PresetLineDashVal value 'lgDashDot'."
+          ]
+        },
+        "tableBorderFill": {
+          "$ref": "TableBorderFill",
+          "description": "The fill of the table border."
+        },
+        "weight": {
+          "$ref": "Dimension",
+          "description": "The thickness of the border."
+        }
+      },
+      "id": "TableBorderProperties"
+    },
+    "CreateSheetsChartResponse": {
+      "properties": {
+        "objectId": {
+          "description": "The object ID of the created chart.",
+          "type": "string"
+        }
+      },
+      "id": "CreateSheetsChartResponse",
+      "description": "The result of creating an embedded Google Sheets chart.",
+      "type": "object"
+    },
+    "WriteControl": {
+      "id": "WriteControl",
+      "description": "Provides control over how write requests are executed.",
+      "type": "object",
+      "properties": {
+        "requiredRevisionId": {
+          "description": "The revision ID of the presentation required for the write request. If\nspecified and the `required_revision_id` doesn't exactly match the\npresentation's current `revision_id`, the request will not be processed and\nwill return a 400 bad request error.",
+          "type": "string"
+        }
+      }
+    },
+    "DeleteParagraphBulletsRequest": {
+      "description": "Deletes bullets from all of the paragraphs that overlap with the given text\nindex range.\n\nThe nesting level of each paragraph will be visually preserved by adding\nindent to the start of the corresponding paragraph.",
+      "type": "object",
+      "properties": {
         "cellLocation": {
           "$ref": "TableCellLocation",
-          "description": "The location of the cell in the table containing the paragraph(s) to\nstyle. If `object_id` refers to a table, `cell_location` must have a value.\nOtherwise, it must not."
+          "description": "The optional table cell location if the text to be modified is in a table\ncell. If present, the object_id must refer to a table."
+        },
+        "textRange": {
+          "description": "The range of text to delete bullets from, based on TextElement indexes.",
+          "$ref": "Range"
+        },
+        "objectId": {
+          "description": "The object ID of the shape or table containing the text to delete bullets\nfrom.",
+          "type": "string"
+        }
+      },
+      "id": "DeleteParagraphBulletsRequest"
+    },
+    "ParagraphMarker": {
+      "description": "A TextElement kind that represents the beginning of a new paragraph.",
+      "type": "object",
+      "properties": {
+        "style": {
+          "description": "The paragraph's style",
+          "$ref": "ParagraphStyle"
+        },
+        "bullet": {
+          "$ref": "Bullet",
+          "description": "The bullet for this paragraph. If not present, the paragraph does not\nbelong to a list."
+        }
+      },
+      "id": "ParagraphMarker"
+    },
+    "InsertTableColumnsRequest": {
+      "description": "Inserts columns into a table.\n\nOther columns in the table will be resized to fit the new column.",
+      "type": "object",
+      "properties": {
+        "tableObjectId": {
+          "type": "string",
+          "description": "The table to insert columns into."
+        },
+        "number": {
+          "format": "int32",
+          "description": "The number of columns to be inserted. Maximum 20 per request.",
+          "type": "integer"
+        },
+        "cellLocation": {
+          "description": "The reference table cell location from which columns will be inserted.\n\nA new column will be inserted to the left (or right) of the column where\nthe reference cell is. If the reference cell is a merged cell, a new\ncolumn will be inserted to the left (or right) of the merged cell.",
+          "$ref": "TableCellLocation"
+        },
+        "insertRight": {
+          "description": "Whether to insert new columns to the right of the reference cell location.\n\n- `True`: insert to the right.\n- `False`: insert to the left.",
+          "type": "boolean"
+        }
+      },
+      "id": "InsertTableColumnsRequest"
+    },
+    "Thumbnail": {
+      "type": "object",
+      "properties": {
+        "height": {
+          "format": "int32",
+          "description": "The positive height in pixels of the thumbnail image.",
+          "type": "integer"
+        },
+        "contentUrl": {
+          "description": "The content URL of the thumbnail image.\n\nThe URL to the image has a default lifetime of 30 minutes.\nThis URL is tagged with the account of the requester. Anyone with the URL\neffectively accesses the image as the original requester. Access to the\nimage may be lost if the presentation's sharing settings change.\nThe mime type of the thumbnail image is the same as specified in the\n`GetPageThumbnailRequest`.",
+          "type": "string"
+        },
+        "width": {
+          "type": "integer",
+          "format": "int32",
+          "description": "The positive width in pixels of the thumbnail image."
+        }
+      },
+      "id": "Thumbnail",
+      "description": "The thumbnail of a page."
+    },
+    "LayoutPlaceholderIdMapping": {
+      "description": "The user-specified ID mapping for a placeholder that will be created on a\nslide from a specified layout.",
+      "type": "object",
+      "properties": {
+        "objectId": {
+          "type": "string",
+          "description": "A user-supplied object ID for the placeholder identified above that to be\ncreated onto a slide.\n\nIf you specify an ID, it must be unique among all pages and page elements\nin the presentation. The ID must start with an alphanumeric character or an\nunderscore (matches regex `[a-zA-Z0-9_]`); remaining characters\nmay include those as well as a hyphen or colon (matches regex\n`[a-zA-Z0-9_-:]`).\nThe length of the ID must not be less than 5 or greater than 50.\n\nIf you don't specify an ID, a unique one is generated."
+        },
+        "layoutPlaceholder": {
+          "$ref": "Placeholder",
+          "description": "The placeholder on a layout that will be applied to a slide. Only type and index are needed. For example, a\npredefined `TITLE_AND_BODY` layout may usually have a TITLE placeholder\nwith index 0 and a BODY placeholder with index 0."
+        },
+        "layoutPlaceholderObjectId": {
+          "description": "The object ID of the placeholder on a layout that will be applied\nto a slide.",
+          "type": "string"
+        }
+      },
+      "id": "LayoutPlaceholderIdMapping"
+    },
+    "UpdateTableBorderPropertiesRequest": {
+      "description": "Updates the properties of the table borders in a Table.",
+      "type": "object",
+      "properties": {
+        "tableBorderProperties": {
+          "description": "The table border properties to update.",
+          "$ref": "TableBorderProperties"
         },
         "fields": {
           "format": "google-fieldmask",
-          "description": "The fields that should be updated.\n\nAt least one field must be specified. The root `style` is implied and\nshould not be specified. A single `\"*\"` can be used as short-hand for\nlisting every field.\n\nFor example, to update the paragraph alignment, set `fields` to\n`\"alignment\"`.\n\nTo reset a property to its default value, include its field name in the\nfield mask but leave the field itself unset.",
-          "type": "string"
-        },
-        "textRange": {
-          "description": "The range of text containing the paragraph(s) to style.",
-          "$ref": "Range"
+          "description": "The fields that should be updated.\n\nAt least one field must be specified. The root `tableBorderProperties` is\nimplied and should not be specified. A single `\"*\"` can be used as\nshort-hand for listing every field.\n\nFor example to update the table border solid fill color, set\n`fields` to `\"tableBorderFill.solidFill.color\"`.\n\nTo reset a property to its default value, include its field name in the\nfield mask but leave the field itself unset.",
+          "type": "string"
+        },
+        "borderPosition": {
+          "type": "string",
+          "enumDescriptions": [
+            "All borders in the range.",
+            "Borders at the bottom of the range.",
+            "Borders on the inside of the range.",
+            "Horizontal borders on the inside of the range.",
+            "Vertical borders on the inside of the range.",
+            "Borders at the left of the range.",
+            "Borders along the outside of the range.",
+            "Borders at the right of the range.",
+            "Borders at the top of the range."
+          ],
+          "enum": [
+            "ALL",
+            "BOTTOM",
+            "INNER",
+            "INNER_HORIZONTAL",
+            "INNER_VERTICAL",
+            "LEFT",
+            "OUTER",
+            "RIGHT",
+            "TOP"
+          ],
+          "description": "The border position in the table range the updates should apply to. If a\nborder position is not specified, the updates will apply to all borders in\nthe table range."
+        },
+        "tableRange": {
+          "description": "The table range representing the subset of the table to which the updates\nare applied. If a table range is not specified, the updates will apply to\nthe entire table.",
+          "$ref": "TableRange"
         },
         "objectId": {
-          "description": "The object ID of the shape or table with the text to be styled.",
-          "type": "string"
-        }
-      },
-      "id": "UpdateParagraphStyleRequest"
-    },
-    "ColorScheme": {
-      "description": "The palette of predefined colors for a page.",
-      "type": "object",
-      "properties": {
-        "colors": {
-          "description": "The ThemeColorType and corresponding concrete color pairs.",
+          "description": "The object ID of the table.",
+          "type": "string"
+        }
+      },
+      "id": "UpdateTableBorderPropertiesRequest"
+    },
+    "UpdateShapePropertiesRequest": {
+      "properties": {
+        "shapeProperties": {
+          "$ref": "ShapeProperties",
+          "description": "The shape properties to update."
+        },
+        "fields": {
+          "format": "google-fieldmask",
+          "description": "The fields that should be updated.\n\nAt least one field must be specified. The root `shapeProperties` is\nimplied and should not be specified. A single `\"*\"` can be used as\nshort-hand for listing every field.\n\nFor example to update the shape background solid fill color, set `fields`\nto `\"shapeBackgroundFill.solidFill.color\"`.\n\nTo reset a property to its default value, include its field name in the\nfield mask but leave the field itself unset.",
+          "type": "string"
+        },
+        "objectId": {
+          "description": "The object ID of the shape the updates are applied to.",
+          "type": "string"
+        }
+      },
+      "id": "UpdateShapePropertiesRequest",
+      "description": "Update the properties of a Shape.",
+      "type": "object"
+    },
+    "UpdateTableColumnPropertiesRequest": {
+      "properties": {
+        "objectId": {
+          "type": "string",
+          "description": "The object ID of the table."
+        },
+        "tableColumnProperties": {
+          "description": "The table column properties to update.\n\nIf the value of `table_column_properties#column_width` in the request is\nless than 406,400 EMU (32 points), a 400 bad request error is returned.",
+          "$ref": "TableColumnProperties"
+        },
+        "columnIndices": {
+          "description": "The list of zero-based indices specifying which columns to update. If no\nindices are provided, all columns in the table will be updated.",
           "items": {
-            "$ref": "ThemeColorPair"
+            "format": "int32",
+            "type": "integer"
           },
           "type": "array"
-        }
-      },
-      "id": "ColorScheme"
-    },
-    "Shape": {
-      "description": "A PageElement kind representing a\ngeneric shape that does not have a more specific classification.",
-      "type": "object",
-      "properties": {
-        "placeholder": {
-          "$ref": "Placeholder",
-          "description": "Placeholders are shapes that are inherit from corresponding placeholders on\nlayouts and masters.\n\nIf set, the shape is a placeholder shape and any inherited properties\ncan be resolved by looking at the parent placeholder identified by the\nPlaceholder.parent_object_id field."
-        },
-        "text": {
-          "description": "The text content of the shape.",
-          "$ref": "TextContent"
-        },
+        },
+        "fields": {
+          "type": "string",
+          "format": "google-fieldmask",
+          "description": "The fields that should be updated.\n\nAt least one field must be specified. The root `tableColumnProperties` is\nimplied and should not be specified. A single `\"*\"` can be used as\nshort-hand for listing every field.\n\nFor example to update the column width, set `fields` to `\"column_width\"`.\n\nIf '\"column_width\"' is included in the field mask but the property is left\nunset, the column width will default to 406,400 EMU (32 points)."
+        }
+      },
+      "id": "UpdateTableColumnPropertiesRequest",
+      "description": "Updates the properties of a Table column.",
+      "type": "object"
+    },
+    "WordArt": {
+      "id": "WordArt",
+      "description": "A PageElement kind representing\nword art.",
+      "type": "object",
+      "properties": {
+        "renderedText": {
+          "description": "The text rendered as word art.",
+          "type": "string"
+        }
+      }
+    },
+    "Recolor": {
+      "description": "A recolor effect applied on an image.",
+      "type": "object",
+      "properties": {
+        "recolorStops": {
+          "items": {
+            "$ref": "ColorStop"
+          },
+          "type": "array",
+          "description": "The recolor effect is represented by a gradient, which is a list of color\nstops.\n\nThe colors in the gradient will replace the corresponding colors at\nthe same position in the color palette and apply to the image. This\nproperty is read-only."
+        },
+        "name": {
+          "type": "string",
+          "enumDescriptions": [
+            "No recolor effect. The default value.",
+            "A recolor effect that lightens the image using the page's first available\ncolor from its color scheme.",
+            "A recolor effect that lightens the image using the page's second\navailable color from its color scheme.",
+            "A recolor effect that lightens the image using the page's third available\ncolor from its color scheme.",
+            "A recolor effect that lightens the image using the page's forth available\ncolor from its color scheme.",
+            "A recolor effect that lightens the image using the page's fifth available\ncolor from its color scheme.",
+            "A recolor effect that lightens the image using the page's sixth available\ncolor from its color scheme.",
+            "A recolor effect that lightens the image using the page's seventh\navailable color from its color scheme.e.",
+            "A recolor effect that lightens the image using the page's eighth\navailable color from its color scheme.",
+            "A recolor effect that lightens the image using the page's ninth available\ncolor from its color scheme.",
+            "A recolor effect that lightens the image using the page's tenth available\ncolor from its color scheme.",
+            "A recolor effect that darkens the image using the page's first available\ncolor from its color scheme.",
+            "A recolor effect that darkens the image using the page's second available\ncolor from its color scheme.",
+            "A recolor effect that darkens the image using the page's third available\ncolor from its color scheme.",
+            "A recolor effect that darkens the image using the page's fourth available\ncolor from its color scheme.",
+            "A recolor effect that darkens the image using the page's fifth available\ncolor from its color scheme.",
+            "A recolor effect that darkens the image using the page's sixth available\ncolor from its color scheme.",
+            "A recolor effect that darkens the image using the page's seventh\navailable color from its color scheme.",
+            "A recolor effect that darkens the image using the page's eighth available\ncolor from its color scheme.",
+            "A recolor effect that darkens the image using the page's ninth available\ncolor from its color scheme.",
+            "A recolor effect that darkens the image using the page's tenth available\ncolor from its color scheme.",
+            "A recolor effect that recolors the image to grayscale.",
+            "A recolor effect that recolors the image to negative grayscale.",
+            "A recolor effect that recolors the image using the sepia color.",
+            "Custom recolor effect. Refer to `recolor_stops` for the concrete\ngradient."
+          ],
+          "enum": [
+            "NONE",
+            "LIGHT1",
+            "LIGHT2",
+            "LIGHT3",
+            "LIGHT4",
+            "LIGHT5",
+            "LIGHT6",
+            "LIGHT7",
+            "LIGHT8",
+            "LIGHT9",
+            "LIGHT10",
+            "DARK1",
+            "DARK2",
+            "DARK3",
+            "DARK4",
+            "DARK5",
+            "DARK6",
+            "DARK7",
+            "DARK8",
+            "DARK9",
+            "DARK10",
+            "GRAYSCALE",
+            "NEGATIVE",
+            "SEPIA",
+            "CUSTOM"
+          ],
+          "description": "The name of the recolor effect.\n\nThe name is determined from the `recolor_stops` by matching the gradient\nagainst the colors in the page's current color scheme. This property is\nread-only."
+        }
+      },
+      "id": "Recolor"
+    },
+    "Link": {
+      "description": "A hypertext link.",
+      "type": "object",
+      "properties": {
+        "pageObjectId": {
+          "description": "If set, indicates this is a link to the specific page in this\npresentation with this ID. A page with this ID may not exist.",
+          "type": "string"
+        },
+        "slideIndex": {
+          "format": "int32",
+          "description": "If set, indicates this is a link to the slide at this zero-based index\nin the presentation. There may not be a slide at this index.",
+          "type": "integer"
+        },
+        "relativeLink": {
+          "type": "string",
+          "enumDescriptions": [
+            "An unspecified relative slide link.",
+            "A link to the next slide.",
+            "A link to the previous slide.",
+            "A link to the first slide in the presentation.",
+            "A link to the last slide in the presentation."
+          ],
+          "enum": [
+            "RELATIVE_SLIDE_LINK_UNSPECIFIED",
+            "NEXT_SLIDE",
+            "PREVIOUS_SLIDE",
+            "FIRST_SLIDE",
+            "LAST_SLIDE"
+          ],
+          "description": "If set, indicates this is a link to a slide in this presentation,\naddressed by its position."
+        },
+        "url": {
+          "type": "string",
+          "description": "If set, indicates this is a link to the external web page at this URL."
+        }
+      },
+      "id": "Link"
+    },
+    "CreateShapeResponse": {
+      "description": "The result of creating a shape.",
+      "type": "object",
+      "properties": {
+        "objectId": {
+          "description": "The object ID of the created shape.",
+          "type": "string"
+        }
+      },
+      "id": "CreateShapeResponse"
+    },
+    "RgbColor": {
+      "description": "An RGB color.",
+      "type": "object",
+      "properties": {
+        "red": {
+          "format": "float",
+          "description": "The red component of the color, from 0.0 to 1.0.",
+          "type": "number"
+        },
+        "blue": {
+          "type": "number",
+          "format": "float",
+          "description": "The blue component of the color, from 0.0 to 1.0."
+        },
+        "green": {
+          "format": "float",
+          "description": "The green component of the color, from 0.0 to 1.0.",
+          "type": "number"
+        }
+      },
+      "id": "RgbColor"
+    },
+    "CreateLineRequest": {
+      "description": "Creates a line.",
+      "type": "object",
+      "properties": {
+        "objectId": {
+          "description": "A user-supplied object ID.\n\nIf you specify an ID, it must be unique among all pages and page elements\nin the presentation. The ID must start with an alphanumeric character or an\nunderscore (matches regex `[a-zA-Z0-9_]`); remaining characters\nmay include those as well as a hyphen or colon (matches regex\n`[a-zA-Z0-9_-:]`).\nThe length of the ID must not be less than 5 or greater than 50.\n\nIf you don't specify an ID, a unique one is generated.",
+          "type": "string"
+        },
+        "elementProperties": {
+          "description": "The element properties for the line.",
+          "$ref": "PageElementProperties"
+        },
+        "lineCategory": {
+          "enumDescriptions": [
+            "Straight connectors, including straight connector 1. The is the default\ncategory when one is not specified.",
+            "Bent connectors, including bent connector 2 to 5.",
+            "Curved connectors, including curved connector 2 to 5."
+          ],
+          "enum": [
+            "STRAIGHT",
+            "BENT",
+            "CURVED"
+          ],
+          "description": "The category of line to be created.",
+          "type": "string"
+        }
+      },
+      "id": "CreateLineRequest"
+    },
+    "CreateSlideResponse": {
+      "properties": {
+        "objectId": {
+          "description": "The object ID of the created slide.",
+          "type": "string"
+        }
+      },
+      "id": "CreateSlideResponse",
+      "description": "The result of creating a slide.",
+      "type": "object"
+    },
+    "CreateShapeRequest": {
+      "description": "Creates a new shape.",
+      "type": "object",
+      "properties": {
         "shapeType": {
+          "description": "The shape type.",
+          "type": "string",
           "enumDescriptions": [
             "The shape type that is not predefined.",
             "Text box shape.",
@@ -1124,4826 +2163,6 @@
             "Custom shape."
           ],
           "enum": [
-            "TYPE_UNSPECIFIED",
-            "TEXT_BOX",
-            "RECTANGLE",
-            "ROUND_RECTANGLE",
-            "ELLIPSE",
-            "ARC",
-            "BENT_ARROW",
-            "BENT_UP_ARROW",
-            "BEVEL",
-            "BLOCK_ARC",
-            "BRACE_PAIR",
-            "BRACKET_PAIR",
-            "CAN",
-            "CHEVRON",
-            "CHORD",
-            "CLOUD",
-            "CORNER",
-            "CUBE",
-            "CURVED_DOWN_ARROW",
-            "CURVED_LEFT_ARROW",
-            "CURVED_RIGHT_ARROW",
-            "CURVED_UP_ARROW",
-            "DECAGON",
-            "DIAGONAL_STRIPE",
-            "DIAMOND",
-            "DODECAGON",
-            "DONUT",
-            "DOUBLE_WAVE",
-            "DOWN_ARROW",
-            "DOWN_ARROW_CALLOUT",
-            "FOLDED_CORNER",
-            "FRAME",
-            "HALF_FRAME",
-            "HEART",
-            "HEPTAGON",
-            "HEXAGON",
-            "HOME_PLATE",
-            "HORIZONTAL_SCROLL",
-            "IRREGULAR_SEAL_1",
-            "IRREGULAR_SEAL_2",
-            "LEFT_ARROW",
-            "LEFT_ARROW_CALLOUT",
-            "LEFT_BRACE",
-            "LEFT_BRACKET",
-            "LEFT_RIGHT_ARROW",
-            "LEFT_RIGHT_ARROW_CALLOUT",
-            "LEFT_RIGHT_UP_ARROW",
-            "LEFT_UP_ARROW",
-            "LIGHTNING_BOLT",
-            "MATH_DIVIDE",
-            "MATH_EQUAL",
-            "MATH_MINUS",
-            "MATH_MULTIPLY",
-            "MATH_NOT_EQUAL",
-            "MATH_PLUS",
-            "MOON",
-            "NO_SMOKING",
-            "NOTCHED_RIGHT_ARROW",
-            "OCTAGON",
-            "PARALLELOGRAM",
-            "PENTAGON",
-            "PIE",
-            "PLAQUE",
-            "PLUS",
-            "QUAD_ARROW",
-            "QUAD_ARROW_CALLOUT",
-            "RIBBON",
-            "RIBBON_2",
-            "RIGHT_ARROW",
-            "RIGHT_ARROW_CALLOUT",
-            "RIGHT_BRACE",
-            "RIGHT_BRACKET",
-            "ROUND_1_RECTANGLE",
-            "ROUND_2_DIAGONAL_RECTANGLE",
-            "ROUND_2_SAME_RECTANGLE",
-            "RIGHT_TRIANGLE",
-            "SMILEY_FACE",
-            "SNIP_1_RECTANGLE",
-            "SNIP_2_DIAGONAL_RECTANGLE",
-            "SNIP_2_SAME_RECTANGLE",
-            "SNIP_ROUND_RECTANGLE",
-            "STAR_10",
-            "STAR_12",
-            "STAR_16",
-            "STAR_24",
-            "STAR_32",
-            "STAR_4",
-            "STAR_5",
-            "STAR_6",
-            "STAR_7",
-            "STAR_8",
-            "STRIPED_RIGHT_ARROW",
-            "SUN",
-            "TRAPEZOID",
-            "TRIANGLE",
-            "UP_ARROW",
-            "UP_ARROW_CALLOUT",
-            "UP_DOWN_ARROW",
-            "UTURN_ARROW",
-            "VERTICAL_SCROLL",
-            "WAVE",
-            "WEDGE_ELLIPSE_CALLOUT",
-            "WEDGE_RECTANGLE_CALLOUT",
-            "WEDGE_ROUND_RECTANGLE_CALLOUT",
-            "FLOW_CHART_ALTERNATE_PROCESS",
-            "FLOW_CHART_COLLATE",
-            "FLOW_CHART_CONNECTOR",
-            "FLOW_CHART_DECISION",
-            "FLOW_CHART_DELAY",
-            "FLOW_CHART_DISPLAY",
-            "FLOW_CHART_DOCUMENT",
-            "FLOW_CHART_EXTRACT",
-            "FLOW_CHART_INPUT_OUTPUT",
-            "FLOW_CHART_INTERNAL_STORAGE",
-            "FLOW_CHART_MAGNETIC_DISK",
-            "FLOW_CHART_MAGNETIC_DRUM",
-            "FLOW_CHART_MAGNETIC_TAPE",
-            "FLOW_CHART_MANUAL_INPUT",
-            "FLOW_CHART_MANUAL_OPERATION",
-            "FLOW_CHART_MERGE",
-            "FLOW_CHART_MULTIDOCUMENT",
-            "FLOW_CHART_OFFLINE_STORAGE",
-            "FLOW_CHART_OFFPAGE_CONNECTOR",
-            "FLOW_CHART_ONLINE_STORAGE",
-            "FLOW_CHART_OR",
-            "FLOW_CHART_PREDEFINED_PROCESS",
-            "FLOW_CHART_PREPARATION",
-            "FLOW_CHART_PROCESS",
-            "FLOW_CHART_PUNCHED_CARD",
-            "FLOW_CHART_PUNCHED_TAPE",
-            "FLOW_CHART_SORT",
-            "FLOW_CHART_SUMMING_JUNCTION",
-            "FLOW_CHART_TERMINATOR",
-            "ARROW_EAST",
-            "ARROW_NORTH_EAST",
-            "ARROW_NORTH",
-            "SPEECH",
-            "STARBURST",
-            "TEARDROP",
-            "ELLIPSE_RIBBON",
-            "ELLIPSE_RIBBON_2",
-            "CLOUD_CALLOUT",
-            "CUSTOM"
-          ],
-          "description": "The type of the shape.",
-          "type": "string"
-        },
-        "shapeProperties": {
-          "$ref": "ShapeProperties",
-          "description": "The properties of the shape."
-        }
-      },
-      "id": "Shape"
-    },
-    "Image": {
-      "description": "A PageElement kind representing an\nimage.",
-      "type": "object",
-      "properties": {
-        "imageProperties": {
-          "$ref": "ImageProperties",
-          "description": "The properties of the image."
-        },
-        "contentUrl": {
-          "description": "An URL to an image with a default lifetime of 30 minutes.\nThis URL is tagged with the account of the requester. Anyone with the URL\neffectively accesses the image as the original requester. Access to the\nimage may be lost if the presentation's sharing settings change.",
-          "type": "string"
-        }
-      },
-      "id": "Image"
-    },
-    "InsertTextRequest": {
-      "description": "Inserts text into a shape or a table cell.",
-      "type": "object",
-      "properties": {
-        "cellLocation": {
-          "description": "The optional table cell location if the text is to be inserted into a table\ncell. If present, the object_id must refer to a table.",
-          "$ref": "TableCellLocation"
-        },
-        "text": {
-          "description": "The text to be inserted.\n\nInserting a newline character will implicitly create a new\nParagraphMarker at that index.\nThe paragraph style of the new paragraph will be copied from the paragraph\nat the current insertion index, including lists and bullets.\n\nText styles for inserted text will be determined automatically, generally\npreserving the styling of neighboring text. In most cases, the text will be\nadded to the TextRun that exists at the\ninsertion index.\n\nSome control characters (U+0000-U+0008, U+000C-U+001F) and characters\nfrom the Unicode Basic Multilingual Plane Private Use Area (U+E000-U+F8FF)\nwill be stripped out of the inserted text.",
-          "type": "string"
-        },
-        "objectId": {
-          "description": "The object ID of the shape or table where the text will be inserted.",
-          "type": "string"
-        },
-        "insertionIndex": {
-          "format": "int32",
-          "description": "The index where the text will be inserted, in Unicode code units, based\non TextElement indexes.\n\nThe index is zero-based and is computed from the start of the string.\nThe index may be adjusted to prevent insertions inside Unicode grapheme\nclusters. In these cases, the text will be inserted immediately after the\ngrapheme cluster.",
-          "type": "integer"
-        }
-      },
-      "id": "InsertTextRequest"
-    },
-    "AffineTransform": {
-      "properties": {
-        "unit": {
-          "enumDescriptions": [
-            "The units are unknown.",
-            "An English Metric Unit (EMU) is defined as 1/360,000 of a centimeter\nand thus there are 914,400 EMUs per inch, and 12,700 EMUs per point.",
-            "A point, 1/72 of an inch."
-          ],
-          "enum": [
-            "UNIT_UNSPECIFIED",
-            "EMU",
-            "PT"
-          ],
-          "description": "The units for translate elements.",
-          "type": "string"
-        },
-        "scaleX": {
-          "format": "double",
-          "description": "The X coordinate scaling element.",
-          "type": "number"
-        },
-        "shearX": {
-          "type": "number",
-          "format": "double",
-          "description": "The X coordinate shearing element."
-        },
-        "scaleY": {
-          "format": "double",
-          "description": "The Y coordinate scaling element.",
-          "type": "number"
-        },
-        "translateY": {
-          "format": "double",
-          "description": "The Y coordinate translation element.",
-          "type": "number"
-        },
-        "translateX": {
-          "format": "double",
-          "description": "The X coordinate translation element.",
-          "type": "number"
-        },
-        "shearY": {
-          "format": "double",
-          "description": "The Y coordinate shearing element.",
-          "type": "number"
-        }
-      },
-      "id": "AffineTransform",
-      "description": "AffineTransform uses a 3x3 matrix with an implied last row of [ 0 0 1 ]\nto transform source coordinates (x,y) into destination coordinates (x', y')\naccording to:\n\n      x'  x  =   shear_y  scale_y  translate_y  \n      1  [ 1 ]\n\nAfter transformation,\n\n     x' = scale_x * x + shear_x * y + translate_x;\n     y' = scale_y * y + shear_y * x + translate_y;\n\nThis message is therefore composed of these six matrix elements.",
-      "type": "object"
-    },
-    "AutoText": {
-      "description": "A TextElement kind that represents auto text.",
-      "type": "object",
-      "properties": {
-        "content": {
-          "description": "The rendered content of this auto text, if available.",
-          "type": "string"
-        },
-        "type": {
-          "description": "The type of this auto text.",
-          "type": "string",
-          "enumDescriptions": [
-            "An unspecified autotext type.",
-            "Type for autotext that represents the current slide number."
-          ],
-          "enum": [
-            "TYPE_UNSPECIFIED",
-            "SLIDE_NUMBER"
-          ]
-        },
-        "style": {
-          "$ref": "TextStyle",
-          "description": "The styling applied to this auto text."
-        }
-      },
-      "id": "AutoText"
-    },
-    "CreateVideoResponse": {
-      "description": "The result of creating a video.",
-      "type": "object",
-      "properties": {
-        "objectId": {
-          "description": "The object ID of the created video.",
-          "type": "string"
-        }
-      },
-      "id": "CreateVideoResponse"
-    },
-    "DeleteTextRequest": {
-      "id": "DeleteTextRequest",
-      "description": "Deletes text from a shape or a table cell.",
-      "type": "object",
-      "properties": {
-        "textRange": {
-          "description": "The range of text to delete, based on TextElement indexes.\n\nThere is always an implicit newline character at the end of a shape's or\ntable cell's text that cannot be deleted. `Range.Type.ALL` will use the\ncorrect bounds, but care must be taken when specifying explicit bounds for\nrange types `FROM_START_INDEX` and `FIXED_RANGE`. For example, if the text\nis \"ABC\", followed by an implicit newline, then the maximum value is 2 for\n`text_range.start_index` and 3 for `text_range.end_index`.\n\nDeleting text that crosses a paragraph boundary may result in changes\nto paragraph styles and lists as the two paragraphs are merged.\n\nRanges that include only one code unit of a surrogate pair are expanded to\ninclude both code units.",
-          "$ref": "Range"
-        },
-        "objectId": {
-          "type": "string",
-          "description": "The object ID of the shape or table from which the text will be deleted."
-        },
-        "cellLocation": {
-          "$ref": "TableCellLocation",
-          "description": "The optional table cell location if the text is to be deleted from a table\ncell. If present, the object_id must refer to a table."
-        }
-      }
-    },
-    "UpdatePageElementTransformRequest": {
-      "properties": {
-        "applyMode": {
-          "enum": [
-            "APPLY_MODE_UNSPECIFIED",
-            "RELATIVE",
-            "ABSOLUTE"
-          ],
-          "description": "The apply mode of the transform update.",
-          "type": "string",
-          "enumDescriptions": [
-            "Unspecified mode.",
-            "Applies the new AffineTransform matrix to the existing one, and\nreplaces the existing one with the resulting concatenation.",
-            "Replaces the existing AffineTransform matrix with the new one."
-          ]
-        },
-        "transform": {
-          "description": "The input transform matrix used to update the page element.",
-          "$ref": "AffineTransform"
-        },
-        "objectId": {
-          "description": "The object ID of the page element to update.",
-          "type": "string"
-        }
-      },
-      "id": "UpdatePageElementTransformRequest",
-      "description": "Updates the transform of a page element.\n\nUpdating the transform of a group will change the absolute transform of the\npage elements in that group, which can change their visual appearance. See\nthe documentation for PageElement.transform for more details.",
-      "type": "object"
-    },
-    "DeleteObjectRequest": {
-      "description": "Deletes an object, either pages or\npage elements, from the\npresentation.",
-      "type": "object",
-      "properties": {
-        "objectId": {
-          "type": "string",
-          "description": "The object ID of the page or page element to delete.\n\nIf after a delete operation a group contains\nonly 1 or no page elements, the group is also deleted.\n\nIf a placeholder is deleted on a layout, any empty inheriting shapes are\nalso deleted."
-        }
-      },
-      "id": "DeleteObjectRequest"
-    },
-    "Dimension": {
-      "id": "Dimension",
-      "description": "A magnitude in a single direction in the specified units.",
-      "type": "object",
-      "properties": {
-        "magnitude": {
-          "format": "double",
-          "description": "The magnitude.",
-          "type": "number"
-        },
-        "unit": {
-          "enum": [
-            "UNIT_UNSPECIFIED",
-            "EMU",
-            "PT"
-          ],
-          "description": "The units for magnitude.",
-          "type": "string",
-          "enumDescriptions": [
-            "The units are unknown.",
-            "An English Metric Unit (EMU) is defined as 1/360,000 of a centimeter\nand thus there are 914,400 EMUs per inch, and 12,700 EMUs per point.",
-            "A point, 1/72 of an inch."
-          ]
-        }
-      }
-    },
-    "TextElement": {
-      "description": "A TextElement describes the content of a range of indices in the text content\nof a Shape or TableCell.",
-      "type": "object",
-      "properties": {
-        "textRun": {
-          "$ref": "TextRun",
-          "description": "A TextElement representing a run of text where all of the characters\nin the run have the same TextStyle.\n\nThe `start_index` and `end_index` of TextRuns will always be fully\ncontained in the index range of a single `paragraph_marker` TextElement.\nIn other words, a TextRun will never span multiple paragraphs."
-        },
-        "autoText": {
-          "$ref": "AutoText",
-          "description": "A TextElement representing a spot in the text that is dynamically\nreplaced with content that can change over time."
-        },
-        "paragraphMarker": {
-          "$ref": "ParagraphMarker",
-          "description": "A marker representing the beginning of a new paragraph.\n\nThe `start_index` and `end_index` of this TextElement represent the\nrange of the paragraph. Other TextElements with an index range contained\ninside this paragraph's range are considered to be part of this\nparagraph. The range of indices of two separate paragraphs will never\noverlap."
-        },
-        "endIndex": {
-          "format": "int32",
-          "description": "The zero-based end index of this text element, exclusive, in Unicode code\nunits.",
-          "type": "integer"
-        },
-        "startIndex": {
-          "format": "int32",
-          "description": "The zero-based start index of this text element, in Unicode code units.",
-          "type": "integer"
-        }
-      },
-      "id": "TextElement"
-    },
-    "LineFill": {
-      "id": "LineFill",
-      "description": "The fill of the line.",
-      "type": "object",
-      "properties": {
-        "solidFill": {
-          "$ref": "SolidFill",
-          "description": "Solid color fill."
-        }
-      }
-    },
-    "VideoProperties": {
-      "description": "The properties of the Video.",
-      "type": "object",
-      "properties": {
-        "outline": {
-          "$ref": "Outline",
-          "description": "The outline of the video. The default outline matches the defaults for new\nvideos created in the Slides editor."
-        }
-      },
-      "id": "VideoProperties"
-    },
-    "InsertTableRowsRequest": {
-      "properties": {
-        "number": {
-          "format": "int32",
-          "description": "The number of rows to be inserted. Maximum 20 per request.",
-          "type": "integer"
-        },
-        "cellLocation": {
-          "$ref": "TableCellLocation",
-          "description": "The reference table cell location from which rows will be inserted.\n\nA new row will be inserted above (or below) the row where the reference\ncell is. If the reference cell is a merged cell, a new row will be\ninserted above (or below) the merged cell."
-        },
-        "tableObjectId": {
-          "description": "The table to insert rows into.",
-          "type": "string"
-        },
-        "insertBelow": {
-          "type": "boolean",
-          "description": "Whether to insert new rows below the reference cell location.\n\n- `True`: insert below the cell.\n- `False`: insert above the cell."
-        }
-      },
-      "id": "InsertTableRowsRequest",
-      "description": "Inserts rows into a table.",
-      "type": "object"
-    },
-    "LayoutProperties": {
-      "description": "The properties of Page are only\nrelevant for pages with page_type LAYOUT.",
-      "type": "object",
-      "properties": {
-        "masterObjectId": {
-          "description": "The object ID of the master that this layout is based on.",
-          "type": "string"
-        },
-        "name": {
-          "description": "The name of the layout.",
-          "type": "string"
-        },
-        "displayName": {
-          "description": "The human-readable name of the layout.",
-          "type": "string"
-        }
-      },
-      "id": "LayoutProperties"
-    },
-    "LineProperties": {
-      "description": "The properties of the Line.\n\nWhen unset, these fields default to values that match the appearance of\nnew lines created in the Slides editor.",
-      "type": "object",
-      "properties": {
-        "link": {
-          "description": "The hyperlink destination of the line. If unset, there is no link.",
-          "$ref": "Link"
-        },
-        "dashStyle": {
-          "enumDescriptions": [
-            "Unspecified dash style.",
-            "Solid line. Corresponds to ECMA-376 ST_PresetLineDashVal value 'solid'.\nThis is the default dash style.",
-            "Dotted line. Corresponds to ECMA-376 ST_PresetLineDashVal value 'dot'.",
-            "Dashed line. Corresponds to ECMA-376 ST_PresetLineDashVal value 'dash'.",
-            "Alternating dashes and dots. Corresponds to ECMA-376 ST_PresetLineDashVal\nvalue 'dashDot'.",
-            "Line with large dashes. Corresponds to ECMA-376 ST_PresetLineDashVal\nvalue 'lgDash'.",
-            "Alternating large dashes and dots. Corresponds to ECMA-376\nST_PresetLineDashVal value 'lgDashDot'."
-          ],
-          "enum": [
-            "DASH_STYLE_UNSPECIFIED",
-            "SOLID",
-            "DOT",
-            "DASH",
-            "DASH_DOT",
-            "LONG_DASH",
-            "LONG_DASH_DOT"
-          ],
-          "description": "The dash style of the line.",
-          "type": "string"
-        },
-        "endArrow": {
-          "enumDescriptions": [
-            "An unspecified arrow style.",
-            "No arrow.",
-            "Arrow with notched back. Corresponds to ECMA-376 ST_LineEndType value\n'stealth'.",
-            "Filled arrow. Corresponds to ECMA-376 ST_LineEndType value 'triangle'.",
-            "Filled circle. Corresponds to ECMA-376 ST_LineEndType value 'oval'.",
-            "Filled square.",
-            "Filled diamond. Corresponds to ECMA-376 ST_LineEndType value 'diamond'.",
-            "Hollow arrow.",
-            "Hollow circle.",
-            "Hollow square.",
-            "Hollow diamond."
-          ],
-          "enum": [
-            "ARROW_STYLE_UNSPECIFIED",
-            "NONE",
-            "STEALTH_ARROW",
-            "FILL_ARROW",
-            "FILL_CIRCLE",
-            "FILL_SQUARE",
-            "FILL_DIAMOND",
-            "OPEN_ARROW",
-            "OPEN_CIRCLE",
-            "OPEN_SQUARE",
-            "OPEN_DIAMOND"
-          ],
-          "description": "The style of the arrow at the end of the line.",
-          "type": "string"
-        },
-        "startArrow": {
-          "description": "The style of the arrow at the beginning of the line.",
-          "type": "string",
-          "enumDescriptions": [
-            "An unspecified arrow style.",
-            "No arrow.",
-            "Arrow with notched back. Corresponds to ECMA-376 ST_LineEndType value\n'stealth'.",
-            "Filled arrow. Corresponds to ECMA-376 ST_LineEndType value 'triangle'.",
-            "Filled circle. Corresponds to ECMA-376 ST_LineEndType value 'oval'.",
-            "Filled square.",
-            "Filled diamond. Corresponds to ECMA-376 ST_LineEndType value 'diamond'.",
-            "Hollow arrow.",
-            "Hollow circle.",
-            "Hollow square.",
-            "Hollow diamond."
-          ],
-          "enum": [
-            "ARROW_STYLE_UNSPECIFIED",
-            "NONE",
-            "STEALTH_ARROW",
-            "FILL_ARROW",
-            "FILL_CIRCLE",
-            "FILL_SQUARE",
-            "FILL_DIAMOND",
-            "OPEN_ARROW",
-            "OPEN_CIRCLE",
-            "OPEN_SQUARE",
-            "OPEN_DIAMOND"
-          ]
-        },
-        "weight": {
-          "$ref": "Dimension",
-          "description": "The thickness of the line."
-        },
-        "lineFill": {
-          "description": "The fill of the line. The default line fill matches the defaults for new\nlines created in the Slides editor.",
-          "$ref": "LineFill"
-        }
-      },
-      "id": "LineProperties"
-    },
-    "Presentation": {
-      "description": "A Google Slides presentation.",
-      "type": "object",
-      "properties": {
-        "slides": {
-          "description": "The slides in the presentation.\nA slide inherits properties from a slide layout.",
-          "items": {
-            "$ref": "Page"
-          },
-          "type": "array"
-        },
-        "revisionId": {
-          "description": "The revision ID of the presentation. Can be used in update requests\nto assert that the presentation revision hasn't changed since the last\nread operation. Only populated if the user has edit access to the\npresentation.\n\nThe format of the revision ID may change over time, so it should be treated\nopaquely. A returned revision ID is only guaranteed to be valid for 24\nhours after it has been returned and cannot be shared across users. If the\nrevision ID is unchanged between calls, then the presentation has not\nchanged. Conversely, a changed ID (for the same presentation and user)\nusually means the presentation has been updated; however, a changed ID can\nalso be due to internal factors such as ID format changes.",
-          "type": "string"
-        },
-        "notesMaster": {
-          "$ref": "Page",
-          "description": "The notes master in the presentation. It serves three purposes:\n\n- Placeholder shapes on a notes master contain the default text styles and\n  shape properties of all placeholder shapes on notes pages. Specifically,\n  a `SLIDE_IMAGE` placeholder shape contains the slide thumbnail, and a\n  `BODY` placeholder shape contains the speaker notes.\n- The notes master page properties define the common page properties\n  inherited by all notes pages.\n- Any other shapes on the notes master will appear on all notes pages.\n\nThe notes master is read-only."
-        },
-        "layouts": {
-          "items": {
-            "$ref": "Page"
-          },
-          "type": "array",
-          "description": "The layouts in the presentation. A layout is a template that determines\nhow content is arranged and styled on the slides that inherit from that\nlayout."
-        },
-        "title": {
-          "description": "The title of the presentation.",
-          "type": "string"
-        },
-        "masters": {
-          "description": "The slide masters in the presentation. A slide master contains all common\npage elements and the common properties for a set of layouts. They serve\nthree purposes:\n\n- Placeholder shapes on a master contain the default text styles and shape\n  properties of all placeholder shapes on pages that use that master.\n- The master page properties define the common page properties inherited by\n  its layouts.\n- Any other shapes on the master slide will appear on all slides using that\n  master, regardless of their layout.",
-          "items": {
-            "$ref": "Page"
-          },
-          "type": "array"
-        },
-        "locale": {
-          "description": "The locale of the presentation, as an IETF BCP 47 language tag.",
-          "type": "string"
-        },
-        "pageSize": {
-          "description": "The size of pages in the presentation.",
-          "$ref": "Size"
-        },
-        "presentationId": {
-          "description": "The ID of the presentation.",
-          "type": "string"
-        }
-      },
-      "id": "Presentation"
-    },
-    "OpaqueColor": {
-      "description": "A themeable solid color value.",
-      "type": "object",
-      "properties": {
-        "rgbColor": {
-          "description": "An opaque RGB color.",
-          "$ref": "RgbColor"
-        },
-        "themeColor": {
-          "description": "An opaque theme color.",
-          "type": "string",
-          "enumDescriptions": [
-            "Unspecified theme color. This value should not be used.",
-            "Represents the first dark color.",
-            "Represents the first light color.",
-            "Represents the second dark color.",
-            "Represents the second light color.",
-            "Represents the first accent color.",
-            "Represents the second accent color.",
-            "Represents the third accent color.",
-            "Represents the fourth accent color.",
-            "Represents the fifth accent color.",
-            "Represents the sixth accent color.",
-            "Represents the color to use for hyperlinks.",
-            "Represents the color to use for visited hyperlinks.",
-            "Represents the first text color.",
-            "Represents the first background color.",
-            "Represents the second text color.",
-            "Represents the second background color."
-          ],
-          "enum": [
-            "THEME_COLOR_TYPE_UNSPECIFIED",
-            "DARK1",
-            "LIGHT1",
-            "DARK2",
-            "LIGHT2",
-            "ACCENT1",
-            "ACCENT2",
-            "ACCENT3",
-            "ACCENT4",
-            "ACCENT5",
-            "ACCENT6",
-            "HYPERLINK",
-            "FOLLOWED_HYPERLINK",
-            "TEXT1",
-            "BACKGROUND1",
-            "TEXT2",
-            "BACKGROUND2"
-          ]
-        }
-      },
-      "id": "OpaqueColor"
-    },
-    "ImageProperties": {
-      "properties": {
-        "brightness": {
-          "type": "number",
-          "format": "float",
-          "description": "The brightness effect of the image. The value should be in the interval\n[-1.0, 1.0], where 0 means no effect. This property is read-only."
-        },
-        "transparency": {
-          "type": "number",
-          "format": "float",
-          "description": "The transparency effect of the image. The value should be in the interval\n[0.0, 1.0], where 0 means no effect and 1 means completely transparent.\nThis property is read-only."
-        },
-        "shadow": {
-          "description": "The shadow of the image. If not set, the image has no shadow. This property\nis read-only.",
-          "$ref": "Shadow"
-        },
-        "contrast": {
-          "format": "float",
-          "description": "The contrast effect of the image. The value should be in the interval\n[-1.0, 1.0], where 0 means no effect. This property is read-only.",
-          "type": "number"
-        },
-        "link": {
-          "$ref": "Link",
-          "description": "The hyperlink destination of the image. If unset, there is no link."
-        },
-        "cropProperties": {
-          "description": "The crop properties of the image. If not set, the image is not cropped.\nThis property is read-only.",
-          "$ref": "CropProperties"
-        },
-        "recolor": {
-          "$ref": "Recolor",
-          "description": "The recolor effect of the image. If not set, the image is not recolored.\nThis property is read-only."
-        },
-        "outline": {
-          "$ref": "Outline",
-          "description": "The outline of the image. If not set, the the image has no outline."
-        }
-      },
-      "id": "ImageProperties",
-      "description": "The properties of the Image.",
-      "type": "object"
-    },
-    "ReplaceAllShapesWithImageResponse": {
-      "properties": {
-        "occurrencesChanged": {
-          "format": "int32",
-          "description": "The number of shapes replaced with images.",
-          "type": "integer"
-        }
-      },
-      "id": "ReplaceAllShapesWithImageResponse",
-      "description": "The result of replacing shapes with an image.",
-      "type": "object"
-    },
-    "Line": {
-      "description": "A PageElement kind representing a\nline, curved connector, or bent connector.",
-      "type": "object",
-      "properties": {
-        "lineType": {
-          "description": "The type of the line.",
-          "type": "string",
-          "enumDescriptions": [
-            "An unspecified line type.",
-            "Straight connector 1 form. Corresponds to ECMA-376 ST_ShapeType\n'straightConnector1'.",
-            "Bent connector 2 form. Corresponds to ECMA-376 ST_ShapeType\n'bentConnector2'.",
-            "Bent connector 3 form. Corresponds to ECMA-376 ST_ShapeType\n'bentConnector3'.",
-            "Bent connector 4 form. Corresponds to ECMA-376 ST_ShapeType\n'bentConnector4'.",
-            "Bent connector 5 form. Corresponds to ECMA-376 ST_ShapeType\n'bentConnector5'.",
-            "Curved connector 2 form. Corresponds to ECMA-376 ST_ShapeType\n'curvedConnector2'.",
-            "Curved connector 3 form. Corresponds to ECMA-376 ST_ShapeType\n'curvedConnector3'.",
-            "Curved connector 4 form. Corresponds to ECMA-376 ST_ShapeType\n'curvedConnector4'.",
-            "Curved connector 5 form. Corresponds to ECMA-376 ST_ShapeType\n'curvedConnector5'."
-          ],
-          "enum": [
-            "TYPE_UNSPECIFIED",
-            "STRAIGHT_CONNECTOR_1",
-            "BENT_CONNECTOR_2",
-            "BENT_CONNECTOR_3",
-            "BENT_CONNECTOR_4",
-            "BENT_CONNECTOR_5",
-            "CURVED_CONNECTOR_2",
-            "CURVED_CONNECTOR_3",
-            "CURVED_CONNECTOR_4",
-            "CURVED_CONNECTOR_5"
-          ]
-        },
-        "lineProperties": {
-          "$ref": "LineProperties",
-          "description": "The properties of the line."
-        }
-      },
-      "id": "Line"
-    },
-    "BatchUpdatePresentationResponse": {
-      "description": "Response message from a batch update.",
-      "type": "object",
-      "properties": {
-        "replies": {
-          "description": "The reply of the updates.  This maps 1:1 with the updates, although\nreplies to some requests may be empty.",
-          "items": {
-            "$ref": "Response"
-          },
-          "type": "array"
-        },
-        "presentationId": {
-          "description": "The presentation the updates were applied to.",
-          "type": "string"
-        }
-      },
-      "id": "BatchUpdatePresentationResponse"
-    },
-    "CreateSheetsChartRequest": {
-      "description": "Creates an embedded Google Sheets chart.\n\nNOTE: Chart creation requires at least one of the spreadsheets.readonly,\nspreadsheets, drive.readonly, or drive OAuth scopes.",
-      "type": "object",
-      "properties": {
-        "objectId": {
-          "description": "A user-supplied object ID.\n\nIf specified, the ID must be unique among all pages and page elements in\nthe presentation. The ID should start with a word character [a-zA-Z0-9_]\nand then followed by any number of the following characters [a-zA-Z0-9_-:].\nThe length of the ID should not be less than 5 or greater than 50.\nIf empty, a unique identifier will be generated.",
-          "type": "string"
-        },
-        "elementProperties": {
-          "$ref": "PageElementProperties",
-          "description": "The element properties for the chart.\n\nWhen the aspect ratio of the provided size does not match the chart aspect\nratio, the chart is scaled and centered with respect to the size in order\nto maintain aspect ratio. The provided transform is applied after this\noperation."
-        },
-        "linkingMode": {
-          "enumDescriptions": [
-            "The chart is not associated with the source spreadsheet and cannot be\nupdated. A chart that is not linked will be inserted as an image.",
-            "Linking the chart allows it to be updated, and other collaborators will\nsee a link to the spreadsheet."
-          ],
-          "enum": [
-            "NOT_LINKED_IMAGE",
-            "LINKED"
-          ],
-          "description": "The mode with which the chart is linked to the source spreadsheet. When\nnot specified, the chart will be an image that is not linked.",
-          "type": "string"
-        },
-        "spreadsheetId": {
-          "description": "The ID of the Google Sheets spreadsheet that contains the chart.",
-          "type": "string"
-        },
-        "chartId": {
-          "format": "int32",
-          "description": "The ID of the specific chart in the Google Sheets spreadsheet.",
-          "type": "integer"
-        }
-      },
-      "id": "CreateSheetsChartRequest"
-    },
-    "CreateImageResponse": {
-      "type": "object",
-      "properties": {
-        "objectId": {
-          "description": "The object ID of the created image.",
-          "type": "string"
-        }
-      },
-      "id": "CreateImageResponse",
-      "description": "The result of creating an image."
-    },
-    "SlideProperties": {
-      "description": "The properties of Page that are only\nrelevant for pages with page_type SLIDE.",
-      "type": "object",
-      "properties": {
-        "notesPage": {
-          "description": "The notes page that this slide is associated with. It defines the visual\nappearance of a notes page when printing or exporting slides with speaker\nnotes. A notes page inherits properties from the\nnotes master.\nThe placeholder shape with type BODY on the notes page contains the speaker\nnotes for this slide. The ID of this shape is identified by the\nspeakerNotesObjectId field.\nThe notes page is read-only except for the text content and styles of the\nspeaker notes shape.",
-          "$ref": "Page"
-        },
-        "masterObjectId": {
-          "description": "The object ID of the master that this slide is based on.",
-          "type": "string"
-        },
-        "layoutObjectId": {
-          "description": "The object ID of the layout that this slide is based on.",
-          "type": "string"
-        }
-      },
-      "id": "SlideProperties"
-    },
-    "Response": {
-      "description": "A single response from an update.",
-      "type": "object",
-      "properties": {
-        "createVideo": {
-          "$ref": "CreateVideoResponse",
-          "description": "The result of creating a video."
-        },
-        "createSheetsChart": {
-          "$ref": "CreateSheetsChartResponse",
-          "description": "The result of creating a Google Sheets chart."
-        },
-        "replaceAllShapesWithSheetsChart": {
-          "$ref": "ReplaceAllShapesWithSheetsChartResponse",
-          "description": "The result of replacing all shapes matching some criteria with a Google\nSheets chart."
-        },
-        "replaceAllShapesWithImage": {
-          "$ref": "ReplaceAllShapesWithImageResponse",
-          "description": "The result of replacing all shapes matching some criteria with an\nimage."
-        },
-        "createTable": {
-          "description": "The result of creating a table.",
-          "$ref": "CreateTableResponse"
-        },
-        "replaceAllText": {
-          "$ref": "ReplaceAllTextResponse",
-          "description": "The result of replacing text."
-        },
-        "createSlide": {
-          "$ref": "CreateSlideResponse",
-          "description": "The result of creating a slide."
-        },
-        "createShape": {
-          "description": "The result of creating a shape.",
-          "$ref": "CreateShapeResponse"
-        },
-        "duplicateObject": {
-          "description": "The result of duplicating an object.",
-          "$ref": "DuplicateObjectResponse"
-        },
-        "createLine": {
-          "description": "The result of creating a line.",
-          "$ref": "CreateLineResponse"
-        },
-        "createImage": {
-          "description": "The result of creating an image.",
-          "$ref": "CreateImageResponse"
-        }
-      },
-      "id": "Response"
-    },
-    "MasterProperties": {
-      "description": "The properties of Page that are only\nrelevant for pages with page_type MASTER.",
-      "type": "object",
-      "properties": {
-        "displayName": {
-          "description": "The human-readable name of the master.",
-          "type": "string"
-        }
-      },
-      "id": "MasterProperties"
-    },
-    "TextRun": {
-      "type": "object",
-      "properties": {
-        "content": {
-          "description": "The text of this run.",
-          "type": "string"
-        },
-        "style": {
-          "$ref": "TextStyle",
-          "description": "The styling applied to this run."
-        }
-      },
-      "id": "TextRun",
-      "description": "A TextElement kind that represents a run of text that all has the same\nstyling."
-    },
-    "LayoutReference": {
-      "id": "LayoutReference",
-      "description": "Slide layout reference. This may reference either:\n\n- A predefined layout\n- One of the layouts in the presentation.",
-      "type": "object",
-      "properties": {
-        "layoutId": {
-          "type": "string",
-          "description": "Layout ID: the object ID of one of the layouts in the presentation."
-        },
-        "predefinedLayout": {
-          "enum": [
-            "PREDEFINED_LAYOUT_UNSPECIFIED",
-            "BLANK",
-            "CAPTION_ONLY",
-            "TITLE",
-            "TITLE_AND_BODY",
-            "TITLE_AND_TWO_COLUMNS",
-            "TITLE_ONLY",
-            "SECTION_HEADER",
-            "SECTION_TITLE_AND_DESCRIPTION",
-            "ONE_COLUMN_TEXT",
-            "MAIN_POINT",
-            "BIG_NUMBER"
-          ],
-          "description": "Predefined layout.",
-          "type": "string",
-          "enumDescriptions": [
-            "Unspecified layout.",
-            "Blank layout, with no placeholders.",
-            "Layout with a caption at the bottom.",
-            "Layout with a title and a subtitle.",
-            "Layout with a title and body.",
-            "Layout with a title and two columns.",
-            "Layout with only a title.",
-            "Layout with a section title.",
-            "Layout with a title and subtitle on one side and description on the other.",
-            "Layout with one title and one body, arranged in a single column.",
-            "Layout with a main point.",
-            "Layout with a big number heading."
-          ]
-        }
-      }
-    },
-    "SubstringMatchCriteria": {
-      "description": "A criteria that matches a specific string of text in a shape or table.",
-      "type": "object",
-      "properties": {
-        "text": {
-          "description": "The text to search for in the shape or table.",
-          "type": "string"
-        },
-        "matchCase": {
-          "description": "Indicates whether the search should respect case:\n\n- `True`: the search is case sensitive.\n- `False`: the search is case insensitive.",
-          "type": "boolean"
-        }
-      },
-      "id": "SubstringMatchCriteria"
-    },
-    "TableRange": {
-      "description": "A table range represents a reference to a subset of a table.\n\nIt's important to note that the cells specified by a table range do not\nnecessarily form a rectangle. For example, let's say we have a 3 x 3 table\nwhere all the cells of the last row are merged together. The table looks\nlike this:\n\n           \n  [             ]\n\nA table range with location = (0, 0), row span = 3 and column span = 2\nspecifies the following cells:\n\n   x     x \n  [      x      ]",
-      "type": "object",
-      "properties": {
-        "rowSpan": {
-          "format": "int32",
-          "description": "The row span of the table range.",
-          "type": "integer"
-        },
-        "location": {
-          "description": "The starting location of the table range.",
-          "$ref": "TableCellLocation"
-        },
-        "columnSpan": {
-          "format": "int32",
-          "description": "The column span of the table range.",
-          "type": "integer"
-        }
-      },
-      "id": "TableRange"
-    },
-    "CreateTableResponse": {
-      "description": "The result of creating a table.",
-      "type": "object",
-      "properties": {
-        "objectId": {
-          "description": "The object ID of the created table.",
-          "type": "string"
-        }
-      },
-      "id": "CreateTableResponse"
-    },
-    "CreateTableRequest": {
-      "description": "Creates a new table.",
-      "type": "object",
-      "properties": {
-        "rows": {
-          "format": "int32",
-          "description": "Number of rows in the table.",
-          "type": "integer"
-        },
-        "columns": {
-          "format": "int32",
-          "description": "Number of columns in the table.",
-          "type": "integer"
-        },
-        "objectId": {
-          "description": "A user-supplied object ID.\n\nIf you specify an ID, it must be unique among all pages and page elements\nin the presentation. The ID must start with an alphanumeric character or an\nunderscore (matches regex `[a-zA-Z0-9_]`); remaining characters\nmay include those as well as a hyphen or colon (matches regex\n`[a-zA-Z0-9_-:]`).\nThe length of the ID must not be less than 5 or greater than 50.\n\nIf you don't specify an ID, a unique one is generated.",
-          "type": "string"
-        },
-        "elementProperties": {
-          "$ref": "PageElementProperties",
-          "description": "The element properties for the table.\n\nThe table will be created at the provided size, subject to a minimum size.\nIf no size is provided, the table will be automatically sized.\n\nTable transforms must have a scale of 1 and no shear components. If no\ntransform is provided, the table will be centered on the page."
-        }
-      },
-      "id": "CreateTableRequest"
-    },
-    "Table": {
-      "properties": {
-        "columns": {
-          "format": "int32",
-          "description": "Number of columns in the table.",
-          "type": "integer"
-        },
-        "tableRows": {
-          "description": "Properties and contents of each row.\n\nCells that span multiple rows are contained in only one of these rows and\nhave a row_span greater\nthan 1.",
-          "items": {
-            "$ref": "TableRow"
-          },
-          "type": "array"
-        },
-        "rows": {
-          "format": "int32",
-          "description": "Number of rows in the table.",
-          "type": "integer"
-        },
-        "tableColumns": {
-          "description": "Properties of each column.",
-          "items": {
-            "$ref": "TableColumnProperties"
-          },
-          "type": "array"
-        }
-      },
-      "id": "Table",
-      "description": "A PageElement kind representing a\ntable.",
-      "type": "object"
-    },
-    "PageBackgroundFill": {
-      "properties": {
-        "propertyState": {
-          "enumDescriptions": [
-            "If a property's state is RENDERED, then the element has the corresponding\nproperty when rendered on a page. If the element is a placeholder shape as\ndetermined by the placeholder\nfield, and it inherits from a placeholder shape, the corresponding field\nmay be unset, meaning that the property value is inherited from a parent\nplaceholder. If the element does not inherit, then the field will contain\nthe rendered value. This is the default value.",
-            "If a property's state is NOT_RENDERED, then the element does not have the\ncorresponding property when rendered on a page. However, the field may\nstill be set so it can be inherited by child shapes. To remove a property\nfrom a rendered element, set its property_state to NOT_RENDERED.",
-            "If a property's state is INHERIT, then the property state uses the value of\ncorresponding `property_state` field on the parent shape. Elements that do\nnot inherit will never have an INHERIT property state."
-          ],
-          "enum": [
-            "RENDERED",
-            "NOT_RENDERED",
-            "INHERIT"
-          ],
-          "description": "The background fill property state.\n\nUpdating the fill on a page will implicitly update this field to\n`RENDERED`, unless another value is specified in the same request. To\nhave no fill on a page, set this field to `NOT_RENDERED`. In this case,\nany other fill fields set in the same request will be ignored.",
-          "type": "string"
-        },
-        "stretchedPictureFill": {
-          "description": "Stretched picture fill.",
-          "$ref": "StretchedPictureFill"
-        },
-        "solidFill": {
-          "$ref": "SolidFill",
-          "description": "Solid color fill."
-        }
-      },
-      "id": "PageBackgroundFill",
-      "description": "The page background fill.",
-      "type": "object"
-    },
-    "SheetsChart": {
-      "description": "A PageElement kind representing\na linked chart embedded from Google Sheets.",
-      "type": "object",
-      "properties": {
-        "contentUrl": {
-          "description": "The URL of an image of the embedded chart, with a default lifetime of 30\nminutes. This URL is tagged with the account of the requester. Anyone with\nthe URL effectively accesses the image as the original requester. Access to\nthe image may be lost if the presentation's sharing settings change.",
-          "type": "string"
-        },
-        "spreadsheetId": {
-          "description": "The ID of the Google Sheets spreadsheet that contains the source chart.",
-          "type": "string"
-        },
-        "chartId": {
-          "format": "int32",
-          "description": "The ID of the specific chart in the Google Sheets spreadsheet that is\nembedded.",
-          "type": "integer"
-        },
-        "sheetsChartProperties": {
-          "$ref": "SheetsChartProperties",
-          "description": "The properties of the Sheets chart."
-        }
-      },
-      "id": "SheetsChart"
-    },
-    "SolidFill": {
-      "description": "A solid color fill. The page or page element is filled entirely with the\nspecified color value.\n\nIf any field is unset, its value may be inherited from a parent placeholder\nif it exists.",
-      "type": "object",
-      "properties": {
-        "alpha": {
-          "format": "float",
-          "description": "The fraction of this `color` that should be applied to the pixel.\nThat is, the final pixel color is defined by the equation:\n\n  pixel color = alpha * (color) + (1.0 - alpha) * (background color)\n\nThis means that a value of 1.0 corresponds to a solid color, whereas\na value of 0.0 corresponds to a completely transparent color.",
-          "type": "number"
-        },
-        "color": {
-          "description": "The color value of the solid fill.",
-          "$ref": "OpaqueColor"
-        }
-      },
-      "id": "SolidFill"
-    },
-    "ThemeColorPair": {
-      "description": "A pair mapping a theme color type to the concrete color it represents.",
-      "type": "object",
-      "properties": {
-        "color": {
-          "$ref": "RgbColor",
-          "description": "The concrete color corresponding to the theme color type above."
-        },
-        "type": {
-          "description": "The type of the theme color.",
-=======
-        "spreadsheetId": {
-          "description": "The ID of the Google Sheets spreadsheet that contains the chart.",
-          "type": "string"
-        },
-        "chartId": {
-          "format": "int32",
-          "description": "The ID of the specific chart in the Google Sheets spreadsheet.",
-          "type": "integer"
-        }
-      },
-      "id": "CreateSheetsChartRequest",
-      "description": "Creates an embedded Google Sheets chart.\n\nNOTE: Chart creation requires at least one of the spreadsheets.readonly,\nspreadsheets, drive.readonly, or drive OAuth scopes.",
-      "type": "object"
-    },
-    "BatchUpdatePresentationResponse": {
-      "type": "object",
-      "properties": {
-        "replies": {
-          "description": "The reply of the updates.  This maps 1:1 with the updates, although\nreplies to some requests may be empty.",
-          "items": {
-            "$ref": "Response"
-          },
-          "type": "array"
-        },
-        "presentationId": {
-          "description": "The presentation the updates were applied to.",
-          "type": "string"
-        }
-      },
-      "id": "BatchUpdatePresentationResponse",
-      "description": "Response message from a batch update."
-    },
-    "CreateImageResponse": {
-      "description": "The result of creating an image.",
-      "type": "object",
-      "properties": {
-        "objectId": {
-          "type": "string",
-          "description": "The object ID of the created image."
-        }
-      },
-      "id": "CreateImageResponse"
-    },
-    "SlideProperties": {
-      "description": "The properties of Page that are only\nrelevant for pages with page_type SLIDE.",
-      "type": "object",
-      "properties": {
-        "notesPage": {
-          "description": "The notes page that this slide is associated with. It defines the visual\nappearance of a notes page when printing or exporting slides with speaker\nnotes. A notes page inherits properties from the\nnotes master.\nThe placeholder shape with type BODY on the notes page contains the speaker\nnotes for this slide. The ID of this shape is identified by the\nspeakerNotesObjectId field.\nThe notes page is read-only except for the text content and styles of the\nspeaker notes shape.",
-          "$ref": "Page"
-        },
-        "masterObjectId": {
-          "description": "The object ID of the master that this slide is based on.",
-          "type": "string"
-        },
-        "layoutObjectId": {
-          "description": "The object ID of the layout that this slide is based on.",
-          "type": "string"
-        }
-      },
-      "id": "SlideProperties"
-    },
-    "MasterProperties": {
-      "description": "The properties of Page that are only\nrelevant for pages with page_type MASTER.",
-      "type": "object",
-      "properties": {
-        "displayName": {
-          "type": "string",
-          "description": "The human-readable name of the master."
-        }
-      },
-      "id": "MasterProperties"
-    },
-    "Response": {
-      "description": "A single response from an update.",
-      "type": "object",
-      "properties": {
-        "duplicateObject": {
-          "$ref": "DuplicateObjectResponse",
-          "description": "The result of duplicating an object."
-        },
-        "createLine": {
-          "$ref": "CreateLineResponse",
-          "description": "The result of creating a line."
-        },
-        "createImage": {
-          "$ref": "CreateImageResponse",
-          "description": "The result of creating an image."
-        },
-        "createVideo": {
-          "$ref": "CreateVideoResponse",
-          "description": "The result of creating a video."
-        },
-        "createSheetsChart": {
-          "description": "The result of creating a Google Sheets chart.",
-          "$ref": "CreateSheetsChartResponse"
-        },
-        "replaceAllShapesWithSheetsChart": {
-          "description": "The result of replacing all shapes matching some criteria with a Google\nSheets chart.",
-          "$ref": "ReplaceAllShapesWithSheetsChartResponse"
-        },
-        "groupObjects": {
-          "$ref": "GroupObjectsResponse",
-          "description": "The result of grouping objects."
-        },
-        "createShape": {
-          "$ref": "CreateShapeResponse",
-          "description": "The result of creating a shape."
-        },
-        "replaceAllShapesWithImage": {
-          "$ref": "ReplaceAllShapesWithImageResponse",
-          "description": "The result of replacing all shapes matching some criteria with an\nimage."
-        },
-        "createTable": {
-          "description": "The result of creating a table.",
-          "$ref": "CreateTableResponse"
-        },
-        "replaceAllText": {
-          "description": "The result of replacing text.",
-          "$ref": "ReplaceAllTextResponse"
-        },
-        "createSlide": {
-          "description": "The result of creating a slide.",
-          "$ref": "CreateSlideResponse"
-        }
-      },
-      "id": "Response"
-    },
-    "TextRun": {
-      "type": "object",
-      "properties": {
-        "style": {
-          "description": "The styling applied to this run.",
-          "$ref": "TextStyle"
-        },
-        "content": {
-          "description": "The text of this run.",
-          "type": "string"
-        }
-      },
-      "id": "TextRun",
-      "description": "A TextElement kind that represents a run of text that all has the same\nstyling."
-    },
-    "LayoutReference": {
-      "description": "Slide layout reference. This may reference either:\n\n- A predefined layout\n- One of the layouts in the presentation.",
-      "type": "object",
-      "properties": {
-        "layoutId": {
-          "description": "Layout ID: the object ID of one of the layouts in the presentation.",
-          "type": "string"
-        },
-        "predefinedLayout": {
-          "enumDescriptions": [
-            "Unspecified layout.",
-            "Blank layout, with no placeholders.",
-            "Layout with a caption at the bottom.",
-            "Layout with a title and a subtitle.",
-            "Layout with a title and body.",
-            "Layout with a title and two columns.",
-            "Layout with only a title.",
-            "Layout with a section title.",
-            "Layout with a title and subtitle on one side and description on the other.",
-            "Layout with one title and one body, arranged in a single column.",
-            "Layout with a main point.",
-            "Layout with a big number heading."
-          ],
-          "enum": [
-            "PREDEFINED_LAYOUT_UNSPECIFIED",
-            "BLANK",
-            "CAPTION_ONLY",
-            "TITLE",
-            "TITLE_AND_BODY",
-            "TITLE_AND_TWO_COLUMNS",
-            "TITLE_ONLY",
-            "SECTION_HEADER",
-            "SECTION_TITLE_AND_DESCRIPTION",
-            "ONE_COLUMN_TEXT",
-            "MAIN_POINT",
-            "BIG_NUMBER"
-          ],
-          "description": "Predefined layout.",
-          "type": "string"
-        }
-      },
-      "id": "LayoutReference"
-    },
-    "SubstringMatchCriteria": {
-      "type": "object",
-      "properties": {
-        "text": {
-          "description": "The text to search for in the shape or table.",
-          "type": "string"
-        },
-        "matchCase": {
-          "description": "Indicates whether the search should respect case:\n\n- `True`: the search is case sensitive.\n- `False`: the search is case insensitive.",
-          "type": "boolean"
-        }
-      },
-      "id": "SubstringMatchCriteria",
-      "description": "A criteria that matches a specific string of text in a shape or table."
-    },
-    "TableRange": {
-      "type": "object",
-      "properties": {
-        "rowSpan": {
-          "format": "int32",
-          "description": "The row span of the table range.",
-          "type": "integer"
-        },
-        "location": {
-          "$ref": "TableCellLocation",
-          "description": "The starting location of the table range."
-        },
-        "columnSpan": {
-          "format": "int32",
-          "description": "The column span of the table range.",
-          "type": "integer"
-        }
-      },
-      "id": "TableRange",
-      "description": "A table range represents a reference to a subset of a table.\n\nIt's important to note that the cells specified by a table range do not\nnecessarily form a rectangle. For example, let's say we have a 3 x 3 table\nwhere all the cells of the last row are merged together. The table looks\nlike this:\n\n           \n  [             ]\n\nA table range with location = (0, 0), row span = 3 and column span = 2\nspecifies the following cells:\n\n   x     x \n  [      x      ]"
-    },
-    "CreateTableRequest": {
-      "type": "object",
-      "properties": {
-        "rows": {
-          "format": "int32",
-          "description": "Number of rows in the table.",
-          "type": "integer"
-        },
-        "columns": {
-          "format": "int32",
-          "description": "Number of columns in the table.",
-          "type": "integer"
-        },
-        "objectId": {
-          "description": "A user-supplied object ID.\n\nIf you specify an ID, it must be unique among all pages and page elements\nin the presentation. The ID must start with an alphanumeric character or an\nunderscore (matches regex `[a-zA-Z0-9_]`); remaining characters\nmay include those as well as a hyphen or colon (matches regex\n`[a-zA-Z0-9_-:]`).\nThe length of the ID must not be less than 5 or greater than 50.\n\nIf you don't specify an ID, a unique one is generated.",
-          "type": "string"
-        },
-        "elementProperties": {
-          "$ref": "PageElementProperties",
-          "description": "The element properties for the table.\n\nThe table will be created at the provided size, subject to a minimum size.\nIf no size is provided, the table will be automatically sized.\n\nTable transforms must have a scale of 1 and no shear components. If no\ntransform is provided, the table will be centered on the page."
-        }
-      },
-      "id": "CreateTableRequest",
-      "description": "Creates a new table."
-    },
-    "CreateTableResponse": {
-      "description": "The result of creating a table.",
-      "type": "object",
-      "properties": {
-        "objectId": {
-          "description": "The object ID of the created table.",
-          "type": "string"
-        }
-      },
-      "id": "CreateTableResponse"
-    },
-    "Table": {
-      "description": "A PageElement kind representing a\ntable.",
-      "type": "object",
-      "properties": {
-        "columns": {
-          "format": "int32",
-          "description": "Number of columns in the table.",
-          "type": "integer"
-        },
-        "tableRows": {
-          "description": "Properties and contents of each row.\n\nCells that span multiple rows are contained in only one of these rows and\nhave a row_span greater\nthan 1.",
-          "items": {
-            "$ref": "TableRow"
-          },
-          "type": "array"
-        },
-        "horizontalBorderRows": {
-          "description": "Properties of horizontal cell borders.\n\nA table's horizontal cell borders are represented as a grid. The grid has\none more row than the number of rows in the table and the same number of\ncolumns as the table. For example, if the table is 3 x 3, its horizontal\nborders will be represented as a grid with 4 rows and 3 columns.",
-          "items": {
-            "$ref": "TableBorderRow"
-          },
-          "type": "array"
-        },
-        "verticalBorderRows": {
-          "description": "Properties of vertical cell borders.\n\nA table's vertical cell borders are represented as a grid. The grid has the\nsame number of rows as the table and one more column than the number of\ncolumns in the table. For example, if the table is 3 x 3, its vertical\nborders will be represented as a grid with 3 rows and 4 columns.",
-          "items": {
-            "$ref": "TableBorderRow"
-          },
-          "type": "array"
-        },
-        "rows": {
-          "type": "integer",
-          "format": "int32",
-          "description": "Number of rows in the table."
-        },
-        "tableColumns": {
-          "description": "Properties of each column.",
-          "items": {
-            "$ref": "TableColumnProperties"
-          },
-          "type": "array"
-        }
-      },
-      "id": "Table"
-    },
-    "GroupObjectsRequest": {
-      "properties": {
-        "groupObjectId": {
-          "type": "string",
-          "description": "A user-supplied object ID for the group to be created.\n\nIf you specify an ID, it must be unique among all pages and page elements\nin the presentation. The ID must start with an alphanumeric character or an\nunderscore (matches regex `[a-zA-Z0-9_]`); remaining characters\nmay include those as well as a hyphen or colon (matches regex\n`[a-zA-Z0-9_-:]`).\nThe length of the ID must not be less than 5 or greater than 50.\n\nIf you don't specify an ID, a unique one is generated."
-        },
-        "childrenObjectIds": {
-          "description": "The object IDs of the objects to group.\n\nOnly page elements can be grouped. There should be at least two page\nelements on the same page that are not already in another group. Some page\nelements, such as videos, tables and placeholder shapes cannot be grouped.",
-          "items": {
-            "type": "string"
-          },
-          "type": "array"
-        }
-      },
-      "id": "GroupObjectsRequest",
-      "description": "Groups objects to create an object group. For example, groups PageElements to create a Group on the same page as all the children.",
-      "type": "object"
-    },
-    "TableBorderRow": {
-      "description": "Contents of each border row in a table.",
-      "type": "object",
-      "properties": {
-        "tableBorderCells": {
-          "description": "Properties of each border cell. When a border's adjacent table cells are\nmerged, it is not included in the response.",
-          "items": {
-            "$ref": "TableBorderCell"
-          },
-          "type": "array"
-        }
-      },
-      "id": "TableBorderRow"
-    },
-    "PageBackgroundFill": {
-      "description": "The page background fill.",
-      "type": "object",
-      "properties": {
-        "propertyState": {
-          "enumDescriptions": [
-            "If a property's state is RENDERED, then the element has the corresponding\nproperty when rendered on a page. If the element is a placeholder shape as\ndetermined by the placeholder\nfield, and it inherits from a placeholder shape, the corresponding field\nmay be unset, meaning that the property value is inherited from a parent\nplaceholder. If the element does not inherit, then the field will contain\nthe rendered value. This is the default value.",
-            "If a property's state is NOT_RENDERED, then the element does not have the\ncorresponding property when rendered on a page. However, the field may\nstill be set so it can be inherited by child shapes. To remove a property\nfrom a rendered element, set its property_state to NOT_RENDERED.",
-            "If a property's state is INHERIT, then the property state uses the value of\ncorresponding `property_state` field on the parent shape. Elements that do\nnot inherit will never have an INHERIT property state."
-          ],
-          "enum": [
-            "RENDERED",
-            "NOT_RENDERED",
-            "INHERIT"
-          ],
-          "description": "The background fill property state.\n\nUpdating the fill on a page will implicitly update this field to\n`RENDERED`, unless another value is specified in the same request. To\nhave no fill on a page, set this field to `NOT_RENDERED`. In this case,\nany other fill fields set in the same request will be ignored.",
-          "type": "string"
-        },
-        "stretchedPictureFill": {
-          "$ref": "StretchedPictureFill",
-          "description": "Stretched picture fill."
-        },
-        "solidFill": {
-          "$ref": "SolidFill",
-          "description": "Solid color fill."
-        }
-      },
-      "id": "PageBackgroundFill"
-    },
-    "SheetsChart": {
-      "type": "object",
-      "properties": {
-        "sheetsChartProperties": {
-          "$ref": "SheetsChartProperties",
-          "description": "The properties of the Sheets chart."
-        },
-        "contentUrl": {
-          "description": "The URL of an image of the embedded chart, with a default lifetime of 30\nminutes. This URL is tagged with the account of the requester. Anyone with\nthe URL effectively accesses the image as the original requester. Access to\nthe image may be lost if the presentation's sharing settings change.",
-          "type": "string"
-        },
-        "spreadsheetId": {
-          "description": "The ID of the Google Sheets spreadsheet that contains the source chart.",
-          "type": "string"
-        },
-        "chartId": {
-          "type": "integer",
-          "format": "int32",
-          "description": "The ID of the specific chart in the Google Sheets spreadsheet that is\nembedded."
-        }
-      },
-      "id": "SheetsChart",
-      "description": "A PageElement kind representing\na linked chart embedded from Google Sheets."
-    },
-    "SolidFill": {
-      "properties": {
-        "alpha": {
-          "format": "float",
-          "description": "The fraction of this `color` that should be applied to the pixel.\nThat is, the final pixel color is defined by the equation:\n\n  pixel color = alpha * (color) + (1.0 - alpha) * (background color)\n\nThis means that a value of 1.0 corresponds to a solid color, whereas\na value of 0.0 corresponds to a completely transparent color.",
-          "type": "number"
-        },
-        "color": {
-          "$ref": "OpaqueColor",
-          "description": "The color value of the solid fill."
-        }
-      },
-      "id": "SolidFill",
-      "description": "A solid color fill. The page or page element is filled entirely with the\nspecified color value.\n\nIf any field is unset, its value may be inherited from a parent placeholder\nif it exists.",
-      "type": "object"
-    },
-    "ThemeColorPair": {
-      "type": "object",
-      "properties": {
-        "color": {
-          "$ref": "RgbColor",
-          "description": "The concrete color corresponding to the theme color type above."
-        },
-        "type": {
-          "enum": [
-            "THEME_COLOR_TYPE_UNSPECIFIED",
-            "DARK1",
-            "LIGHT1",
-            "DARK2",
-            "LIGHT2",
-            "ACCENT1",
-            "ACCENT2",
-            "ACCENT3",
-            "ACCENT4",
-            "ACCENT5",
-            "ACCENT6",
-            "HYPERLINK",
-            "FOLLOWED_HYPERLINK",
-            "TEXT1",
-            "BACKGROUND1",
-            "TEXT2",
-            "BACKGROUND2"
-          ],
-          "description": "The type of the theme color.",
-          "type": "string",
-          "enumDescriptions": [
-            "Unspecified theme color. This value should not be used.",
-            "Represents the first dark color.",
-            "Represents the first light color.",
-            "Represents the second dark color.",
-            "Represents the second light color.",
-            "Represents the first accent color.",
-            "Represents the second accent color.",
-            "Represents the third accent color.",
-            "Represents the fourth accent color.",
-            "Represents the fifth accent color.",
-            "Represents the sixth accent color.",
-            "Represents the color to use for hyperlinks.",
-            "Represents the color to use for visited hyperlinks.",
-            "Represents the first text color.",
-            "Represents the first background color.",
-            "Represents the second text color.",
-            "Represents the second background color."
-          ]
-        }
-      },
-      "id": "ThemeColorPair",
-      "description": "A pair mapping a theme color type to the concrete color it represents."
-    },
-    "OptionalColor": {
-      "properties": {
-        "opaqueColor": {
-          "$ref": "OpaqueColor",
-          "description": "If set, this will be used as an opaque color. If unset, this represents\na transparent color."
-        }
-      },
-      "id": "OptionalColor",
-      "description": "A color that can either be fully opaque or fully transparent.",
-      "type": "object"
-    },
-    "PageElementProperties": {
-      "description": "Common properties for a page element.\n\nNote: When you initially create a\nPageElement, the API may modify\nthe values of both `size` and `transform`, but the\nvisual size will be unchanged.",
-      "type": "object",
-      "properties": {
-        "transform": {
-          "$ref": "AffineTransform",
-          "description": "The transform for the element."
-        },
-        "pageObjectId": {
-          "type": "string",
-          "description": "The object ID of the page where the element is located."
-        },
-        "size": {
-          "$ref": "Size",
-          "description": "The size of the element."
-        }
-      },
-      "id": "PageElementProperties"
-    },
-    "SheetsChartProperties": {
-      "description": "The properties of the SheetsChart.",
-      "type": "object",
-      "properties": {
-        "chartImageProperties": {
-          "$ref": "ImageProperties",
-          "description": "The properties of the embedded chart image."
-        }
-      },
-      "id": "SheetsChartProperties"
-    },
-    "StretchedPictureFill": {
-      "type": "object",
-      "properties": {
-        "contentUrl": {
-          "description": "Reading the content_url:\n\nAn URL to a picture with a default lifetime of 30 minutes.\nThis URL is tagged with the account of the requester. Anyone with the URL\neffectively accesses the picture as the original requester. Access to the\npicture may be lost if the presentation's sharing settings change.\n\nWriting the content_url:\n\nThe picture is fetched once at insertion time and a copy is stored for\ndisplay inside the presentation. Pictures must be less than 50MB in size,\ncannot exceed 25 megapixels, and must be in either in PNG, JPEG, or GIF\nformat.\n\nThe provided URL can be at most 2 kB in length.",
-          "type": "string"
-        },
-        "size": {
-          "$ref": "Size",
-          "description": "The original size of the picture fill. This field is read-only."
-        }
-      },
-      "id": "StretchedPictureFill",
-      "description": "The stretched picture fill. The page or page element is filled entirely with\nthe specified picture. The picture is stretched to fit its container."
-    },
-    "DeleteTableColumnRequest": {
-      "properties": {
-        "cellLocation": {
-          "$ref": "TableCellLocation",
-          "description": "The reference table cell location from which a column will be deleted.\n\nThe column this cell spans will be deleted. If this is a merged cell,\nmultiple columns will be deleted. If no columns remain in the table after\nthis deletion, the whole table is deleted."
-        },
-        "tableObjectId": {
-          "description": "The table to delete columns from.",
-          "type": "string"
-        }
-      },
-      "id": "DeleteTableColumnRequest",
-      "description": "Deletes a column from a table.",
-      "type": "object"
-    },
-    "UpdateTextStyleRequest": {
-      "properties": {
-        "style": {
-          "$ref": "TextStyle",
-          "description": "The style(s) to set on the text.\n\nIf the value for a particular style matches that of the parent, that style\nwill be set to inherit.\n\nCertain text style changes may cause other changes meant to mirror the\nbehavior of the Slides editor. See the documentation of\nTextStyle for more information."
-        },
-        "cellLocation": {
-          "$ref": "TableCellLocation",
-          "description": "The location of the cell in the table containing the text to style. If\n`object_id` refers to a table, `cell_location` must have a value.\nOtherwise, it must not."
-        },
-        "fields": {
-          "format": "google-fieldmask",
-          "description": "The fields that should be updated.\n\nAt least one field must be specified. The root `style` is implied and\nshould not be specified. A single `\"*\"` can be used as short-hand for\nlisting every field.\n\nFor example, to update the text style to bold, set `fields` to `\"bold\"`.\n\nTo reset a property to its default value, include its field name in the\nfield mask but leave the field itself unset.",
-          "type": "string"
-        },
-        "textRange": {
-          "$ref": "Range",
-          "description": "The range of text to style.\n\nThe range may be extended to include adjacent newlines.\n\nIf the range fully contains a paragraph belonging to a list, the\nparagraph's bullet is also updated with the matching text style."
-        },
-        "objectId": {
-          "type": "string",
-          "description": "The object ID of the shape or table with the text to be styled."
-        }
-      },
-      "id": "UpdateTextStyleRequest",
-      "description": "Update the styling of text in a Shape or\nTable.",
-      "type": "object"
-    },
-    "List": {
-      "description": "A List describes the look and feel of bullets belonging to paragraphs\nassociated with a list. A paragraph that is part of a list has an implicit\nreference to that list's ID.",
-      "type": "object",
-      "properties": {
-        "nestingLevel": {
-          "type": "object",
-          "additionalProperties": {
-            "$ref": "NestingLevel"
-          },
-          "description": "A map of nesting levels to the properties of bullets at the associated\nlevel. A list has at most nine levels of nesting, so the possible values\nfor the keys of this map are 0 through 8, inclusive."
-        },
-        "listId": {
-          "description": "The ID of the list.",
-          "type": "string"
-        }
-      },
-      "id": "List"
-    },
-    "WeightedFontFamily": {
-      "description": "Represents a font family and weight used to style a TextRun.",
-      "type": "object",
-      "properties": {
-        "weight": {
-          "format": "int32",
-          "description": "The rendered weight of the text. This field can have any value that is a\nmultiple of `100` between `100` and `900`, inclusive. This range\ncorresponds to the numerical values described in the CSS 2.1\nSpecification, [section 15.6](https://www.w3.org/TR/CSS21/fonts.html#font-boldness),\nwith non-numerical values disallowed. Weights greater than or equal to\n`700` are considered bold, and weights less than `700`are not bold. The\ndefault value is `400` (\"normal\").",
-          "type": "integer"
-        },
-        "fontFamily": {
-          "description": "The font family of the text.\n\nThe font family can be any font from the Font menu in Slides or from\n[Google Fonts] (https://fonts.google.com/). If the font name is\nunrecognized, the text is rendered in `Arial`.",
-          "type": "string"
-        }
-      },
-      "id": "WeightedFontFamily"
-    },
-    "PageElement": {
-      "description": "A visual element rendered on a page.",
-      "type": "object",
-      "properties": {
-        "transform": {
-          "$ref": "AffineTransform",
-          "description": "The transform of the page element.\n\nThe visual appearance of the page element is determined by its absolute\ntransform. To compute the absolute transform, preconcatenate a page\nelement's transform with the transforms of all of its parent groups. If the\npage element is not in a group, its absolute transform is the same as the\nvalue in this field.\n\nThe initial transform for the newly created Group is always the identity transform."
-        },
-        "objectId": {
-          "description": "The object ID for this page element. Object IDs used by\ngoogle.apps.slides.v1.Page and\ngoogle.apps.slides.v1.PageElement share the same namespace.",
-          "type": "string"
-        },
-        "shape": {
-          "$ref": "Shape",
-          "description": "A generic shape."
-        },
-        "line": {
-          "$ref": "Line",
-          "description": "A line page element."
-        },
-        "description": {
-          "description": "The description of the page element. Combined with title to display alt\ntext.",
-          "type": "string"
-        },
-        "elementGroup": {
-          "$ref": "Group",
-          "description": "A collection of page elements joined as a single unit."
-        },
-        "image": {
-          "description": "An image page element.",
-          "$ref": "Image"
-        },
-        "size": {
-          "$ref": "Size",
-          "description": "The size of the page element."
-        },
-        "sheetsChart": {
-          "$ref": "SheetsChart",
-          "description": "A linked chart embedded from Google Sheets. Unlinked charts are\nrepresented as images."
-        },
-        "title": {
-          "type": "string",
-          "description": "The title of the page element. Combined with description to display alt\ntext."
-        },
-        "video": {
-          "$ref": "Video",
-          "description": "A video page element."
-        },
-        "wordArt": {
-          "description": "A word art page element.",
-          "$ref": "WordArt"
-        },
-        "table": {
-          "$ref": "Table",
-          "description": "A table page element."
-        }
-      },
-      "id": "PageElement"
-    },
-    "CreateImageRequest": {
-      "description": "Creates an image.",
-      "type": "object",
-      "properties": {
-        "objectId": {
-          "description": "A user-supplied object ID.\n\nIf you specify an ID, it must be unique among all pages and page elements\nin the presentation. The ID must start with an alphanumeric character or an\nunderscore (matches regex `[a-zA-Z0-9_]`); remaining characters\nmay include those as well as a hyphen or colon (matches regex\n`[a-zA-Z0-9_-:]`).\nThe length of the ID must not be less than 5 or greater than 50.\n\nIf you don't specify an ID, a unique one is generated.",
-          "type": "string"
-        },
-        "elementProperties": {
-          "$ref": "PageElementProperties",
-          "description": "The element properties for the image.\n\nWhen the aspect ratio of the provided size does not match the image aspect\nratio, the image is scaled and centered with respect to the size in order\nto maintain aspect ratio. The provided transform is applied after this\noperation."
-        },
-        "url": {
-          "description": "The image URL.\n\nThe image is fetched once at insertion time and a copy is stored for\ndisplay inside the presentation. Images must be less than 50MB in size,\ncannot exceed 25 megapixels, and must be in either in PNG, JPEG, or GIF\nformat.\n\nThe provided URL can be at most 2 kB in length.",
-          "type": "string"
-        }
-      },
-      "id": "CreateImageRequest"
-    },
-    "CreateParagraphBulletsRequest": {
-      "description": "Creates bullets for all of the paragraphs that overlap with the given\ntext index range.\n\nThe nesting level of each paragraph will be determined by counting leading\ntabs in front of each paragraph. To avoid excess space between the bullet and\nthe corresponding paragraph, these leading tabs are removed by this request.\nThis may change the indices of parts of the text.\n\nIf the paragraph immediately before paragraphs being updated is in a list\nwith a matching preset, the paragraphs being updated are added to that\npreceding list.",
-      "type": "object",
-      "properties": {
-        "textRange": {
-          "$ref": "Range",
-          "description": "The range of text to apply the bullet presets to, based on TextElement indexes."
-        },
-        "objectId": {
-          "description": "The object ID of the shape or table containing the text to add bullets to.",
-          "type": "string"
-        },
-        "bulletPreset": {
-          "type": "string",
-          "enumDescriptions": [
-            "A bulleted list with a `DISC`, `CIRCLE` and `SQUARE` bullet glyph for the\nfirst 3 list nesting levels.",
-            "A bulleted list with a `DIAMONDX`, `ARROW3D` and `SQUARE` bullet glyph for\nthe first 3 list nesting levels.",
-            "A bulleted list with `CHECKBOX` bullet glyphs for all list nesting levels.",
-            "A bulleted list with a `ARROW`, `DIAMOND` and `DISC` bullet glyph for\nthe first 3 list nesting levels.",
-            "A bulleted list with a `STAR`, `CIRCLE` and `SQUARE` bullet glyph for\nthe first 3 list nesting levels.",
-            "A bulleted list with a `ARROW3D`, `CIRCLE` and `SQUARE` bullet glyph for\nthe first 3 list nesting levels.",
-            "A bulleted list with a `LEFTTRIANGLE`, `DIAMOND` and `DISC` bullet glyph\nfor the first 3 list nesting levels.",
-            "A bulleted list with a `DIAMONDX`, `HOLLOWDIAMOND` and `SQUARE` bullet\nglyph for the first 3 list nesting levels.",
-            "A bulleted list with a `DIAMOND`, `CIRCLE` and `SQUARE` bullet glyph\nfor the first 3 list nesting levels.",
-            "A numbered list with `DIGIT`, `ALPHA` and `ROMAN` numeric glyphs for\nthe first 3 list nesting levels, followed by periods.",
-            "A numbered list with `DIGIT`, `ALPHA` and `ROMAN` numeric glyphs for\nthe first 3 list nesting levels, followed by parenthesis.",
-            "A numbered list with `DIGIT` numeric glyphs separated by periods, where\neach nesting level uses the previous nesting level's glyph as a prefix.\nFor example: '1.', '1.1.', '2.', '2.2.'.",
-            "A numbered list with `UPPERALPHA`, `ALPHA` and `ROMAN` numeric glyphs for\nthe first 3 list nesting levels, followed by periods.",
-            "A numbered list with `UPPERROMAN`, `UPPERALPHA` and `DIGIT` numeric glyphs\nfor the first 3 list nesting levels, followed by periods.",
-            "A numbered list with `ZERODIGIT`, `ALPHA` and `ROMAN` numeric glyphs for\nthe first 3 list nesting levels, followed by periods."
-          ],
-          "enum": [
-            "BULLET_DISC_CIRCLE_SQUARE",
-            "BULLET_DIAMONDX_ARROW3D_SQUARE",
-            "BULLET_CHECKBOX",
-            "BULLET_ARROW_DIAMOND_DISC",
-            "BULLET_STAR_CIRCLE_SQUARE",
-            "BULLET_ARROW3D_CIRCLE_SQUARE",
-            "BULLET_LEFTTRIANGLE_DIAMOND_DISC",
-            "BULLET_DIAMONDX_HOLLOWDIAMOND_SQUARE",
-            "BULLET_DIAMOND_CIRCLE_SQUARE",
-            "NUMBERED_DIGIT_ALPHA_ROMAN",
-            "NUMBERED_DIGIT_ALPHA_ROMAN_PARENS",
-            "NUMBERED_DIGIT_NESTED",
-            "NUMBERED_UPPERALPHA_ALPHA_ROMAN",
-            "NUMBERED_UPPERROMAN_UPPERALPHA_DIGIT",
-            "NUMBERED_ZERODIGIT_ALPHA_ROMAN"
-          ],
-          "description": "The kinds of bullet glyphs to be used. Defaults to the\n`BULLET_DISC_CIRCLE_SQUARE` preset."
-        },
-        "cellLocation": {
-          "description": "The optional table cell location if the text to be modified is in a table\ncell. If present, the object_id must refer to a table.",
-          "$ref": "TableCellLocation"
-        }
-      },
-      "id": "CreateParagraphBulletsRequest"
-    },
-    "TextStyle": {
-      "description": "Represents the styling that can be applied to a TextRun.\n\nIf this text is contained in a shape with a parent placeholder, then these text styles may be\ninherited from the parent. Which text styles are inherited depend on the\nnesting level of lists:\n\n* A text run in a paragraph that is not in a list will inherit its text style\n  from the the newline character in the paragraph at the 0 nesting level of\n  the list inside the parent placeholder.\n* A text run in a paragraph that is in a list will inherit its text style\n  from the newline character in the paragraph at its corresponding nesting\n  level of the list inside the parent placeholder.\n\nInherited text styles are represented as unset fields in this message. If\ntext is contained in a shape without a parent placeholder, unsetting these\nfields will revert the style to a value matching the defaults in the Slides\neditor.",
-      "type": "object",
-      "properties": {
-        "smallCaps": {
-          "type": "boolean",
-          "description": "Whether or not the text is in small capital letters."
-        },
-        "backgroundColor": {
-          "description": "The background color of the text. If set, the color is either opaque or\ntransparent, depending on if the `opaque_color` field in it is set.",
-          "$ref": "OptionalColor"
-        },
-        "underline": {
-          "description": "Whether or not the text is underlined.",
-          "type": "boolean"
-        },
-        "link": {
-          "description": "The hyperlink destination of the text. If unset, there is no link. Links\nare not inherited from parent text.\n\nChanging the link in an update request causes some other changes to the\ntext style of the range:\n\n* When setting a link, the text foreground color will be set to\n  ThemeColorType.HYPERLINK and the text will\n  be underlined. If these fields are modified in the same\n  request, those values will be used instead of the link defaults.\n* Setting a link on a text range that overlaps with an existing link will\n  also update the existing link to point to the new URL.\n* Links are not settable on newline characters. As a result, setting a link\n  on a text range that crosses a paragraph boundary, such as `\"ABC\\n123\"`,\n  will separate the newline character(s) into their own text runs. The\n  link will be applied separately to the runs before and after the newline.\n* Removing a link will update the text style of the range to match the\n  style of the preceding text (or the default text styles if the preceding\n  text is another link) unless different styles are being set in the same\n  request.",
-          "$ref": "Link"
-        },
-        "bold": {
-          "description": "Whether or not the text is rendered as bold.",
-          "type": "boolean"
-        },
-        "foregroundColor": {
-          "$ref": "OptionalColor",
-          "description": "The color of the text itself. If set, the color is either opaque or\ntransparent, depending on if the `opaque_color` field in it is set."
-        },
-        "fontFamily": {
-          "type": "string",
-          "description": "The font family of the text.\n\nThe font family can be any font from the Font menu in Slides or from\n[Google Fonts] (https://fonts.google.com/). If the font name is\nunrecognized, the text is rendered in `Arial`.\n\nSome fonts can affect the weight of the text. If an update request\nspecifies values for both `font_family` and `bold`, the explicitly-set\n`bold` value is used."
-        },
-        "italic": {
-          "type": "boolean",
-          "description": "Whether or not the text is italicized."
-        },
-        "strikethrough": {
-          "description": "Whether or not the text is struck through.",
-          "type": "boolean"
-        },
-        "fontSize": {
-          "$ref": "Dimension",
-          "description": "The size of the text's font. When read, the `font_size` will specified in\npoints."
-        },
-        "baselineOffset": {
-          "description": "The text's vertical offset from its normal position.\n\nText with `SUPERSCRIPT` or `SUBSCRIPT` baseline offsets is automatically\nrendered in a smaller font size, computed based on the `font_size` field.\nThe `font_size` itself is not affected by changes in this field.",
-          "type": "string",
-          "enumDescriptions": [
-            "The text's baseline offset is inherited from the parent.",
-            "The text is not vertically offset.",
-            "The text is vertically offset upwards (superscript).",
-            "The text is vertically offset downwards (subscript)."
-          ],
-          "enum": [
-            "BASELINE_OFFSET_UNSPECIFIED",
-            "NONE",
-            "SUPERSCRIPT",
-            "SUBSCRIPT"
-          ]
-        },
-        "weightedFontFamily": {
-          "$ref": "WeightedFontFamily",
-          "description": "The font family and rendered weight of the text.\n\nThis field is an extension of `font_family` meant to support explicit font\nweights without breaking backwards compatibility. As such, when reading the\nstyle of a range of text, the value of `weighted_font_family#font_family`\nwill always be equal to that of `font_family`. However, when writing, if\nboth fields are included in the field mask (either explicitly or through\nthe wildcard `\"*\"`), their values are reconciled as follows:\n\n* If `font_family` is set and `weighted_font_family` is not, the value of\n  `font_family` is applied with weight `400` (\"normal\").\n* If both fields are set, the value of `font_family` must match that of\n  `weighted_font_family#font_family`. If so, the font family and weight of\n  `weighted_font_family` is applied. Otherwise, a 400 bad request error is\n  returned.\n* If `weighted_font_family` is set and `font_family` is not, the font\n  family and weight of `weighted_font_family` is applied.\n* If neither field is set, the font family and weight of the text inherit\n  from the parent. Note that these properties cannot inherit separately\n  from each other.\n\nIf an update request specifies values for both `weighted_font_family` and\n`bold`, the `weighted_font_family` is applied first, then `bold`.\n\nIf `weighted_font_family#weight` is not set, it defaults to `400`.\n\nIf `weighted_font_family` is set, then `weighted_font_family#font_family`\nmust also be set with a non-empty value. Otherwise, a 400 bad request error\nis returned."
-        }
-      },
-      "id": "TextStyle"
-    },
-    "Size": {
-      "properties": {
-        "height": {
-          "$ref": "Dimension",
-          "description": "The height of the object."
-        },
-        "width": {
-          "description": "The width of the object.",
-          "$ref": "Dimension"
-        }
-      },
-      "id": "Size",
-      "description": "A width and height.",
-      "type": "object"
-    },
-    "UpdateVideoPropertiesRequest": {
-      "description": "Update the properties of a Video.",
-      "type": "object",
-      "properties": {
-        "objectId": {
-          "description": "The object ID of the video the updates are applied to.",
-          "type": "string"
-        },
-        "videoProperties": {
-          "description": "The video properties to update.",
-          "$ref": "VideoProperties"
-        },
-        "fields": {
-          "format": "google-fieldmask",
-          "description": "The fields that should be updated.\n\nAt least one field must be specified. The root `videoProperties` is\nimplied and should not be specified. A single `\"*\"` can be used as\nshort-hand for listing every field.\n\nFor example to update the video outline color, set `fields` to\n`\"outline.outlineFill.solidFill.color\"`.\n\nTo reset a property to its default value, include its field name in the\nfield mask but leave the field itself unset.",
-          "type": "string"
-        }
-      },
-      "id": "UpdateVideoPropertiesRequest"
-    },
-    "Request": {
-      "description": "A single kind of update to apply to a presentation.",
-      "type": "object",
-      "properties": {
-        "mergeTableCells": {
-          "$ref": "MergeTableCellsRequest",
-          "description": "Merges cells in a Table."
-        },
-        "refreshSheetsChart": {
-          "$ref": "RefreshSheetsChartRequest",
-          "description": "Refreshes a Google Sheets chart."
-        },
-        "updateTableCellProperties": {
-          "description": "Updates the properties of a TableCell.",
-          "$ref": "UpdateTableCellPropertiesRequest"
-        },
-        "createTable": {
-          "$ref": "CreateTableRequest",
-          "description": "Creates a new table."
-        },
-        "deleteObject": {
-          "$ref": "DeleteObjectRequest",
-          "description": "Deletes a page or page element from the presentation."
-        },
-        "updateParagraphStyle": {
-          "$ref": "UpdateParagraphStyleRequest",
-          "description": "Updates the styling of paragraphs within a Shape or Table."
-        },
-        "duplicateObject": {
-          "description": "Duplicates a slide or page element.",
-          "$ref": "DuplicateObjectRequest"
-        },
-        "deleteTableColumn": {
-          "$ref": "DeleteTableColumnRequest",
-          "description": "Deletes a column from a table."
-        },
-        "createLine": {
-          "$ref": "CreateLineRequest",
-          "description": "Creates a line."
-        },
-        "updateVideoProperties": {
-          "$ref": "UpdateVideoPropertiesRequest",
-          "description": "Updates the properties of a Video."
-        },
-        "createImage": {
-          "$ref": "CreateImageRequest",
-          "description": "Creates an image."
-        },
-        "createParagraphBullets": {
-          "$ref": "CreateParagraphBulletsRequest",
-          "description": "Creates bullets for paragraphs."
-        },
-        "createVideo": {
-          "$ref": "CreateVideoRequest",
-          "description": "Creates a video."
-        },
-        "createSheetsChart": {
-          "$ref": "CreateSheetsChartRequest",
-          "description": "Creates an embedded Google Sheets chart."
-        },
-        "replaceAllShapesWithSheetsChart": {
-          "$ref": "ReplaceAllShapesWithSheetsChartRequest",
-          "description": "Replaces all shapes matching some criteria with a Google Sheets chart."
-        },
-        "unmergeTableCells": {
-          "description": "Unmerges cells in a Table.",
-          "$ref": "UnmergeTableCellsRequest"
-        },
-        "updatePageElementTransform": {
-          "$ref": "UpdatePageElementTransformRequest",
-          "description": "Updates the transform of a page element."
-        },
-        "updateTextStyle": {
-          "description": "Updates the styling of text within a Shape or Table.",
-          "$ref": "UpdateTextStyleRequest"
-        },
-        "updateTableRowProperties": {
-          "$ref": "UpdateTableRowPropertiesRequest",
-          "description": "Updates the properties of a Table row."
-        },
-        "replaceAllShapesWithImage": {
-          "$ref": "ReplaceAllShapesWithImageRequest",
-          "description": "Replaces all shapes matching some criteria with an image."
-        },
-        "replaceAllText": {
-          "description": "Replaces all instances of specified text.",
-          "$ref": "ReplaceAllTextRequest"
-        },
-        "updateImageProperties": {
-          "description": "Updates the properties of an Image.",
-          "$ref": "UpdateImagePropertiesRequest"
-        },
-        "createSlide": {
-          "description": "Creates a new slide.",
-          "$ref": "CreateSlideRequest"
-        },
-        "insertTableRows": {
-          "$ref": "InsertTableRowsRequest",
-          "description": "Inserts rows into a table."
-        },
-        "updateLineProperties": {
-          "$ref": "UpdateLinePropertiesRequest",
-          "description": "Updates the properties of a Line."
-        },
-        "updateSlidesPosition": {
-          "$ref": "UpdateSlidesPositionRequest",
-          "description": "Updates the position of a set of slides in the presentation."
-        },
-        "deleteTableRow": {
-          "$ref": "DeleteTableRowRequest",
-          "description": "Deletes a row from a table."
-        },
-        "updateShapeProperties": {
-          "$ref": "UpdateShapePropertiesRequest",
-          "description": "Updates the properties of a Shape."
-        },
-        "groupObjects": {
-          "description": "Groups objects, such as page elements.",
-          "$ref": "GroupObjectsRequest"
-        },
-        "ungroupObjects": {
-          "description": "Ungroups objects, such as groups.",
-          "$ref": "UngroupObjectsRequest"
-        },
-        "insertText": {
-          "$ref": "InsertTextRequest",
-          "description": "Inserts text into a shape or table cell."
-        },
-        "updateTableColumnProperties": {
-          "$ref": "UpdateTableColumnPropertiesRequest",
-          "description": "Updates the properties of a Table\ncolumn."
-        },
-        "deleteText": {
-          "$ref": "DeleteTextRequest",
-          "description": "Deletes text from a shape or a table cell."
-        },
-        "updatePageProperties": {
-          "description": "Updates the properties of a Page.",
-          "$ref": "UpdatePagePropertiesRequest"
-        },
-        "createShape": {
-          "$ref": "CreateShapeRequest",
-          "description": "Creates a new shape."
-        },
-        "deleteParagraphBullets": {
-          "$ref": "DeleteParagraphBulletsRequest",
-          "description": "Deletes bullets from paragraphs."
-        },
-        "updateTableBorderProperties": {
-          "description": "Updates the properties of the table borders in a Table.",
-          "$ref": "UpdateTableBorderPropertiesRequest"
-        },
-        "insertTableColumns": {
-          "$ref": "InsertTableColumnsRequest",
-          "description": "Inserts columns into a table."
-        }
-      },
-      "id": "Request"
-    },
-    "UpdateImagePropertiesRequest": {
-      "description": "Update the properties of an Image.",
-      "type": "object",
-      "properties": {
-        "fields": {
-          "format": "google-fieldmask",
-          "description": "The fields that should be updated.\n\nAt least one field must be specified. The root `imageProperties` is\nimplied and should not be specified. A single `\"*\"` can be used as\nshort-hand for listing every field.\n\nFor example to update the image outline color, set `fields` to\n`\"outline.outlineFill.solidFill.color\"`.\n\nTo reset a property to its default value, include its field name in the\nfield mask but leave the field itself unset.",
-          "type": "string"
-        },
-        "imageProperties": {
-          "description": "The image properties to update.",
-          "$ref": "ImageProperties"
-        },
-        "objectId": {
-          "type": "string",
-          "description": "The object ID of the image the updates are applied to."
-        }
-      },
-      "id": "UpdateImagePropertiesRequest"
-    },
-    "ParagraphStyle": {
-      "type": "object",
-      "properties": {
-        "spaceBelow": {
-          "description": "The amount of extra space above the paragraph. If unset, the value is\ninherited from the parent.",
-          "$ref": "Dimension"
-        },
-        "direction": {
-          "type": "string",
-          "enumDescriptions": [
-            "The text direction is inherited from the parent.",
-            "The text goes from left to right.",
-            "The text goes from right to left."
-          ],
-          "enum": [
-            "TEXT_DIRECTION_UNSPECIFIED",
-            "LEFT_TO_RIGHT",
-            "RIGHT_TO_LEFT"
-          ],
-          "description": "The text direction of this paragraph. If unset, the value defaults to\nLEFT_TO_RIGHT since\ntext direction is not inherited."
-        },
-        "spacingMode": {
-          "enumDescriptions": [
-            "The spacing mode is inherited from the parent.",
-            "Paragraph spacing is always rendered.",
-            "Paragraph spacing is skipped between list elements."
-          ],
-          "enum": [
-            "SPACING_MODE_UNSPECIFIED",
-            "NEVER_COLLAPSE",
-            "COLLAPSE_LISTS"
-          ],
-          "description": "The spacing mode for the paragraph.",
-          "type": "string"
-        },
-        "indentEnd": {
-          "$ref": "Dimension",
-          "description": "The amount indentation for the paragraph on the side that corresponds to\nthe end of the text, based on the current text direction. If unset, the\nvalue is inherited from the parent."
-        },
-        "indentStart": {
-          "$ref": "Dimension",
-          "description": "The amount indentation for the paragraph on the side that corresponds to\nthe start of the text, based on the current text direction. If unset, the\nvalue is inherited from the parent."
-        },
-        "spaceAbove": {
-          "description": "The amount of extra space above the paragraph. If unset, the value is\ninherited from the parent.",
-          "$ref": "Dimension"
-        },
-        "indentFirstLine": {
-          "description": "The amount of indentation for the start of the first line of the paragraph.\nIf unset, the value is inherited from the parent.",
-          "$ref": "Dimension"
-        },
-        "lineSpacing": {
-          "format": "float",
-          "description": "The amount of space between lines, as a percentage of normal, where normal\nis represented as 100.0. If unset, the value is inherited from the parent.",
-          "type": "number"
-        },
-        "alignment": {
-          "enumDescriptions": [
-            "The paragraph alignment is inherited from the parent.",
-            "The paragraph is aligned to the start of the line. Left-aligned for\nLTR text, right-aligned otherwise.",
-            "The paragraph is centered.",
-            "The paragraph is aligned to the end of the line. Right-aligned for\nLTR text, left-aligned otherwise.",
-            "The paragraph is justified."
-          ],
-          "enum": [
-            "ALIGNMENT_UNSPECIFIED",
-            "START",
-            "CENTER",
-            "END",
-            "JUSTIFIED"
-          ],
-          "description": "The text alignment for this paragraph.",
-          "type": "string"
-        }
-      },
-      "id": "ParagraphStyle",
-      "description": "Styles that apply to a whole paragraph.\n\nIf this text is contained in a shape with a parent placeholder, then these paragraph styles may be\ninherited from the parent. Which paragraph styles are inherited depend on the\nnesting level of lists:\n\n* A paragraph not in a list will inherit its paragraph style from the\n  paragraph at the 0 nesting level of the list inside the parent placeholder.\n* A paragraph in a list will inherit its paragraph style from the paragraph\n  at its corresponding nesting level of the list inside the parent\n  placeholder.\n\nInherited paragraph styles are represented as unset fields in this message."
-    },
-    "UpdateTableRowPropertiesRequest": {
-      "description": "Updates the properties of a Table row.",
-      "type": "object",
-      "properties": {
-        "fields": {
-          "format": "google-fieldmask",
-          "description": "The fields that should be updated.\n\nAt least one field must be specified. The root `tableRowProperties` is\nimplied and should not be specified. A single `\"*\"` can be used as\nshort-hand for listing every field.\n\nFor example to update the minimum row height, set `fields` to\n`\"min_row_height\"`.\n\nIf '\"min_row_height\"' is included in the field mask but the property is\nleft unset, the minimum row height will default to 0.",
-          "type": "string"
-        },
-        "tableRowProperties": {
-          "description": "The table row properties to update.",
-          "$ref": "TableRowProperties"
-        },
-        "objectId": {
-          "description": "The object ID of the table.",
-          "type": "string"
-        },
-        "rowIndices": {
-          "description": "The list of zero-based indices specifying which rows to update. If no\nindices are provided, all rows in the table will be updated.",
-          "items": {
-            "format": "int32",
-            "type": "integer"
-          },
-          "type": "array"
-        }
-      },
-      "id": "UpdateTableRowPropertiesRequest"
-    },
-    "ReplaceAllShapesWithSheetsChartResponse": {
-      "description": "The result of replacing shapes with a Google Sheets chart.",
-      "type": "object",
-      "properties": {
-        "occurrencesChanged": {
-          "format": "int32",
-          "description": "The number of shapes replaced with charts.",
-          "type": "integer"
-        }
-      },
-      "id": "ReplaceAllShapesWithSheetsChartResponse"
-    },
-    "TableCellProperties": {
-      "description": "The properties of the TableCell.",
-      "type": "object",
-      "properties": {
-        "tableCellBackgroundFill": {
-          "$ref": "TableCellBackgroundFill",
-          "description": "The background fill of the table cell. The default fill matches the fill\nfor newly created table cells in the Slides editor."
-        }
-      },
-      "id": "TableCellProperties"
-    },
-    "Outline": {
-      "description": "The outline of a PageElement.\n\nIf these fields are unset, they may be inherited from a parent placeholder\nif it exists. If there is no parent, the fields will default to the value\nused for new page elements created in the Slides editor, which may depend on\nthe page element kind.",
-      "type": "object",
-      "properties": {
-        "outlineFill": {
-          "$ref": "OutlineFill",
-          "description": "The fill of the outline."
-        },
-        "weight": {
-          "$ref": "Dimension",
-          "description": "The thickness of the outline."
-        },
-        "dashStyle": {
-          "enumDescriptions": [
-            "Unspecified dash style.",
-            "Solid line. Corresponds to ECMA-376 ST_PresetLineDashVal value 'solid'.\nThis is the default dash style.",
-            "Dotted line. Corresponds to ECMA-376 ST_PresetLineDashVal value 'dot'.",
-            "Dashed line. Corresponds to ECMA-376 ST_PresetLineDashVal value 'dash'.",
-            "Alternating dashes and dots. Corresponds to ECMA-376 ST_PresetLineDashVal\nvalue 'dashDot'.",
-            "Line with large dashes. Corresponds to ECMA-376 ST_PresetLineDashVal\nvalue 'lgDash'.",
-            "Alternating large dashes and dots. Corresponds to ECMA-376\nST_PresetLineDashVal value 'lgDashDot'."
-          ],
-          "enum": [
-            "DASH_STYLE_UNSPECIFIED",
-            "SOLID",
-            "DOT",
-            "DASH",
-            "DASH_DOT",
-            "LONG_DASH",
-            "LONG_DASH_DOT"
-          ],
-          "description": "The dash style of the outline.",
-          "type": "string"
-        },
-        "propertyState": {
-          "enumDescriptions": [
-            "If a property's state is RENDERED, then the element has the corresponding\nproperty when rendered on a page. If the element is a placeholder shape as\ndetermined by the placeholder\nfield, and it inherits from a placeholder shape, the corresponding field\nmay be unset, meaning that the property value is inherited from a parent\nplaceholder. If the element does not inherit, then the field will contain\nthe rendered value. This is the default value.",
-            "If a property's state is NOT_RENDERED, then the element does not have the\ncorresponding property when rendered on a page. However, the field may\nstill be set so it can be inherited by child shapes. To remove a property\nfrom a rendered element, set its property_state to NOT_RENDERED.",
-            "If a property's state is INHERIT, then the property state uses the value of\ncorresponding `property_state` field on the parent shape. Elements that do\nnot inherit will never have an INHERIT property state."
-          ],
-          "enum": [
-            "RENDERED",
-            "NOT_RENDERED",
-            "INHERIT"
-          ],
-          "description": "The outline property state.\n\nUpdating the outline on a page element will implicitly update this field\nto `RENDERED`, unless another value is specified in the same request. To\nhave no outline on a page element, set this field to `NOT_RENDERED`. In\nthis case, any other outline fields set in the same request will be\nignored.",
-          "type": "string"
-        }
-      },
-      "id": "Outline"
-    },
-    "RefreshSheetsChartRequest": {
-      "id": "RefreshSheetsChartRequest",
-      "description": "Refreshes an embedded Google Sheets chart by replacing it with the latest\nversion of the chart from Google Sheets.\n\nNOTE: Refreshing charts requires  at least one of the spreadsheets.readonly,\nspreadsheets, drive.readonly, or drive OAuth scopes.",
-      "type": "object",
-      "properties": {
-        "objectId": {
-          "type": "string",
-          "description": "The object ID of the chart to refresh."
-        }
-      }
-    },
-    "NotesProperties": {
-      "description": "The properties of Page that are only\nrelevant for pages with page_type NOTES.",
-      "type": "object",
-      "properties": {
-        "speakerNotesObjectId": {
-          "description": "The object ID of the shape on this notes page that contains the speaker\nnotes for the corresponding slide.\nThe actual shape may not always exist on the notes page. Inserting text\nusing this object ID will automatically create the shape. In this case, the\nactual shape may have different object ID. The `GetPresentation` or\n`GetPage` action will always return the latest object ID.",
-          "type": "string"
-        }
-      },
-      "id": "NotesProperties"
-    },
-    "TableColumnProperties": {
-      "description": "Properties of each column in a table.",
-      "type": "object",
-      "properties": {
-        "columnWidth": {
-          "$ref": "Dimension",
-          "description": "Width of a column."
-        }
-      },
-      "id": "TableColumnProperties"
-    },
-    "ShapeProperties": {
-      "type": "object",
-      "properties": {
-        "outline": {
-          "description": "The outline of the shape. If unset, the outline is inherited from a\nparent placeholder if it exists. If the shape has no parent, then the\ndefault outline depends on the shape type, matching the defaults for\nnew shapes created in the Slides editor.",
-          "$ref": "Outline"
-        },
-        "shadow": {
-          "$ref": "Shadow",
-          "description": "The shadow properties of the shape. If unset, the shadow is inherited from\na parent placeholder if it exists. If the shape has no parent, then the\ndefault shadow matches the defaults for new shapes created in the Slides\neditor. This property is read-only."
-        },
-        "shapeBackgroundFill": {
-          "$ref": "ShapeBackgroundFill",
-          "description": "The background fill of the shape. If unset, the background fill is\ninherited from a parent placeholder if it exists. If the shape has no\nparent, then the default background fill depends on the shape type,\nmatching the defaults for new shapes created in the Slides editor."
-        },
-        "link": {
-          "$ref": "Link",
-          "description": "The hyperlink destination of the shape. If unset, there is no link. Links\nare not inherited from parent placeholders."
-        }
-      },
-      "id": "ShapeProperties",
-      "description": "The properties of a Shape.\n\nIf the shape is a placeholder shape as determined by the\nplaceholder field, then these\nproperties may be inherited from a parent placeholder shape.\nDetermining the rendered value of the property depends on the corresponding\nproperty_state field value."
-    },
-    "TableRow": {
-      "description": "Properties and contents of each row in a table.",
-      "type": "object",
-      "properties": {
-        "tableRowProperties": {
-          "description": "Properties of the row.",
-          "$ref": "TableRowProperties"
-        },
-        "tableCells": {
-          "description": "Properties and contents of each cell.\n\nCells that span multiple columns are represented only once with a\ncolumn_span greater\nthan 1. As a result, the length of this collection does not always match\nthe number of columns of the entire table.",
-          "items": {
-            "$ref": "TableCell"
-          },
-          "type": "array"
-        },
-        "rowHeight": {
-          "$ref": "Dimension",
-          "description": "Height of a row."
-        }
-      },
-      "id": "TableRow"
-    },
-    "UpdateTableCellPropertiesRequest": {
-      "type": "object",
-      "properties": {
-        "fields": {
-          "format": "google-fieldmask",
-          "description": "The fields that should be updated.\n\nAt least one field must be specified. The root `tableCellProperties` is\nimplied and should not be specified. A single `\"*\"` can be used as\nshort-hand for listing every field.\n\nFor example to update the table cell background solid fill color, set\n`fields` to `\"tableCellBackgroundFill.solidFill.color\"`.\n\nTo reset a property to its default value, include its field name in the\nfield mask but leave the field itself unset.",
-          "type": "string"
-        },
-        "tableRange": {
-          "$ref": "TableRange",
-          "description": "The table range representing the subset of the table to which the updates\nare applied. If a table range is not specified, the updates will apply to\nthe entire table."
-        },
-        "objectId": {
-          "description": "The object ID of the table.",
-          "type": "string"
-        },
-        "tableCellProperties": {
-          "$ref": "TableCellProperties",
-          "description": "The table cell properties to update."
-        }
-      },
-      "id": "UpdateTableCellPropertiesRequest",
-      "description": "Update the properties of a TableCell."
-    },
-    "CreateSlideRequest": {
-      "description": "Creates a new slide.",
-      "type": "object",
-      "properties": {
-        "slideLayoutReference": {
-          "$ref": "LayoutReference",
-          "description": "Layout reference of the slide to be inserted, based on the *current\nmaster*, which is one of the following:\n\n- The master of the previous slide index.\n- The master of the first slide, if the insertion_index is zero.\n- The first master in the presentation, if there are no slides.\n\nIf the LayoutReference is not found in the current master, a 400 bad\nrequest error is returned.\n\nIf you don't specify a layout reference, then the new slide will use the\npredefined layout `BLANK`."
-        },
-        "objectId": {
-          "description": "A user-supplied object ID.\n\nIf you specify an ID, it must be unique among all pages and page elements\nin the presentation. The ID must start with an alphanumeric character or an\nunderscore (matches regex `[a-zA-Z0-9_]`); remaining characters\nmay include those as well as a hyphen or colon (matches regex\n`[a-zA-Z0-9_-:]`).\nThe length of the ID must not be less than 5 or greater than 50.\n\nIf you don't specify an ID, a unique one is generated.",
-          "type": "string"
-        },
-        "insertionIndex": {
-          "format": "int32",
-          "description": "The optional zero-based index indicating where to insert the slides.\n\nIf you don't specify an index, the new slide is created at the end.",
-          "type": "integer"
-        },
-        "placeholderIdMappings": {
-          "items": {
-            "$ref": "LayoutPlaceholderIdMapping"
-          },
-          "type": "array",
-          "description": "An optional list of object ID mappings from the placeholder(s) on the layout to the placeholder(s)\nthat will be created on the new slide from that specified layout. Can only\nbe used when `slide_layout_reference` is specified."
-        }
-      },
-      "id": "CreateSlideRequest"
-    },
-    "TableRowProperties": {
-      "description": "Properties of each row in a table.",
-      "type": "object",
-      "properties": {
-        "minRowHeight": {
-          "$ref": "Dimension",
-          "description": "Minimum height of the row. The row will be rendered in the Slides editor at\na height equal to or greater than this value in order to show all the text\nin the row's cell(s)."
-        }
-      },
-      "id": "TableRowProperties"
-    },
-    "BatchUpdatePresentationRequest": {
-      "description": "Request message for PresentationsService.BatchUpdatePresentation.",
-      "type": "object",
-      "properties": {
-        "writeControl": {
-          "$ref": "WriteControl",
-          "description": "Provides control over how write requests are executed."
-        },
-        "requests": {
-          "description": "A list of updates to apply to the presentation.",
-          "items": {
-            "$ref": "Request"
-          },
-          "type": "array"
-        }
-      },
-      "id": "BatchUpdatePresentationRequest"
-    },
-    "GroupObjectsResponse": {
-      "description": "The result of grouping objects.",
-      "type": "object",
-      "properties": {
-        "objectId": {
-          "description": "The object ID of the created group.",
-          "type": "string"
-        }
-      },
-      "id": "GroupObjectsResponse"
-    },
-    "TextContent": {
-      "description": "The general text content. The text must reside in a compatible shape (e.g.\ntext box or rectangle) or a table cell in a page.",
-      "type": "object",
-      "properties": {
-        "textElements": {
-          "description": "The text contents broken down into its component parts, including styling\ninformation. This property is read-only.",
-          "items": {
-            "$ref": "TextElement"
-          },
-          "type": "array"
-        },
-        "lists": {
-          "description": "The bulleted lists contained in this text, keyed by list ID.",
-          "type": "object",
-          "additionalProperties": {
-            "$ref": "List"
-          }
-        }
-      },
-      "id": "TextContent"
-    },
-    "TableBorderCell": {
-      "description": "The properties of each border cell.",
-      "type": "object",
-      "properties": {
-        "tableBorderProperties": {
-          "$ref": "TableBorderProperties",
-          "description": "The border properties."
-        },
-        "location": {
-          "$ref": "TableCellLocation",
-          "description": "The location of the border within the border table."
-        }
-      },
-      "id": "TableBorderCell"
-    },
-    "TableBorderProperties": {
-      "description": "The border styling properties of the\nTableBorderCell.",
-      "type": "object",
-      "properties": {
-        "dashStyle": {
-          "enum": [
-            "DASH_STYLE_UNSPECIFIED",
-            "SOLID",
-            "DOT",
-            "DASH",
-            "DASH_DOT",
-            "LONG_DASH",
-            "LONG_DASH_DOT"
-          ],
-          "description": "The dash style of the border.",
-          "type": "string",
-          "enumDescriptions": [
-            "Unspecified dash style.",
-            "Solid line. Corresponds to ECMA-376 ST_PresetLineDashVal value 'solid'.\nThis is the default dash style.",
-            "Dotted line. Corresponds to ECMA-376 ST_PresetLineDashVal value 'dot'.",
-            "Dashed line. Corresponds to ECMA-376 ST_PresetLineDashVal value 'dash'.",
-            "Alternating dashes and dots. Corresponds to ECMA-376 ST_PresetLineDashVal\nvalue 'dashDot'.",
-            "Line with large dashes. Corresponds to ECMA-376 ST_PresetLineDashVal\nvalue 'lgDash'.",
-            "Alternating large dashes and dots. Corresponds to ECMA-376\nST_PresetLineDashVal value 'lgDashDot'."
-          ]
-        },
-        "tableBorderFill": {
-          "$ref": "TableBorderFill",
-          "description": "The fill of the table border."
-        },
-        "weight": {
-          "$ref": "Dimension",
-          "description": "The thickness of the border."
-        }
-      },
-      "id": "TableBorderProperties"
-    },
-    "CreateSheetsChartResponse": {
-      "properties": {
-        "objectId": {
-          "description": "The object ID of the created chart.",
-          "type": "string"
-        }
-      },
-      "id": "CreateSheetsChartResponse",
-      "description": "The result of creating an embedded Google Sheets chart.",
-      "type": "object"
-    },
-    "WriteControl": {
-      "id": "WriteControl",
-      "description": "Provides control over how write requests are executed.",
-      "type": "object",
-      "properties": {
-        "requiredRevisionId": {
-          "description": "The revision ID of the presentation required for the write request. If\nspecified and the `required_revision_id` doesn't exactly match the\npresentation's current `revision_id`, the request will not be processed and\nwill return a 400 bad request error.",
-          "type": "string"
-        }
-      }
-    },
-    "DeleteParagraphBulletsRequest": {
-      "description": "Deletes bullets from all of the paragraphs that overlap with the given text\nindex range.\n\nThe nesting level of each paragraph will be visually preserved by adding\nindent to the start of the corresponding paragraph.",
-      "type": "object",
-      "properties": {
-        "cellLocation": {
-          "$ref": "TableCellLocation",
-          "description": "The optional table cell location if the text to be modified is in a table\ncell. If present, the object_id must refer to a table."
-        },
-        "textRange": {
-          "description": "The range of text to delete bullets from, based on TextElement indexes.",
-          "$ref": "Range"
-        },
-        "objectId": {
-          "description": "The object ID of the shape or table containing the text to delete bullets\nfrom.",
-          "type": "string"
-        }
-      },
-      "id": "DeleteParagraphBulletsRequest"
-    },
-    "ParagraphMarker": {
-      "description": "A TextElement kind that represents the beginning of a new paragraph.",
-      "type": "object",
-      "properties": {
-        "style": {
-          "description": "The paragraph's style",
-          "$ref": "ParagraphStyle"
-        },
-        "bullet": {
-          "$ref": "Bullet",
-          "description": "The bullet for this paragraph. If not present, the paragraph does not\nbelong to a list."
-        }
-      },
-      "id": "ParagraphMarker"
-    },
-    "InsertTableColumnsRequest": {
-      "description": "Inserts columns into a table.\n\nOther columns in the table will be resized to fit the new column.",
-      "type": "object",
-      "properties": {
-        "tableObjectId": {
-          "type": "string",
-          "description": "The table to insert columns into."
-        },
-        "number": {
-          "format": "int32",
-          "description": "The number of columns to be inserted. Maximum 20 per request.",
-          "type": "integer"
-        },
-        "cellLocation": {
-          "description": "The reference table cell location from which columns will be inserted.\n\nA new column will be inserted to the left (or right) of the column where\nthe reference cell is. If the reference cell is a merged cell, a new\ncolumn will be inserted to the left (or right) of the merged cell.",
-          "$ref": "TableCellLocation"
-        },
-        "insertRight": {
-          "description": "Whether to insert new columns to the right of the reference cell location.\n\n- `True`: insert to the right.\n- `False`: insert to the left.",
-          "type": "boolean"
-        }
-      },
-      "id": "InsertTableColumnsRequest"
-    },
-    "Thumbnail": {
-      "type": "object",
-      "properties": {
-        "height": {
-          "format": "int32",
-          "description": "The positive height in pixels of the thumbnail image.",
-          "type": "integer"
-        },
-        "contentUrl": {
-          "description": "The content URL of the thumbnail image.\n\nThe URL to the image has a default lifetime of 30 minutes.\nThis URL is tagged with the account of the requester. Anyone with the URL\neffectively accesses the image as the original requester. Access to the\nimage may be lost if the presentation's sharing settings change.\nThe mime type of the thumbnail image is the same as specified in the\n`GetPageThumbnailRequest`.",
-          "type": "string"
-        },
-        "width": {
-          "type": "integer",
-          "format": "int32",
-          "description": "The positive width in pixels of the thumbnail image."
-        }
-      },
-      "id": "Thumbnail",
-      "description": "The thumbnail of a page."
-    },
-    "LayoutPlaceholderIdMapping": {
-      "description": "The user-specified ID mapping for a placeholder that will be created on a\nslide from a specified layout.",
-      "type": "object",
-      "properties": {
-        "objectId": {
-          "type": "string",
-          "description": "A user-supplied object ID for the placeholder identified above that to be\ncreated onto a slide.\n\nIf you specify an ID, it must be unique among all pages and page elements\nin the presentation. The ID must start with an alphanumeric character or an\nunderscore (matches regex `[a-zA-Z0-9_]`); remaining characters\nmay include those as well as a hyphen or colon (matches regex\n`[a-zA-Z0-9_-:]`).\nThe length of the ID must not be less than 5 or greater than 50.\n\nIf you don't specify an ID, a unique one is generated."
-        },
-        "layoutPlaceholder": {
-          "$ref": "Placeholder",
-          "description": "The placeholder on a layout that will be applied to a slide. Only type and index are needed. For example, a\npredefined `TITLE_AND_BODY` layout may usually have a TITLE placeholder\nwith index 0 and a BODY placeholder with index 0."
-        },
-        "layoutPlaceholderObjectId": {
-          "description": "The object ID of the placeholder on a layout that will be applied\nto a slide.",
-          "type": "string"
-        }
-      },
-      "id": "LayoutPlaceholderIdMapping"
-    },
-    "UpdateTableBorderPropertiesRequest": {
-      "description": "Updates the properties of the table borders in a Table.",
-      "type": "object",
-      "properties": {
-        "tableBorderProperties": {
-          "description": "The table border properties to update.",
-          "$ref": "TableBorderProperties"
-        },
-        "fields": {
-          "format": "google-fieldmask",
-          "description": "The fields that should be updated.\n\nAt least one field must be specified. The root `tableBorderProperties` is\nimplied and should not be specified. A single `\"*\"` can be used as\nshort-hand for listing every field.\n\nFor example to update the table border solid fill color, set\n`fields` to `\"tableBorderFill.solidFill.color\"`.\n\nTo reset a property to its default value, include its field name in the\nfield mask but leave the field itself unset.",
-          "type": "string"
-        },
-        "borderPosition": {
-          "type": "string",
-          "enumDescriptions": [
-            "All borders in the range.",
-            "Borders at the bottom of the range.",
-            "Borders on the inside of the range.",
-            "Horizontal borders on the inside of the range.",
-            "Vertical borders on the inside of the range.",
-            "Borders at the left of the range.",
-            "Borders along the outside of the range.",
-            "Borders at the right of the range.",
-            "Borders at the top of the range."
-          ],
-          "enum": [
-            "ALL",
-            "BOTTOM",
-            "INNER",
-            "INNER_HORIZONTAL",
-            "INNER_VERTICAL",
-            "LEFT",
-            "OUTER",
-            "RIGHT",
-            "TOP"
-          ],
-          "description": "The border position in the table range the updates should apply to. If a\nborder position is not specified, the updates will apply to all borders in\nthe table range."
-        },
-        "tableRange": {
-          "description": "The table range representing the subset of the table to which the updates\nare applied. If a table range is not specified, the updates will apply to\nthe entire table.",
-          "$ref": "TableRange"
-        },
-        "objectId": {
-          "description": "The object ID of the table.",
-          "type": "string"
-        }
-      },
-      "id": "UpdateTableBorderPropertiesRequest"
-    },
-    "UpdateShapePropertiesRequest": {
-      "properties": {
-        "shapeProperties": {
-          "$ref": "ShapeProperties",
-          "description": "The shape properties to update."
-        },
-        "fields": {
-          "format": "google-fieldmask",
-          "description": "The fields that should be updated.\n\nAt least one field must be specified. The root `shapeProperties` is\nimplied and should not be specified. A single `\"*\"` can be used as\nshort-hand for listing every field.\n\nFor example to update the shape background solid fill color, set `fields`\nto `\"shapeBackgroundFill.solidFill.color\"`.\n\nTo reset a property to its default value, include its field name in the\nfield mask but leave the field itself unset.",
-          "type": "string"
-        },
-        "objectId": {
-          "description": "The object ID of the shape the updates are applied to.",
-          "type": "string"
-        }
-      },
-      "id": "UpdateShapePropertiesRequest",
-      "description": "Update the properties of a Shape.",
-      "type": "object"
-    },
-    "UpdateTableColumnPropertiesRequest": {
-      "properties": {
-        "objectId": {
-          "type": "string",
-          "description": "The object ID of the table."
-        },
-        "tableColumnProperties": {
-          "description": "The table column properties to update.\n\nIf the value of `table_column_properties#column_width` in the request is\nless than 406,400 EMU (32 points), a 400 bad request error is returned.",
-          "$ref": "TableColumnProperties"
-        },
-        "columnIndices": {
-          "description": "The list of zero-based indices specifying which columns to update. If no\nindices are provided, all columns in the table will be updated.",
-          "items": {
-            "format": "int32",
-            "type": "integer"
-          },
-          "type": "array"
-        },
-        "fields": {
-          "type": "string",
-          "format": "google-fieldmask",
-          "description": "The fields that should be updated.\n\nAt least one field must be specified. The root `tableColumnProperties` is\nimplied and should not be specified. A single `\"*\"` can be used as\nshort-hand for listing every field.\n\nFor example to update the column width, set `fields` to `\"column_width\"`.\n\nIf '\"column_width\"' is included in the field mask but the property is left\nunset, the column width will default to 406,400 EMU (32 points)."
-        }
-      },
-      "id": "UpdateTableColumnPropertiesRequest",
-      "description": "Updates the properties of a Table column.",
-      "type": "object"
-    },
-    "WordArt": {
-      "id": "WordArt",
-      "description": "A PageElement kind representing\nword art.",
-      "type": "object",
-      "properties": {
-        "renderedText": {
-          "description": "The text rendered as word art.",
-          "type": "string"
-        }
-      }
-    },
-    "Recolor": {
-      "description": "A recolor effect applied on an image.",
-      "type": "object",
-      "properties": {
-        "recolorStops": {
-          "items": {
-            "$ref": "ColorStop"
-          },
-          "type": "array",
-          "description": "The recolor effect is represented by a gradient, which is a list of color\nstops.\n\nThe colors in the gradient will replace the corresponding colors at\nthe same position in the color palette and apply to the image. This\nproperty is read-only."
-        },
-        "name": {
-          "type": "string",
-          "enumDescriptions": [
-            "No recolor effect. The default value.",
-            "A recolor effect that lightens the image using the page's first available\ncolor from its color scheme.",
-            "A recolor effect that lightens the image using the page's second\navailable color from its color scheme.",
-            "A recolor effect that lightens the image using the page's third available\ncolor from its color scheme.",
-            "A recolor effect that lightens the image using the page's forth available\ncolor from its color scheme.",
-            "A recolor effect that lightens the image using the page's fifth available\ncolor from its color scheme.",
-            "A recolor effect that lightens the image using the page's sixth available\ncolor from its color scheme.",
-            "A recolor effect that lightens the image using the page's seventh\navailable color from its color scheme.e.",
-            "A recolor effect that lightens the image using the page's eighth\navailable color from its color scheme.",
-            "A recolor effect that lightens the image using the page's ninth available\ncolor from its color scheme.",
-            "A recolor effect that lightens the image using the page's tenth available\ncolor from its color scheme.",
-            "A recolor effect that darkens the image using the page's first available\ncolor from its color scheme.",
-            "A recolor effect that darkens the image using the page's second available\ncolor from its color scheme.",
-            "A recolor effect that darkens the image using the page's third available\ncolor from its color scheme.",
-            "A recolor effect that darkens the image using the page's fourth available\ncolor from its color scheme.",
-            "A recolor effect that darkens the image using the page's fifth available\ncolor from its color scheme.",
-            "A recolor effect that darkens the image using the page's sixth available\ncolor from its color scheme.",
-            "A recolor effect that darkens the image using the page's seventh\navailable color from its color scheme.",
-            "A recolor effect that darkens the image using the page's eighth available\ncolor from its color scheme.",
-            "A recolor effect that darkens the image using the page's ninth available\ncolor from its color scheme.",
-            "A recolor effect that darkens the image using the page's tenth available\ncolor from its color scheme.",
-            "A recolor effect that recolors the image to grayscale.",
-            "A recolor effect that recolors the image to negative grayscale.",
-            "A recolor effect that recolors the image using the sepia color.",
-            "Custom recolor effect. Refer to `recolor_stops` for the concrete\ngradient."
-          ],
-          "enum": [
-            "NONE",
-            "LIGHT1",
-            "LIGHT2",
-            "LIGHT3",
-            "LIGHT4",
-            "LIGHT5",
-            "LIGHT6",
-            "LIGHT7",
-            "LIGHT8",
-            "LIGHT9",
-            "LIGHT10",
-            "DARK1",
-            "DARK2",
-            "DARK3",
-            "DARK4",
-            "DARK5",
-            "DARK6",
-            "DARK7",
-            "DARK8",
-            "DARK9",
-            "DARK10",
-            "GRAYSCALE",
-            "NEGATIVE",
-            "SEPIA",
-            "CUSTOM"
-          ],
-          "description": "The name of the recolor effect.\n\nThe name is determined from the `recolor_stops` by matching the gradient\nagainst the colors in the page's current color scheme. This property is\nread-only."
-        }
-      },
-      "id": "Recolor"
-    },
-    "Link": {
-      "description": "A hypertext link.",
-      "type": "object",
-      "properties": {
-        "pageObjectId": {
-          "description": "If set, indicates this is a link to the specific page in this\npresentation with this ID. A page with this ID may not exist.",
-          "type": "string"
-        },
-        "slideIndex": {
-          "format": "int32",
-          "description": "If set, indicates this is a link to the slide at this zero-based index\nin the presentation. There may not be a slide at this index.",
-          "type": "integer"
-        },
-        "relativeLink": {
-          "type": "string",
-          "enumDescriptions": [
-            "An unspecified relative slide link.",
-            "A link to the next slide.",
-            "A link to the previous slide.",
-            "A link to the first slide in the presentation.",
-            "A link to the last slide in the presentation."
-          ],
-          "enum": [
-            "RELATIVE_SLIDE_LINK_UNSPECIFIED",
-            "NEXT_SLIDE",
-            "PREVIOUS_SLIDE",
-            "FIRST_SLIDE",
-            "LAST_SLIDE"
-          ],
-          "description": "If set, indicates this is a link to a slide in this presentation,\naddressed by its position."
-        },
-        "url": {
-          "type": "string",
-          "description": "If set, indicates this is a link to the external web page at this URL."
-        }
-      },
-      "id": "Link"
-    },
-    "CreateShapeResponse": {
-      "description": "The result of creating a shape.",
-      "type": "object",
-      "properties": {
-        "objectId": {
-          "description": "The object ID of the created shape.",
-          "type": "string"
-        }
-      },
-      "id": "CreateShapeResponse"
-    },
-    "RgbColor": {
-      "description": "An RGB color.",
-      "type": "object",
-      "properties": {
-        "red": {
-          "format": "float",
-          "description": "The red component of the color, from 0.0 to 1.0.",
-          "type": "number"
-        },
-        "blue": {
-          "type": "number",
-          "format": "float",
-          "description": "The blue component of the color, from 0.0 to 1.0."
-        },
-        "green": {
-          "format": "float",
-          "description": "The green component of the color, from 0.0 to 1.0.",
-          "type": "number"
-        }
-      },
-      "id": "RgbColor"
-    },
-    "CreateLineRequest": {
-      "description": "Creates a line.",
-      "type": "object",
-      "properties": {
-        "objectId": {
-          "description": "A user-supplied object ID.\n\nIf you specify an ID, it must be unique among all pages and page elements\nin the presentation. The ID must start with an alphanumeric character or an\nunderscore (matches regex `[a-zA-Z0-9_]`); remaining characters\nmay include those as well as a hyphen or colon (matches regex\n`[a-zA-Z0-9_-:]`).\nThe length of the ID must not be less than 5 or greater than 50.\n\nIf you don't specify an ID, a unique one is generated.",
-          "type": "string"
-        },
-        "elementProperties": {
-          "description": "The element properties for the line.",
-          "$ref": "PageElementProperties"
-        },
-        "lineCategory": {
-          "enumDescriptions": [
-            "Straight connectors, including straight connector 1. The is the default\ncategory when one is not specified.",
-            "Bent connectors, including bent connector 2 to 5.",
-            "Curved connectors, including curved connector 2 to 5."
-          ],
-          "enum": [
-            "STRAIGHT",
-            "BENT",
-            "CURVED"
-          ],
-          "description": "The category of line to be created.",
-          "type": "string"
-        }
-      },
-      "id": "CreateLineRequest"
-    },
-    "CreateSlideResponse": {
-      "properties": {
-        "objectId": {
-          "description": "The object ID of the created slide.",
-          "type": "string"
-        }
-      },
-      "id": "CreateSlideResponse",
-      "description": "The result of creating a slide.",
-      "type": "object"
-    },
-    "CreateShapeRequest": {
-      "description": "Creates a new shape.",
-      "type": "object",
-      "properties": {
-        "shapeType": {
-          "description": "The shape type.",
->>>>>>> d5fa6b74
-          "type": "string",
-          "enumDescriptions": [
-            "Unspecified theme color. This value should not be used.",
-            "Represents the first dark color.",
-            "Represents the first light color.",
-            "Represents the second dark color.",
-            "Represents the second light color.",
-            "Represents the first accent color.",
-            "Represents the second accent color.",
-            "Represents the third accent color.",
-            "Represents the fourth accent color.",
-            "Represents the fifth accent color.",
-            "Represents the sixth accent color.",
-            "Represents the color to use for hyperlinks.",
-            "Represents the color to use for visited hyperlinks.",
-            "Represents the first text color.",
-            "Represents the first background color.",
-            "Represents the second text color.",
-            "Represents the second background color."
-          ],
-          "enum": [
-<<<<<<< HEAD
-            "THEME_COLOR_TYPE_UNSPECIFIED",
-            "DARK1",
-            "LIGHT1",
-            "DARK2",
-            "LIGHT2",
-            "ACCENT1",
-            "ACCENT2",
-            "ACCENT3",
-            "ACCENT4",
-            "ACCENT5",
-            "ACCENT6",
-            "HYPERLINK",
-            "FOLLOWED_HYPERLINK",
-            "TEXT1",
-            "BACKGROUND1",
-            "TEXT2",
-            "BACKGROUND2"
-          ]
-        }
-      },
-      "id": "ThemeColorPair"
-    },
-    "OptionalColor": {
-      "description": "A color that can either be fully opaque or fully transparent.",
-      "type": "object",
-      "properties": {
-        "opaqueColor": {
-          "$ref": "OpaqueColor",
-          "description": "If set, this will be used as an opaque color. If unset, this represents\na transparent color."
-        }
-      },
-      "id": "OptionalColor"
-    },
-    "PageElementProperties": {
-      "properties": {
-        "transform": {
-          "$ref": "AffineTransform",
-          "description": "The transform for the element."
-        },
-        "pageObjectId": {
-          "description": "The object ID of the page where the element is located.",
-          "type": "string"
-        },
-        "size": {
-          "description": "The size of the element.",
-          "$ref": "Size"
-        }
-      },
-      "id": "PageElementProperties",
-      "description": "Common properties for a page element.\n\nNote: When you initially create a\nPageElement, the API may modify\nthe values of both `size` and `transform`, but the\nvisual size will be unchanged.",
-      "type": "object"
-    },
-    "SheetsChartProperties": {
-      "id": "SheetsChartProperties",
-      "description": "The properties of the SheetsChart.",
-      "type": "object",
-      "properties": {
-        "chartImageProperties": {
-          "$ref": "ImageProperties",
-          "description": "The properties of the embedded chart image."
-        }
-      }
-    },
-    "StretchedPictureFill": {
-      "type": "object",
-      "properties": {
-        "size": {
-          "description": "The original size of the picture fill. This field is read-only.",
-          "$ref": "Size"
-        },
-        "contentUrl": {
-          "description": "Reading the content_url:\n\nAn URL to a picture with a default lifetime of 30 minutes.\nThis URL is tagged with the account of the requester. Anyone with the URL\neffectively accesses the picture as the original requester. Access to the\npicture may be lost if the presentation's sharing settings change.\n\nWriting the content_url:\n\nThe picture is fetched once at insertion time and a copy is stored for\ndisplay inside the presentation. Pictures must be less than 50MB in size,\ncannot exceed 25 megapixels, and must be in either in PNG, JPEG, or GIF\nformat.\n\nThe provided URL can be at maximum 2K bytes large.",
-          "type": "string"
-        }
-      },
-      "id": "StretchedPictureFill",
-      "description": "The stretched picture fill. The page or page element is filled entirely with\nthe specified picture. The picture is stretched to fit its container."
-    },
-    "UpdateTextStyleRequest": {
-      "description": "Update the styling of text in a Shape or\nTable.",
-      "type": "object",
-      "properties": {
-        "textRange": {
-          "$ref": "Range",
-          "description": "The range of text to style.\n\nThe range may be extended to include adjacent newlines.\n\nIf the range fully contains a paragraph belonging to a list, the\nparagraph's bullet is also updated with the matching text style."
-        },
-        "objectId": {
-          "description": "The object ID of the shape or table with the text to be styled.",
-          "type": "string"
-        },
-        "style": {
-          "$ref": "TextStyle",
-          "description": "The style(s) to set on the text.\n\nIf the value for a particular style matches that of the parent, that style\nwill be set to inherit.\n\nCertain text style changes may cause other changes meant to mirror the\nbehavior of the Slides editor. See the documentation of\nTextStyle for more information."
-        },
-        "cellLocation": {
-          "description": "The location of the cell in the table containing the text to style. If\n`object_id` refers to a table, `cell_location` must have a value.\nOtherwise, it must not.",
-          "$ref": "TableCellLocation"
-        },
-        "fields": {
-          "format": "google-fieldmask",
-          "description": "The fields that should be updated.\n\nAt least one field must be specified. The root `style` is implied and\nshould not be specified. A single `\"*\"` can be used as short-hand for\nlisting every field.\n\nFor example, to update the text style to bold, set `fields` to `\"bold\"`.\n\nTo reset a property to its default value, include its field name in the\nfield mask but leave the field itself unset.",
-          "type": "string"
-        }
-      },
-      "id": "UpdateTextStyleRequest"
-    },
-    "DeleteTableColumnRequest": {
-      "id": "DeleteTableColumnRequest",
-      "description": "Deletes a column from a table.",
-      "type": "object",
-      "properties": {
-        "cellLocation": {
-          "$ref": "TableCellLocation",
-          "description": "The reference table cell location from which a column will be deleted.\n\nThe column this cell spans will be deleted. If this is a merged cell,\nmultiple columns will be deleted. If no columns remain in the table after\nthis deletion, the whole table is deleted."
-        },
-        "tableObjectId": {
-          "description": "The table to delete columns from.",
-          "type": "string"
-        }
-      }
-    },
-    "List": {
-      "description": "A List describes the look and feel of bullets belonging to paragraphs\nassociated with a list. A paragraph that is part of a list has an implicit\nreference to that list's ID.",
-      "type": "object",
-      "properties": {
-        "listId": {
-          "description": "The ID of the list.",
-          "type": "string"
-        },
-        "nestingLevel": {
-          "description": "A map of nesting levels to the properties of bullets at the associated\nlevel. A list has at most nine levels of nesting, so the possible values\nfor the keys of this map are 0 through 8, inclusive.",
-          "type": "object",
-          "additionalProperties": {
-            "$ref": "NestingLevel"
-          }
-        }
-      },
-      "id": "List"
-    },
-    "WeightedFontFamily": {
-      "description": "Represents a font family and weight used to style a TextRun.",
-      "type": "object",
-      "properties": {
-        "weight": {
-          "format": "int32",
-          "description": "The rendered weight of the text. This field can have any value that is a\nmultiple of `100` between `100` and `900`, inclusive. This range\ncorresponds to the numerical values described in the CSS 2.1\nSpecification, [section 15.6](https://www.w3.org/TR/CSS21/fonts.html#font-boldness),\nwith non-numerical values disallowed. Weights greater than or equal to\n`700` are considered bold, and weights less than `700`are not bold. The\ndefault value is `400` (\"normal\").",
-          "type": "integer"
-        },
-        "fontFamily": {
-          "description": "The font family of the text.\n\nThe font family can be any font from the Font menu in Slides or from\n[Google Fonts] (https://fonts.google.com/). If the font name is\nunrecognized, the text is rendered in `Arial`.",
-          "type": "string"
-        }
-      },
-      "id": "WeightedFontFamily"
-    },
-    "PageElement": {
-      "description": "A visual element rendered on a page.",
-      "type": "object",
-      "properties": {
-        "shape": {
-          "$ref": "Shape",
-          "description": "A generic shape."
-        },
-        "line": {
-          "$ref": "Line",
-          "description": "A line page element."
-        },
-        "description": {
-          "description": "The description of the page element. Combined with title to display alt\ntext.",
-          "type": "string"
-        },
-        "elementGroup": {
-          "$ref": "Group",
-          "description": "A collection of page elements joined as a single unit."
-        },
-        "image": {
-          "$ref": "Image",
-          "description": "An image page element."
-        },
-        "size": {
-          "$ref": "Size",
-          "description": "The size of the page element."
-        },
-        "title": {
-          "type": "string",
-          "description": "The title of the page element. Combined with description to display alt\ntext."
-        },
-        "sheetsChart": {
-          "$ref": "SheetsChart",
-          "description": "A linked chart embedded from Google Sheets. Unlinked charts are\nrepresented as images."
-        },
-        "video": {
-          "description": "A video page element.",
-          "$ref": "Video"
-        },
-        "wordArt": {
-          "description": "A word art page element.",
-          "$ref": "WordArt"
-        },
-        "table": {
-          "$ref": "Table",
-          "description": "A table page element."
-        },
-        "objectId": {
-          "description": "The object ID for this page element. Object IDs used by\ngoogle.apps.slides.v1.Page and\ngoogle.apps.slides.v1.PageElement share the same namespace.",
-          "type": "string"
-        },
-        "transform": {
-          "description": "The transform of the page element.\n\nThe visual appearance of the page element is determined by its absolute\ntransform. To compute the absolute transform, preconcatenate a page\nelement's transform with the transforms of all of its parent groups. If the\npage element is not in a group, its absolute transform is the same as the\nvalue in this field.\n\nThe initial transform for the newly created Group is always the identity transform.",
-          "$ref": "AffineTransform"
-        }
-      },
-      "id": "PageElement"
-    },
-    "CreateImageRequest": {
-      "description": "Creates an image.",
-      "type": "object",
-      "properties": {
-        "objectId": {
-          "type": "string",
-          "description": "A user-supplied object ID.\n\nIf you specify an ID, it must be unique among all pages and page elements\nin the presentation. The ID must start with an alphanumeric character or an\nunderscore (matches regex `[a-zA-Z0-9_]`); remaining characters\nmay include those as well as a hyphen or colon (matches regex\n`[a-zA-Z0-9_-:]`).\nThe length of the ID must not be less than 5 or greater than 50.\n\nIf you don't specify an ID, a unique one is generated."
-        },
-        "elementProperties": {
-          "description": "The element properties for the image.\n\nWhen the aspect ratio of the provided size does not match the image aspect\nratio, the image is scaled and centered with respect to the size in order\nto maintain aspect ratio. The provided transform is applied after this\noperation.",
-          "$ref": "PageElementProperties"
-        },
-        "url": {
-          "description": "The image URL.\n\nThe image is fetched once at insertion time and a copy is stored for\ndisplay inside the presentation. Images must be less than 50MB in size,\ncannot exceed 25 megapixels, and must be in either in PNG, JPEG, or GIF\nformat.\n\nThe provided URL can be at maximum 2K bytes large.",
-          "type": "string"
-        }
-      },
-      "id": "CreateImageRequest"
-    },
-    "CreateParagraphBulletsRequest": {
-      "type": "object",
-      "properties": {
-        "bulletPreset": {
-          "enumDescriptions": [
-            "A bulleted list with a `DISC`, `CIRCLE` and `SQUARE` bullet glyph for the\nfirst 3 list nesting levels.",
-            "A bulleted list with a `DIAMONDX`, `ARROW3D` and `SQUARE` bullet glyph for\nthe first 3 list nesting levels.",
-            "A bulleted list with `CHECKBOX` bullet glyphs for all list nesting levels.",
-            "A bulleted list with a `ARROW`, `DIAMOND` and `DISC` bullet glyph for\nthe first 3 list nesting levels.",
-            "A bulleted list with a `STAR`, `CIRCLE` and `SQUARE` bullet glyph for\nthe first 3 list nesting levels.",
-            "A bulleted list with a `ARROW3D`, `CIRCLE` and `SQUARE` bullet glyph for\nthe first 3 list nesting levels.",
-            "A bulleted list with a `LEFTTRIANGLE`, `DIAMOND` and `DISC` bullet glyph\nfor the first 3 list nesting levels.",
-            "A bulleted list with a `DIAMONDX`, `HOLLOWDIAMOND` and `SQUARE` bullet\nglyph for the first 3 list nesting levels.",
-            "A bulleted list with a `DIAMOND`, `CIRCLE` and `SQUARE` bullet glyph\nfor the first 3 list nesting levels.",
-            "A numbered list with `DIGIT`, `ALPHA` and `ROMAN` numeric glyphs for\nthe first 3 list nesting levels, followed by periods.",
-            "A numbered list with `DIGIT`, `ALPHA` and `ROMAN` numeric glyphs for\nthe first 3 list nesting levels, followed by parenthesis.",
-            "A numbered list with `DIGIT` numeric glyphs separated by periods, where\neach nesting level uses the previous nesting level's glyph as a prefix.\nFor example: '1.', '1.1.', '2.', '2.2.'.",
-            "A numbered list with `UPPERALPHA`, `ALPHA` and `ROMAN` numeric glyphs for\nthe first 3 list nesting levels, followed by periods.",
-            "A numbered list with `UPPERROMAN`, `UPPERALPHA` and `DIGIT` numeric glyphs\nfor the first 3 list nesting levels, followed by periods.",
-            "A numbered list with `ZERODIGIT`, `ALPHA` and `ROMAN` numeric glyphs for\nthe first 3 list nesting levels, followed by periods."
-          ],
-          "enum": [
-            "BULLET_DISC_CIRCLE_SQUARE",
-            "BULLET_DIAMONDX_ARROW3D_SQUARE",
-            "BULLET_CHECKBOX",
-            "BULLET_ARROW_DIAMOND_DISC",
-            "BULLET_STAR_CIRCLE_SQUARE",
-            "BULLET_ARROW3D_CIRCLE_SQUARE",
-            "BULLET_LEFTTRIANGLE_DIAMOND_DISC",
-            "BULLET_DIAMONDX_HOLLOWDIAMOND_SQUARE",
-            "BULLET_DIAMOND_CIRCLE_SQUARE",
-            "NUMBERED_DIGIT_ALPHA_ROMAN",
-            "NUMBERED_DIGIT_ALPHA_ROMAN_PARENS",
-            "NUMBERED_DIGIT_NESTED",
-            "NUMBERED_UPPERALPHA_ALPHA_ROMAN",
-            "NUMBERED_UPPERROMAN_UPPERALPHA_DIGIT",
-            "NUMBERED_ZERODIGIT_ALPHA_ROMAN"
-          ],
-          "description": "The kinds of bullet glyphs to be used. Defaults to the\n`BULLET_DISC_CIRCLE_SQUARE` preset.",
-          "type": "string"
-        },
-        "cellLocation": {
-          "$ref": "TableCellLocation",
-          "description": "The optional table cell location if the text to be modified is in a table\ncell. If present, the object_id must refer to a table."
-        },
-        "textRange": {
-          "description": "The range of text to apply the bullet presets to, based on TextElement indexes.",
-          "$ref": "Range"
-        },
-        "objectId": {
-          "description": "The object ID of the shape or table containing the text to add bullets to.",
-          "type": "string"
-        }
-      },
-      "id": "CreateParagraphBulletsRequest",
-      "description": "Creates bullets for all of the paragraphs that overlap with the given\ntext index range.\n\nThe nesting level of each paragraph will be determined by counting leading\ntabs in front of each paragraph. To avoid excess space between the bullet and\nthe corresponding paragraph, these leading tabs are removed by this request.\nThis may change the indices of parts of the text.\n\nIf the paragraph immediately before paragraphs being updated is in a list\nwith a matching preset, the paragraphs being updated are added to that\npreceding list."
-    },
-    "TextStyle": {
-      "type": "object",
-      "properties": {
-        "weightedFontFamily": {
-          "$ref": "WeightedFontFamily",
-          "description": "The font family and rendered weight of the text.\n\nThis field is an extension of `font_family` meant to support explicit font\nweights without breaking backwards compatibility. As such, when reading the\nstyle of a range of text, the value of `weighted_font_family#font_family`\nwill always be equal to that of `font_family`. However, when writing, if\nboth fields are included in the field mask (either explicitly or through\nthe wildcard `\"*\"`), their values are reconciled as follows:\n\n* If `font_family` is set and `weighted_font_family` is not, the value of\n  `font_family` is applied with weight `400` (\"normal\").\n* If both fields are set, the value of `font_family` must match that of\n  `weighted_font_family#font_family`. If so, the font family and weight of\n  `weighted_font_family` is applied. Otherwise, a 400 bad request error is\n  returned.\n* If `weighted_font_family` is set and `font_family` is not, the font\n  family and weight of `weighted_font_family` is applied.\n* If neither field is set, the font family and weight of the text inherit\n  from the parent. Note that these properties cannot inherit separately\n  from each other.\n\nIf an update request specifies values for both `weighted_font_family` and\n`bold`, the `weighted_font_family` is applied first, then `bold`.\n\nIf `weighted_font_family#weight` is not set, it defaults to `400`.\n\nIf `weighted_font_family` is set, then `weighted_font_family#font_family`\nmust also be set with a non-empty value. Otherwise, a 400 bad request error\nis returned."
-        },
-        "smallCaps": {
-          "description": "Whether or not the text is in small capital letters.",
-          "type": "boolean"
-        },
-        "backgroundColor": {
-          "description": "The background color of the text. If set, the color is either opaque or\ntransparent, depending on if the `opaque_color` field in it is set.",
-          "$ref": "OptionalColor"
-        },
-        "link": {
-          "$ref": "Link",
-          "description": "The hyperlink destination of the text. If unset, there is no link. Links\nare not inherited from parent text.\n\nChanging the link in an update request causes some other changes to the\ntext style of the range:\n\n* When setting a link, the text foreground color will be set to\n  ThemeColorType.HYPERLINK and the text will\n  be underlined. If these fields are modified in the same\n  request, those values will be used instead of the link defaults.\n* Setting a link on a text range that overlaps with an existing link will\n  also update the existing link to point to the new URL.\n* Links are not settable on newline characters. As a result, setting a link\n  on a text range that crosses a paragraph boundary, such as `\"ABC\\n123\"`,\n  will separate the newline character(s) into their own text runs. The\n  link will be applied separately to the runs before and after the newline.\n* Removing a link will update the text style of the range to match the\n  style of the preceding text (or the default text styles if the preceding\n  text is another link) unless different styles are being set in the same\n  request."
-        },
-        "underline": {
-          "description": "Whether or not the text is underlined.",
-          "type": "boolean"
-        },
-        "bold": {
-          "description": "Whether or not the text is rendered as bold.",
-          "type": "boolean"
-        },
-        "foregroundColor": {
-          "$ref": "OptionalColor",
-          "description": "The color of the text itself. If set, the color is either opaque or\ntransparent, depending on if the `opaque_color` field in it is set."
-        },
-        "fontFamily": {
-          "description": "The font family of the text.\n\nThe font family can be any font from the Font menu in Slides or from\n[Google Fonts] (https://fonts.google.com/). If the font name is\nunrecognized, the text is rendered in `Arial`.\n\nSome fonts can affect the weight of the text. If an update request\nspecifies values for both `font_family` and `bold`, the explicitly-set\n`bold` value is used.",
-          "type": "string"
-        },
-        "italic": {
-          "description": "Whether or not the text is italicized.",
-          "type": "boolean"
-        },
-        "strikethrough": {
-          "description": "Whether or not the text is struck through.",
-          "type": "boolean"
-        },
-        "fontSize": {
-          "$ref": "Dimension",
-          "description": "The size of the text's font. When read, the `font_size` will specified in\npoints."
-        },
-        "baselineOffset": {
-          "description": "The text's vertical offset from its normal position.\n\nText with `SUPERSCRIPT` or `SUBSCRIPT` baseline offsets is automatically\nrendered in a smaller font size, computed based on the `font_size` field.\nThe `font_size` itself is not affected by changes in this field.",
-          "type": "string",
-          "enumDescriptions": [
-            "The text's baseline offset is inherited from the parent.",
-            "The text is not vertically offset.",
-            "The text is vertically offset upwards (superscript).",
-            "The text is vertically offset downwards (subscript)."
-          ],
-          "enum": [
-            "BASELINE_OFFSET_UNSPECIFIED",
-            "NONE",
-            "SUPERSCRIPT",
-            "SUBSCRIPT"
-          ]
-        }
-      },
-      "id": "TextStyle",
-      "description": "Represents the styling that can be applied to a TextRun.\n\nIf this text is contained in a shape with a parent placeholder, then these text styles may be\ninherited from the parent. Which text styles are inherited depend on the\nnesting level of lists:\n\n* A text run in a paragraph that is not in a list will inherit its text style\n  from the the newline character in the paragraph at the 0 nesting level of\n  the list inside the parent placeholder.\n* A text run in a paragraph that is in a list will inherit its text style\n  from the newline character in the paragraph at its corresponding nesting\n  level of the list inside the parent placeholder.\n\nInherited text styles are represented as unset fields in this message. If\ntext is contained in a shape without a parent placeholder, unsetting these\nfields will revert the style to a value matching the defaults in the Slides\neditor."
-    },
-    "Size": {
-      "description": "A width and height.",
-      "type": "object",
-      "properties": {
-        "height": {
-          "$ref": "Dimension",
-          "description": "The height of the object."
-        },
-        "width": {
-          "$ref": "Dimension",
-          "description": "The width of the object."
-        }
-      },
-      "id": "Size"
-    },
-    "UpdateVideoPropertiesRequest": {
-      "description": "Update the properties of a Video.",
-      "type": "object",
-      "properties": {
-        "objectId": {
-          "description": "The object ID of the video the updates are applied to.",
-          "type": "string"
-        },
-        "videoProperties": {
-          "$ref": "VideoProperties",
-          "description": "The video properties to update."
-        },
-        "fields": {
-          "format": "google-fieldmask",
-          "description": "The fields that should be updated.\n\nAt least one field must be specified. The root `videoProperties` is\nimplied and should not be specified. A single `\"*\"` can be used as\nshort-hand for listing every field.\n\nFor example to update the video outline color, set `fields` to\n`\"outline.outlineFill.solidFill.color\"`.\n\nTo reset a property to its default value, include its field name in the\nfield mask but leave the field itself unset.",
-          "type": "string"
-        }
-      },
-      "id": "UpdateVideoPropertiesRequest"
-    },
-    "Request": {
-      "description": "A single kind of update to apply to a presentation.",
-      "type": "object",
-      "properties": {
-        "refreshSheetsChart": {
-          "$ref": "RefreshSheetsChartRequest",
-          "description": "Refreshes a Google Sheets chart."
-        },
-        "updateTableCellProperties": {
-          "description": "Updates the properties of a TableCell.",
-          "$ref": "UpdateTableCellPropertiesRequest"
-        },
-        "createTable": {
-          "description": "Creates a new table.",
-          "$ref": "CreateTableRequest"
-        },
-        "deleteObject": {
-          "$ref": "DeleteObjectRequest",
-          "description": "Deletes a page or page element from the presentation."
-        },
-        "updateParagraphStyle": {
-          "$ref": "UpdateParagraphStyleRequest",
-          "description": "Updates the styling of paragraphs within a Shape or Table."
-        },
-        "duplicateObject": {
-          "$ref": "DuplicateObjectRequest",
-          "description": "Duplicates a slide or page element."
-        },
-        "deleteTableColumn": {
-          "description": "Deletes a column from a table.",
-          "$ref": "DeleteTableColumnRequest"
-        },
-        "updateVideoProperties": {
-          "$ref": "UpdateVideoPropertiesRequest",
-          "description": "Updates the properties of a Video."
-        },
-        "createLine": {
-          "$ref": "CreateLineRequest",
-          "description": "Creates a line."
-        },
-        "createImage": {
-          "description": "Creates an image.",
-          "$ref": "CreateImageRequest"
-        },
-        "createParagraphBullets": {
-          "$ref": "CreateParagraphBulletsRequest",
-          "description": "Creates bullets for paragraphs."
-        },
-        "createVideo": {
-          "description": "Creates a video.",
-          "$ref": "CreateVideoRequest"
-        },
-        "replaceAllShapesWithSheetsChart": {
-          "description": "Replaces all shapes matching some criteria with a Google Sheets chart.",
-          "$ref": "ReplaceAllShapesWithSheetsChartRequest"
-        },
-        "createSheetsChart": {
-          "$ref": "CreateSheetsChartRequest",
-          "description": "Creates an embedded Google Sheets chart."
-        },
-        "updatePageElementTransform": {
-          "description": "Updates the transform of a page element.",
-          "$ref": "UpdatePageElementTransformRequest"
-        },
-        "updateTextStyle": {
-          "description": "Updates the styling of text within a Shape or Table.",
-          "$ref": "UpdateTextStyleRequest"
-        },
-        "replaceAllShapesWithImage": {
-          "description": "Replaces all shapes matching some criteria with an image.",
-          "$ref": "ReplaceAllShapesWithImageRequest"
-        },
-        "replaceAllText": {
-          "$ref": "ReplaceAllTextRequest",
-          "description": "Replaces all instances of specified text."
-        },
-        "updateImageProperties": {
-          "$ref": "UpdateImagePropertiesRequest",
-          "description": "Updates the properties of an Image."
-        },
-        "insertTableRows": {
-          "$ref": "InsertTableRowsRequest",
-          "description": "Inserts rows into a table."
-        },
-        "createSlide": {
-          "$ref": "CreateSlideRequest",
-          "description": "Creates a new slide."
-        },
-        "updateLineProperties": {
-          "$ref": "UpdateLinePropertiesRequest",
-          "description": "Updates the properties of a Line."
-        },
-        "updateSlidesPosition": {
-          "$ref": "UpdateSlidesPositionRequest",
-          "description": "Updates the position of a set of slides in the presentation."
-        },
-        "deleteTableRow": {
-          "description": "Deletes a row from a table.",
-          "$ref": "DeleteTableRowRequest"
-        },
-        "updateShapeProperties": {
-          "description": "Updates the properties of a Shape.",
-          "$ref": "UpdateShapePropertiesRequest"
-        },
-        "insertText": {
-          "$ref": "InsertTextRequest",
-          "description": "Inserts text into a shape or table cell."
-        },
-        "deleteText": {
-          "$ref": "DeleteTextRequest",
-          "description": "Deletes text from a shape or a table cell."
-        },
-        "updatePageProperties": {
-          "$ref": "UpdatePagePropertiesRequest",
-          "description": "Updates the properties of a Page."
-        },
-        "deleteParagraphBullets": {
-          "$ref": "DeleteParagraphBulletsRequest",
-          "description": "Deletes bullets from paragraphs."
-        },
-        "createShape": {
-          "description": "Creates a new shape.",
-          "$ref": "CreateShapeRequest"
-        },
-        "insertTableColumns": {
-          "$ref": "InsertTableColumnsRequest",
-          "description": "Inserts columns into a table."
-        }
-      },
-      "id": "Request"
-    },
-    "UpdateImagePropertiesRequest": {
-      "description": "Update the properties of an Image.",
-      "type": "object",
-      "properties": {
-        "fields": {
-          "format": "google-fieldmask",
-          "description": "The fields that should be updated.\n\nAt least one field must be specified. The root `imageProperties` is\nimplied and should not be specified. A single `\"*\"` can be used as\nshort-hand for listing every field.\n\nFor example to update the image outline color, set `fields` to\n`\"outline.outlineFill.solidFill.color\"`.\n\nTo reset a property to its default value, include its field name in the\nfield mask but leave the field itself unset.",
-          "type": "string"
-        },
-        "imageProperties": {
-          "$ref": "ImageProperties",
-          "description": "The image properties to update."
-        },
-        "objectId": {
-          "description": "The object ID of the image the updates are applied to.",
-          "type": "string"
-        }
-      },
-      "id": "UpdateImagePropertiesRequest"
-    },
-    "ParagraphStyle": {
-      "description": "Styles that apply to a whole paragraph.\n\nIf this text is contained in a shape with a parent placeholder, then these paragraph styles may be\ninherited from the parent. Which paragraph styles are inherited depend on the\nnesting level of lists:\n\n* A paragraph not in a list will inherit its paragraph style from the\n  paragraph at the 0 nesting level of the list inside the parent placeholder.\n* A paragraph in a list will inherit its paragraph style from the paragraph\n  at its corresponding nesting level of the list inside the parent\n  placeholder.\n\nInherited paragraph styles are represented as unset fields in this message.",
-      "type": "object",
-      "properties": {
-        "spaceBelow": {
-          "$ref": "Dimension",
-          "description": "The amount of extra space above the paragraph. If unset, the value is\ninherited from the parent."
-        },
-        "direction": {
-          "enumDescriptions": [
-            "The text direction is inherited from the parent.",
-            "The text goes from left to right.",
-            "The text goes from right to left."
-          ],
-          "enum": [
-            "TEXT_DIRECTION_UNSPECIFIED",
-            "LEFT_TO_RIGHT",
-            "RIGHT_TO_LEFT"
-          ],
-          "description": "The text direction of this paragraph. If unset, the value defaults to\nLEFT_TO_RIGHT since\ntext direction is not inherited.",
-          "type": "string"
-        },
-        "indentEnd": {
-          "description": "The amount indentation for the paragraph on the side that corresponds to\nthe end of the text, based on the current text direction. If unset, the\nvalue is inherited from the parent.",
-          "$ref": "Dimension"
-        },
-        "spacingMode": {
-          "enumDescriptions": [
-            "The spacing mode is inherited from the parent.",
-            "Paragraph spacing is always rendered.",
-            "Paragraph spacing is skipped between list elements."
-          ],
-          "enum": [
-            "SPACING_MODE_UNSPECIFIED",
-            "NEVER_COLLAPSE",
-            "COLLAPSE_LISTS"
-          ],
-          "description": "The spacing mode for the paragraph.",
-          "type": "string"
-        },
-        "indentStart": {
-          "description": "The amount indentation for the paragraph on the side that corresponds to\nthe start of the text, based on the current text direction. If unset, the\nvalue is inherited from the parent.",
-          "$ref": "Dimension"
-        },
-        "spaceAbove": {
-          "description": "The amount of extra space above the paragraph. If unset, the value is\ninherited from the parent.",
-          "$ref": "Dimension"
-        },
-        "alignment": {
-          "enumDescriptions": [
-            "The paragraph alignment is inherited from the parent.",
-            "The paragraph is aligned to the start of the line. Left-aligned for\nLTR text, right-aligned otherwise.",
-            "The paragraph is centered.",
-            "The paragraph is aligned to the end of the line. Right-aligned for\nLTR text, left-aligned otherwise.",
-            "The paragraph is justified."
-          ],
-          "enum": [
-            "ALIGNMENT_UNSPECIFIED",
-            "START",
-            "CENTER",
-            "END",
-            "JUSTIFIED"
-          ],
-          "description": "The text alignment for this paragraph.",
-          "type": "string"
-        },
-        "lineSpacing": {
-          "format": "float",
-          "description": "The amount of space between lines, as a percentage of normal, where normal\nis represented as 100.0. If unset, the value is inherited from the parent.",
-          "type": "number"
-        },
-        "indentFirstLine": {
-          "description": "The amount of indentation for the start of the first line of the paragraph.\nIf unset, the value is inherited from the parent.",
-          "$ref": "Dimension"
-        }
-      },
-      "id": "ParagraphStyle"
-    },
-    "ReplaceAllShapesWithSheetsChartResponse": {
-      "description": "The result of replacing shapes with a Google Sheets chart.",
-      "type": "object",
-      "properties": {
-        "occurrencesChanged": {
-          "format": "int32",
-          "description": "The number of shapes replaced with charts.",
-          "type": "integer"
-        }
-      },
-      "id": "ReplaceAllShapesWithSheetsChartResponse"
-    },
-    "TableCellProperties": {
-      "description": "The properties of the TableCell.",
-      "type": "object",
-      "properties": {
-        "tableCellBackgroundFill": {
-          "description": "The background fill of the table cell. The default fill matches the fill\nfor newly created table cells in the Slides editor.",
-          "$ref": "TableCellBackgroundFill"
-        }
-      },
-      "id": "TableCellProperties"
-    },
-    "RefreshSheetsChartRequest": {
-      "description": "Refreshes an embedded Google Sheets chart by replacing it with the latest\nversion of the chart from Google Sheets.\n\nNOTE: Refreshing charts requires  at least one of the spreadsheets.readonly,\nspreadsheets, drive.readonly, or drive OAuth scopes.",
-      "type": "object",
-      "properties": {
-        "objectId": {
-          "description": "The object ID of the chart to refresh.",
-          "type": "string"
-        }
-      },
-      "id": "RefreshSheetsChartRequest"
-    },
-    "Outline": {
-      "description": "The outline of a PageElement.\n\nIf these fields are unset, they may be inherited from a parent placeholder\nif it exists. If there is no parent, the fields will default to the value\nused for new page elements created in the Slides editor, which may depend on\nthe page element kind.",
-      "type": "object",
-      "properties": {
-        "outlineFill": {
-          "description": "The fill of the outline.",
-          "$ref": "OutlineFill"
-        },
-        "weight": {
-          "description": "The thickness of the outline.",
-          "$ref": "Dimension"
-        },
-        "dashStyle": {
-          "enum": [
-            "DASH_STYLE_UNSPECIFIED",
-            "SOLID",
-            "DOT",
-            "DASH",
-            "DASH_DOT",
-            "LONG_DASH",
-            "LONG_DASH_DOT"
-          ],
-          "description": "The dash style of the outline.",
-          "type": "string",
-          "enumDescriptions": [
-            "Unspecified dash style.",
-            "Solid line. Corresponds to ECMA-376 ST_PresetLineDashVal value 'solid'.\nThis is the default dash style.",
-            "Dotted line. Corresponds to ECMA-376 ST_PresetLineDashVal value 'dot'.",
-            "Dashed line. Corresponds to ECMA-376 ST_PresetLineDashVal value 'dash'.",
-            "Alternating dashes and dots. Corresponds to ECMA-376 ST_PresetLineDashVal\nvalue 'dashDot'.",
-            "Line with large dashes. Corresponds to ECMA-376 ST_PresetLineDashVal\nvalue 'lgDash'.",
-            "Alternating large dashes and dots. Corresponds to ECMA-376\nST_PresetLineDashVal value 'lgDashDot'."
-          ]
-        },
-        "propertyState": {
-          "type": "string",
-          "enumDescriptions": [
-            "If a property's state is RENDERED, then the element has the corresponding\nproperty when rendered on a page. If the element is a placeholder shape as\ndetermined by the placeholder\nfield, and it inherits from a placeholder shape, the corresponding field\nmay be unset, meaning that the property value is inherited from a parent\nplaceholder. If the element does not inherit, then the field will contain\nthe rendered value. This is the default value.",
-            "If a property's state is NOT_RENDERED, then the element does not have the\ncorresponding property when rendered on a page. However, the field may\nstill be set so it can be inherited by child shapes. To remove a property\nfrom a rendered element, set its property_state to NOT_RENDERED.",
-            "If a property's state is INHERIT, then the property state uses the value of\ncorresponding `property_state` field on the parent shape. Elements that do\nnot inherit will never have an INHERIT property state."
-          ],
-          "enum": [
-            "RENDERED",
-            "NOT_RENDERED",
-            "INHERIT"
-          ],
-          "description": "The outline property state.\n\nUpdating the the outline on a page element will implicitly update this\nfield to`RENDERED`, unless another value is specified in the same request.\nTo have no outline on a page element, set this field to `NOT_RENDERED`. In\nthis case, any other outline fields set in the same request will be\nignored."
-        }
-      },
-      "id": "Outline"
-    },
-    "NotesProperties": {
-      "description": "The properties of Page that are only\nrelevant for pages with page_type NOTES.",
-      "type": "object",
-      "properties": {
-        "speakerNotesObjectId": {
-          "description": "The object ID of the shape on this notes page that contains the speaker\nnotes for the corresponding slide.\nThe actual shape may not always exist on the notes page. Inserting text\nusing this object ID will automatically create the shape. In this case, the\nactual shape may have different object ID. The `GetPresentation` or\n`GetPage` action will always return the latest object ID.",
-          "type": "string"
-        }
-      },
-      "id": "NotesProperties"
-    },
-    "ShapeProperties": {
-      "description": "The properties of a Shape.\n\nIf the shape is a placeholder shape as determined by the\nplaceholder field, then these\nproperties may be inherited from a parent placeholder shape.\nDetermining the rendered value of the property depends on the corresponding\nproperty_state field value.",
-      "type": "object",
-      "properties": {
-        "shadow": {
-          "$ref": "Shadow",
-          "description": "The shadow properties of the shape. If unset, the shadow is inherited from\na parent placeholder if it exists. If the shape has no parent, then the\ndefault shadow matches the defaults for new shapes created in the Slides\neditor. This property is read-only."
-        },
-        "shapeBackgroundFill": {
-          "$ref": "ShapeBackgroundFill",
-          "description": "The background fill of the shape. If unset, the background fill is\ninherited from a parent placeholder if it exists. If the shape has no\nparent, then the default background fill depends on the shape type,\nmatching the defaults for new shapes created in the Slides editor."
-        },
-        "link": {
-          "$ref": "Link",
-          "description": "The hyperlink destination of the shape. If unset, there is no link. Links\nare not inherited from parent placeholders."
-        },
-        "outline": {
-          "description": "The outline of the shape. If unset, the outline is inherited from a\nparent placeholder if it exists. If the shape has no parent, then the\ndefault outline depends on the shape type, matching the defaults for\nnew shapes created in the Slides editor.",
-          "$ref": "Outline"
-        }
-      },
-      "id": "ShapeProperties"
-    },
-    "TableColumnProperties": {
-      "type": "object",
-      "properties": {
-        "columnWidth": {
-          "description": "Width of a column.",
-          "$ref": "Dimension"
-        }
-      },
-      "id": "TableColumnProperties",
-      "description": "Properties of each column in a table."
-    },
-    "TableRow": {
-      "description": "Properties and contents of each row in a table.",
-      "type": "object",
-      "properties": {
-        "tableCells": {
-          "description": "Properties and contents of each cell.\n\nCells that span multiple columns are represented only once with a\ncolumn_span greater\nthan 1. As a result, the length of this collection does not always match\nthe number of columns of the entire table.",
-          "items": {
-            "$ref": "TableCell"
-          },
-          "type": "array"
-        },
-        "rowHeight": {
-          "description": "Height of a row.",
-          "$ref": "Dimension"
-        }
-      },
-      "id": "TableRow"
-    },
-    "UpdateTableCellPropertiesRequest": {
-      "description": "Update the properties of a TableCell.",
-      "type": "object",
-      "properties": {
-        "fields": {
-          "format": "google-fieldmask",
-          "description": "The fields that should be updated.\n\nAt least one field must be specified. The root `tableCellProperties` is\nimplied and should not be specified. A single `\"*\"` can be used as\nshort-hand for listing every field.\n\nFor example to update the table cell background solid fill color, set\n`fields` to `\"tableCellBackgroundFill.solidFill.color\"`.\n\nTo reset a property to its default value, include its field name in the\nfield mask but leave the field itself unset.",
-          "type": "string"
-        },
-        "tableRange": {
-          "description": "The table range representing the subset of the table to which the updates\nare applied. If a table range is not specified, the updates will apply to\nthe entire table.",
-          "$ref": "TableRange"
-        },
-        "objectId": {
-          "description": "The object ID of the table.",
-          "type": "string"
-        },
-        "tableCellProperties": {
-          "description": "The table cell properties to update.",
-          "$ref": "TableCellProperties"
-        }
-      },
-      "id": "UpdateTableCellPropertiesRequest"
-    },
-    "CreateSlideRequest": {
-      "type": "object",
-      "properties": {
-        "objectId": {
-          "description": "A user-supplied object ID.\n\nIf you specify an ID, it must be unique among all pages and page elements\nin the presentation. The ID must start with an alphanumeric character or an\nunderscore (matches regex `[a-zA-Z0-9_]`); remaining characters\nmay include those as well as a hyphen or colon (matches regex\n`[a-zA-Z0-9_-:]`).\nThe length of the ID must not be less than 5 or greater than 50.\n\nIf you don't specify an ID, a unique one is generated.",
-          "type": "string"
-        },
-        "insertionIndex": {
-          "format": "int32",
-          "description": "The optional zero-based index indicating where to insert the slides.\n\nIf you don't specify an index, the new slide is created at the end.",
-          "type": "integer"
-        },
-        "placeholderIdMappings": {
-          "description": "An optional list of object ID mappings from the placeholder(s) on the layout to the placeholder(s)\nthat will be created on the new slide from that specified layout. Can only\nbe used when `slide_layout_reference` is specified.",
-          "items": {
-            "$ref": "LayoutPlaceholderIdMapping"
-          },
-          "type": "array"
-        },
-        "slideLayoutReference": {
-          "$ref": "LayoutReference",
-          "description": "Layout reference of the slide to be inserted, based on the *current\nmaster*, which is one of the following:\n\n- The master of the previous slide index.\n- The master of the first slide, if the insertion_index is zero.\n- The first master in the presentation, if there are no slides.\n\nIf the LayoutReference is not found in the current master, a 400 bad\nrequest error is returned.\n\nIf you don't specify a layout reference, then the new slide will use the\npredefined layout `BLANK`."
-        }
-      },
-      "id": "CreateSlideRequest",
-      "description": "Creates a new slide."
-    },
-    "BatchUpdatePresentationRequest": {
-      "description": "Request message for PresentationsService.BatchUpdatePresentation.",
-      "type": "object",
-      "properties": {
-        "requests": {
-          "description": "A list of updates to apply to the presentation.",
-          "items": {
-            "$ref": "Request"
-          },
-          "type": "array"
-        },
-        "writeControl": {
-          "description": "Provides control over how write requests are executed.",
-          "$ref": "WriteControl"
-        }
-      },
-      "id": "BatchUpdatePresentationRequest"
-    },
-    "TextContent": {
-      "description": "The general text content. The text must reside in a compatible shape (e.g.\ntext box or rectangle) or a table cell in a page.",
-      "type": "object",
-      "properties": {
-        "textElements": {
-          "description": "The text contents broken down into its component parts, including styling\ninformation. This property is read-only.",
-          "items": {
-            "$ref": "TextElement"
-          },
-          "type": "array"
-        },
-        "lists": {
-          "additionalProperties": {
-            "$ref": "List"
-          },
-          "description": "The bulleted lists contained in this text, keyed by list ID.",
-          "type": "object"
-        }
-      },
-      "id": "TextContent"
-    },
-    "CreateSheetsChartResponse": {
-      "description": "The result of creating an embedded Google Sheets chart.",
-      "type": "object",
-      "properties": {
-        "objectId": {
-          "description": "The object ID of the created chart.",
-          "type": "string"
-        }
-      },
-      "id": "CreateSheetsChartResponse"
-    },
-    "WriteControl": {
-      "description": "Provides control over how write requests are executed.",
-      "type": "object",
-      "properties": {
-        "requiredRevisionId": {
-          "description": "The revision ID of the presentation required for the write request. If\nspecified and the `required_revision_id` doesn't exactly match the\npresentation's current `revision_id`, the request will not be processed and\nwill return a 400 bad request error.",
-          "type": "string"
-        }
-      },
-      "id": "WriteControl"
-    },
-    "DeleteParagraphBulletsRequest": {
-      "description": "Deletes bullets from all of the paragraphs that overlap with the given text\nindex range.\n\nThe nesting level of each paragraph will be visually preserved by adding\nindent to the start of the corresponding paragraph.",
-      "type": "object",
-      "properties": {
-        "cellLocation": {
-          "description": "The optional table cell location if the text to be modified is in a table\ncell. If present, the object_id must refer to a table.",
-          "$ref": "TableCellLocation"
-        },
-        "textRange": {
-          "$ref": "Range",
-          "description": "The range of text to delete bullets from, based on TextElement indexes."
-        },
-        "objectId": {
-          "description": "The object ID of the shape or table containing the text to delete bullets\nfrom.",
-          "type": "string"
-        }
-      },
-      "id": "DeleteParagraphBulletsRequest"
-    },
-    "ParagraphMarker": {
-      "description": "A TextElement kind that represents the beginning of a new paragraph.",
-      "type": "object",
-      "properties": {
-        "style": {
-          "$ref": "ParagraphStyle",
-          "description": "The paragraph's style"
-        },
-        "bullet": {
-          "$ref": "Bullet",
-          "description": "The bullet for this paragraph. If not present, the paragraph does not\nbelong to a list."
-        }
-      },
-      "id": "ParagraphMarker"
-    },
-    "InsertTableColumnsRequest": {
-      "type": "object",
-      "properties": {
-        "number": {
-          "format": "int32",
-          "description": "The number of columns to be inserted. Maximum 20 per request.",
-          "type": "integer"
-        },
-        "cellLocation": {
-          "$ref": "TableCellLocation",
-          "description": "The reference table cell location from which columns will be inserted.\n\nA new column will be inserted to the left (or right) of the column where\nthe reference cell is. If the reference cell is a merged cell, a new\ncolumn will be inserted to the left (or right) of the merged cell."
-        },
-        "insertRight": {
-          "description": "Whether to insert new columns to the right of the reference cell location.\n\n- `True`: insert to the right.\n- `False`: insert to the left.",
-          "type": "boolean"
-        },
-        "tableObjectId": {
-          "description": "The table to insert columns into.",
-          "type": "string"
-        }
-      },
-      "id": "InsertTableColumnsRequest",
-      "description": "Inserts columns into a table.\n\nOther columns in the table will be resized to fit the new column."
-    },
-    "Thumbnail": {
-      "description": "The thumbnail of a page.",
-      "type": "object",
-      "properties": {
-        "height": {
-          "format": "int32",
-          "description": "The positive height in pixels of the thumbnail image.",
-          "type": "integer"
-        },
-        "contentUrl": {
-          "description": "The content URL of the thumbnail image.\n\nThe URL to the image has a default lifetime of 30 minutes.\nThis URL is tagged with the account of the requester. Anyone with the URL\neffectively accesses the image as the original requester. Access to the\nimage may be lost if the presentation's sharing settings change.\nThe mime type of the thumbnail image is the same as specified in the\n`GetPageThumbnailRequest`.",
-          "type": "string"
-        },
-        "width": {
-          "format": "int32",
-          "description": "The positive width in pixels of the thumbnail image.",
-          "type": "integer"
-        }
-      },
-      "id": "Thumbnail"
-    },
-    "LayoutPlaceholderIdMapping": {
-      "description": "The user-specified ID mapping for a placeholder that will be created on a\nslide from a specified layout.",
-      "type": "object",
-      "properties": {
-        "layoutPlaceholder": {
-          "$ref": "Placeholder",
-          "description": "The placeholder on a layout that will be applied to a slide. Only type and index are needed. For example, a\npredefined `TITLE_AND_BODY` layout may usually have a TITLE placeholder\nwith index 0 and a BODY placeholder with index 0."
-        },
-        "layoutPlaceholderObjectId": {
-          "description": "The object ID of the placeholder on a layout that will be applied\nto a slide.",
-          "type": "string"
-        },
-        "objectId": {
-          "description": "A user-supplied object ID for the placeholder identified above that to be\ncreated onto a slide.\n\nIf you specify an ID, it must be unique among all pages and page elements\nin the presentation. The ID must start with an alphanumeric character or an\nunderscore (matches regex `[a-zA-Z0-9_]`); remaining characters\nmay include those as well as a hyphen or colon (matches regex\n`[a-zA-Z0-9_-:]`).\nThe length of the ID must not be less than 5 or greater than 50.\n\nIf you don't specify an ID, a unique one is generated.",
-          "type": "string"
-        }
-      },
-      "id": "LayoutPlaceholderIdMapping"
-    },
-    "UpdateShapePropertiesRequest": {
-      "description": "Update the properties of a Shape.",
-      "type": "object",
-      "properties": {
-        "objectId": {
-          "description": "The object ID of the shape the updates are applied to.",
-          "type": "string"
-        },
-        "shapeProperties": {
-          "$ref": "ShapeProperties",
-          "description": "The shape properties to update."
-        },
-        "fields": {
-          "format": "google-fieldmask",
-          "description": "The fields that should be updated.\n\nAt least one field must be specified. The root `shapeProperties` is\nimplied and should not be specified. A single `\"*\"` can be used as\nshort-hand for listing every field.\n\nFor example to update the shape background solid fill color, set `fields`\nto `\"shapeBackgroundFill.solidFill.color\"`.\n\nTo reset a property to its default value, include its field name in the\nfield mask but leave the field itself unset.",
-          "type": "string"
-        }
-      },
-      "id": "UpdateShapePropertiesRequest"
-    },
-    "WordArt": {
-      "description": "A PageElement kind representing\nword art.",
-      "type": "object",
-      "properties": {
-        "renderedText": {
-          "description": "The text rendered as word art.",
-          "type": "string"
-        }
-      },
-      "id": "WordArt"
-    },
-    "Recolor": {
-      "description": "A recolor effect applied on an image.",
-      "type": "object",
-      "properties": {
-        "recolorStops": {
-          "description": "The recolor effect is represented by a gradient, which is a list of color\nstops.\n\nThe colors in the gradient will replace the corresponding colors at\nthe same position in the color palette and apply to the image. This\nproperty is read-only.",
-          "items": {
-            "$ref": "ColorStop"
-          },
-          "type": "array"
-        },
-        "name": {
-          "type": "string",
-          "enumDescriptions": [
-            "No recolor effect. The default value.",
-            "A recolor effect that lightens the image using the page's first available\ncolor from its color scheme.",
-            "A recolor effect that lightens the image using the page's second\navailable color from its color scheme.",
-            "A recolor effect that lightens the image using the page's third available\ncolor from its color scheme.",
-            "A recolor effect that lightens the image using the page's forth available\ncolor from its color scheme.",
-            "A recolor effect that lightens the image using the page's fifth available\ncolor from its color scheme.",
-            "A recolor effect that lightens the image using the page's sixth available\ncolor from its color scheme.",
-            "A recolor effect that lightens the image using the page's seventh\navailable color from its color scheme.e.",
-            "A recolor effect that lightens the image using the page's eighth\navailable color from its color scheme.",
-            "A recolor effect that lightens the image using the page's ninth available\ncolor from its color scheme.",
-            "A recolor effect that lightens the image using the page's tenth available\ncolor from its color scheme.",
-            "A recolor effect that darkens the image using the page's first available\ncolor from its color scheme.",
-            "A recolor effect that darkens the image using the page's second available\ncolor from its color scheme.",
-            "A recolor effect that darkens the image using the page's third available\ncolor from its color scheme.",
-            "A recolor effect that darkens the image using the page's fourth available\ncolor from its color scheme.",
-            "A recolor effect that darkens the image using the page's fifth available\ncolor from its color scheme.",
-            "A recolor effect that darkens the image using the page's sixth available\ncolor from its color scheme.",
-            "A recolor effect that darkens the image using the page's seventh\navailable color from its color scheme.",
-            "A recolor effect that darkens the image using the page's eighth available\ncolor from its color scheme.",
-            "A recolor effect that darkens the image using the page's ninth available\ncolor from its color scheme.",
-            "A recolor effect that darkens the image using the page's tenth available\ncolor from its color scheme.",
-            "A recolor effect that recolors the image to grayscale.",
-            "A recolor effect that recolors the image to negative grayscale.",
-            "A recolor effect that recolors the image using the sepia color.",
-            "Custom recolor effect. Refer to `recolor_stops` for the concrete\ngradient."
-          ],
-          "enum": [
-            "NONE",
-            "LIGHT1",
-            "LIGHT2",
-            "LIGHT3",
-            "LIGHT4",
-            "LIGHT5",
-            "LIGHT6",
-            "LIGHT7",
-            "LIGHT8",
-            "LIGHT9",
-            "LIGHT10",
-            "DARK1",
-            "DARK2",
-            "DARK3",
-            "DARK4",
-            "DARK5",
-            "DARK6",
-            "DARK7",
-            "DARK8",
-            "DARK9",
-            "DARK10",
-            "GRAYSCALE",
-            "NEGATIVE",
-            "SEPIA",
-            "CUSTOM"
-          ],
-          "description": "The name of the recolor effect.\n\nThe name is determined from the `recolor_stops` by matching the gradient\nagainst the colors in the page's current color scheme. This property is\nread-only."
-        }
-      },
-      "id": "Recolor"
-    },
-    "Link": {
-      "properties": {
-        "pageObjectId": {
-          "description": "If set, indicates this is a link to the specific page in this\npresentation with this ID. A page with this ID may not exist.",
-          "type": "string"
-        },
-        "slideIndex": {
-          "format": "int32",
-          "description": "If set, indicates this is a link to the slide at this zero-based index\nin the presentation. There may not be a slide at this index.",
-          "type": "integer"
-        },
-        "relativeLink": {
-          "enumDescriptions": [
-            "An unspecified relative slide link.",
-            "A link to the next slide.",
-            "A link to the previous slide.",
-            "A link to the first slide in the presentation.",
-            "A link to the last slide in the presentation."
-          ],
-          "enum": [
-            "RELATIVE_SLIDE_LINK_UNSPECIFIED",
-            "NEXT_SLIDE",
-            "PREVIOUS_SLIDE",
-            "FIRST_SLIDE",
-            "LAST_SLIDE"
-          ],
-          "description": "If set, indicates this is a link to a slide in this presentation,\naddressed by its position.",
-          "type": "string"
-        },
-        "url": {
-          "description": "If set, indicates this is a link to the external web page at this URL.",
-          "type": "string"
-        }
-      },
-      "id": "Link",
-      "description": "A hypertext link.",
-      "type": "object"
-    },
-    "CreateShapeResponse": {
-      "description": "The result of creating a shape.",
-      "type": "object",
-      "properties": {
-        "objectId": {
-          "description": "The object ID of the created shape.",
-          "type": "string"
-        }
-      },
-      "id": "CreateShapeResponse"
-    },
-    "RgbColor": {
-      "description": "An RGB color.",
-      "type": "object",
-      "properties": {
-        "red": {
-          "format": "float",
-          "description": "The red component of the color, from 0.0 to 1.0.",
-          "type": "number"
-        },
-        "blue": {
-          "format": "float",
-          "description": "The blue component of the color, from 0.0 to 1.0.",
-          "type": "number"
-        },
-        "green": {
-          "format": "float",
-          "description": "The green component of the color, from 0.0 to 1.0.",
-          "type": "number"
-        }
-      },
-      "id": "RgbColor"
-    },
-    "CreateLineRequest": {
-      "description": "Creates a line.",
-      "type": "object",
-      "properties": {
-        "objectId": {
-          "description": "A user-supplied object ID.\n\nIf you specify an ID, it must be unique among all pages and page elements\nin the presentation. The ID must start with an alphanumeric character or an\nunderscore (matches regex `[a-zA-Z0-9_]`); remaining characters\nmay include those as well as a hyphen or colon (matches regex\n`[a-zA-Z0-9_-:]`).\nThe length of the ID must not be less than 5 or greater than 50.\n\nIf you don't specify an ID, a unique one is generated.",
-          "type": "string"
-        },
-        "elementProperties": {
-          "$ref": "PageElementProperties",
-          "description": "The element properties for the line."
-        },
-        "lineCategory": {
-          "enumDescriptions": [
-            "Straight connectors, including straight connector 1. The is the default\ncategory when one is not specified.",
-            "Bent connectors, including bent connector 2 to 5.",
-            "Curved connectors, including curved connector 2 to 5."
-          ],
-          "enum": [
-            "STRAIGHT",
-            "BENT",
-            "CURVED"
-          ],
-          "description": "The category of line to be created.",
-          "type": "string"
-        }
-      },
-      "id": "CreateLineRequest"
-    },
-    "CreateSlideResponse": {
-      "id": "CreateSlideResponse",
-      "description": "The result of creating a slide.",
-      "type": "object",
-      "properties": {
-        "objectId": {
-          "description": "The object ID of the created slide.",
-          "type": "string"
-        }
-      }
-    },
-    "CreateShapeRequest": {
-      "description": "Creates a new shape.",
-      "type": "object",
-      "properties": {
-        "shapeType": {
-          "enumDescriptions": [
-            "The shape type that is not predefined.",
-            "Text box shape.",
-            "Rectangle shape. Corresponds to ECMA-376 ST_ShapeType 'rect'.",
-            "Round corner rectangle shape. Corresponds to ECMA-376 ST_ShapeType\n'roundRect'",
-            "Ellipse shape. Corresponds to ECMA-376 ST_ShapeType 'ellipse'",
-            "Curved arc shape. Corresponds to ECMA-376 ST_ShapeType 'arc'",
-            "Bent arrow shape. Corresponds to ECMA-376 ST_ShapeType 'bentArrow'",
-            "Bent up arrow shape. Corresponds to ECMA-376 ST_ShapeType 'bentUpArrow'",
-            "Bevel shape. Corresponds to ECMA-376 ST_ShapeType 'bevel'",
-            "Block arc shape. Corresponds to ECMA-376 ST_ShapeType 'blockArc'",
-            "Brace pair shape. Corresponds to ECMA-376 ST_ShapeType 'bracePair'",
-            "Bracket pair shape. Corresponds to ECMA-376 ST_ShapeType 'bracketPair'",
-            "Can shape. Corresponds to ECMA-376 ST_ShapeType 'can'",
-            "Chevron shape. Corresponds to ECMA-376 ST_ShapeType 'chevron'",
-            "Chord shape. Corresponds to ECMA-376 ST_ShapeType 'chord'",
-            "Cloud shape. Corresponds to ECMA-376 ST_ShapeType 'cloud'",
-            "Corner shape. Corresponds to ECMA-376 ST_ShapeType 'corner'",
-            "Cube shape. Corresponds to ECMA-376 ST_ShapeType 'cube'",
-            "Curved down arrow shape. Corresponds to ECMA-376 ST_ShapeType\n'curvedDownArrow'",
-            "Curved left arrow shape. Corresponds to ECMA-376 ST_ShapeType\n'curvedLeftArrow'",
-            "Curved right arrow shape. Corresponds to ECMA-376 ST_ShapeType\n'curvedRightArrow'",
-            "Curved up arrow shape. Corresponds to ECMA-376 ST_ShapeType\n'curvedUpArrow'",
-            "Decagon shape. Corresponds to ECMA-376 ST_ShapeType 'decagon'",
-            "Diagonal stripe shape. Corresponds to ECMA-376 ST_ShapeType 'diagStripe'",
-            "Diamond shape. Corresponds to ECMA-376 ST_ShapeType 'diamond'",
-            "Dodecagon shape. Corresponds to ECMA-376 ST_ShapeType 'dodecagon'",
-            "Donut shape. Corresponds to ECMA-376 ST_ShapeType 'donut'",
-            "Double wave shape. Corresponds to ECMA-376 ST_ShapeType 'doubleWave'",
-            "Down arrow shape. Corresponds to ECMA-376 ST_ShapeType 'downArrow'",
-            "Callout down arrow shape. Corresponds to ECMA-376 ST_ShapeType\n'downArrowCallout'",
-            "Folded corner shape. Corresponds to ECMA-376 ST_ShapeType 'foldedCorner'",
-            "Frame shape. Corresponds to ECMA-376 ST_ShapeType 'frame'",
-            "Half frame shape. Corresponds to ECMA-376 ST_ShapeType 'halfFrame'",
-            "Heart shape. Corresponds to ECMA-376 ST_ShapeType 'heart'",
-            "Heptagon shape. Corresponds to ECMA-376 ST_ShapeType 'heptagon'",
-            "Hexagon shape. Corresponds to ECMA-376 ST_ShapeType 'hexagon'",
-            "Home plate shape. Corresponds to ECMA-376 ST_ShapeType 'homePlate'",
-            "Horizontal scroll shape. Corresponds to ECMA-376 ST_ShapeType\n'horizontalScroll'",
-            "Irregular seal 1 shape. Corresponds to ECMA-376 ST_ShapeType\n'irregularSeal1'",
-            "Irregular seal 2 shape. Corresponds to ECMA-376 ST_ShapeType\n'irregularSeal2'",
-            "Left arrow shape. Corresponds to ECMA-376 ST_ShapeType 'leftArrow'",
-            "Callout left arrow shape. Corresponds to ECMA-376 ST_ShapeType\n'leftArrowCallout'",
-            "Left brace shape. Corresponds to ECMA-376 ST_ShapeType 'leftBrace'",
-            "Left bracket shape. Corresponds to ECMA-376 ST_ShapeType 'leftBracket'",
-            "Left right arrow shape. Corresponds to ECMA-376 ST_ShapeType\n'leftRightArrow'",
-            "Callout left right arrow shape. Corresponds to ECMA-376 ST_ShapeType\n'leftRightArrowCallout'",
-            "Left right up arrow shape. Corresponds to ECMA-376 ST_ShapeType\n'leftRightUpArrow'",
-            "Left up arrow shape. Corresponds to ECMA-376 ST_ShapeType 'leftUpArrow'",
-            "Lightning bolt shape. Corresponds to ECMA-376 ST_ShapeType\n'lightningBolt'",
-            "Divide math shape. Corresponds to ECMA-376 ST_ShapeType 'mathDivide'",
-            "Equal math shape. Corresponds to ECMA-376 ST_ShapeType 'mathEqual'",
-            "Minus math shape. Corresponds to ECMA-376 ST_ShapeType 'mathMinus'",
-            "Multiply math shape. Corresponds to ECMA-376 ST_ShapeType 'mathMultiply'",
-            "Not equal math shape. Corresponds to ECMA-376 ST_ShapeType 'mathNotEqual'",
-            "Plus math shape. Corresponds to ECMA-376 ST_ShapeType 'mathPlus'",
-            "Moon shape. Corresponds to ECMA-376 ST_ShapeType 'moon'",
-            "No smoking shape. Corresponds to ECMA-376 ST_ShapeType 'noSmoking'",
-            "Notched right arrow shape. Corresponds to ECMA-376 ST_ShapeType\n'notchedRightArrow'",
-            "Octagon shape. Corresponds to ECMA-376 ST_ShapeType 'octagon'",
-            "Parallelogram shape. Corresponds to ECMA-376 ST_ShapeType 'parallelogram'",
-            "Pentagon shape. Corresponds to ECMA-376 ST_ShapeType 'pentagon'",
-            "Pie shape. Corresponds to ECMA-376 ST_ShapeType 'pie'",
-            "Plaque shape. Corresponds to ECMA-376 ST_ShapeType 'plaque'",
-            "Plus shape. Corresponds to ECMA-376 ST_ShapeType 'plus'",
-            "Quad-arrow shape. Corresponds to ECMA-376 ST_ShapeType 'quadArrow'",
-            "Callout quad-arrow shape. Corresponds to ECMA-376 ST_ShapeType\n'quadArrowCallout'",
-            "Ribbon shape. Corresponds to ECMA-376 ST_ShapeType 'ribbon'",
-            "Ribbon 2 shape. Corresponds to ECMA-376 ST_ShapeType 'ribbon2'",
-            "Right arrow shape. Corresponds to ECMA-376 ST_ShapeType 'rightArrow'",
-            "Callout right arrow shape. Corresponds to ECMA-376 ST_ShapeType\n'rightArrowCallout'",
-            "Right brace shape. Corresponds to ECMA-376 ST_ShapeType 'rightBrace'",
-            "Right bracket shape. Corresponds to ECMA-376 ST_ShapeType 'rightBracket'",
-            "One round corner rectangle shape. Corresponds to ECMA-376 ST_ShapeType\n'round1Rect'",
-            "Two diagonal round corner rectangle shape. Corresponds to ECMA-376\nST_ShapeType 'round2DiagRect'",
-            "Two same-side round corner rectangle shape. Corresponds to ECMA-376\nST_ShapeType 'round2SameRect'",
-            "Right triangle shape. Corresponds to ECMA-376 ST_ShapeType 'rtTriangle'",
-            "Smiley face shape. Corresponds to ECMA-376 ST_ShapeType 'smileyFace'",
-            "One snip corner rectangle shape. Corresponds to ECMA-376 ST_ShapeType\n'snip1Rect'",
-            "Two diagonal snip corner rectangle shape. Corresponds to ECMA-376\nST_ShapeType 'snip2DiagRect'",
-            "Two same-side snip corner rectangle shape. Corresponds to ECMA-376\nST_ShapeType 'snip2SameRect'",
-            "One snip one round corner rectangle shape. Corresponds to ECMA-376\nST_ShapeType 'snipRoundRect'",
-            "Ten pointed star shape. Corresponds to ECMA-376 ST_ShapeType 'star10'",
-            "Twelve pointed star shape. Corresponds to ECMA-376 ST_ShapeType 'star12'",
-            "Sixteen pointed star shape. Corresponds to ECMA-376 ST_ShapeType 'star16'",
-            "Twenty four pointed star shape. Corresponds to ECMA-376 ST_ShapeType\n'star24'",
-            "Thirty two pointed star shape. Corresponds to ECMA-376 ST_ShapeType\n'star32'",
-            "Four pointed star shape. Corresponds to ECMA-376 ST_ShapeType 'star4'",
-            "Five pointed star shape. Corresponds to ECMA-376 ST_ShapeType 'star5'",
-            "Six pointed star shape. Corresponds to ECMA-376 ST_ShapeType 'star6'",
-            "Seven pointed star shape. Corresponds to ECMA-376 ST_ShapeType 'star7'",
-            "Eight pointed star shape. Corresponds to ECMA-376 ST_ShapeType 'star8'",
-            "Striped right arrow shape. Corresponds to ECMA-376 ST_ShapeType\n'stripedRightArrow'",
-            "Sun shape. Corresponds to ECMA-376 ST_ShapeType 'sun'",
-            "Trapezoid shape. Corresponds to ECMA-376 ST_ShapeType 'trapezoid'",
-            "Triangle shape. Corresponds to ECMA-376 ST_ShapeType 'triangle'",
-            "Up arrow shape. Corresponds to ECMA-376 ST_ShapeType 'upArrow'",
-            "Callout up arrow shape. Corresponds to ECMA-376 ST_ShapeType\n'upArrowCallout'",
-            "Up down arrow shape. Corresponds to ECMA-376 ST_ShapeType 'upDownArrow'",
-            "U-turn arrow shape. Corresponds to ECMA-376 ST_ShapeType 'uturnArrow'",
-            "Vertical scroll shape. Corresponds to ECMA-376 ST_ShapeType\n'verticalScroll'",
-            "Wave shape. Corresponds to ECMA-376 ST_ShapeType 'wave'",
-            "Callout wedge ellipse shape. Corresponds to ECMA-376 ST_ShapeType\n'wedgeEllipseCallout'",
-            "Callout wedge rectangle shape. Corresponds to ECMA-376 ST_ShapeType\n'wedgeRectCallout'",
-            "Callout wedge round rectangle shape. Corresponds to ECMA-376 ST_ShapeType\n'wedgeRoundRectCallout'",
-            "Alternate process flow shape. Corresponds to ECMA-376 ST_ShapeType\n'flowChartAlternateProcess'",
-            "Collate flow shape. Corresponds to ECMA-376 ST_ShapeType\n'flowChartCollate'",
-            "Connector flow shape. Corresponds to ECMA-376 ST_ShapeType\n'flowChartConnector'",
-            "Decision flow shape. Corresponds to ECMA-376 ST_ShapeType\n'flowChartDecision'",
-            "Delay flow shape. Corresponds to ECMA-376 ST_ShapeType 'flowChartDelay'",
-            "Display flow shape. Corresponds to ECMA-376 ST_ShapeType\n'flowChartDisplay'",
-            "Document flow shape. Corresponds to ECMA-376 ST_ShapeType\n'flowChartDocument'",
-            "Extract flow shape. Corresponds to ECMA-376 ST_ShapeType\n'flowChartExtract'",
-            "Input output flow shape. Corresponds to ECMA-376 ST_ShapeType\n'flowChartInputOutput'",
-            "Internal storage flow shape. Corresponds to ECMA-376 ST_ShapeType\n'flowChartInternalStorage'",
-            "Magnetic disk flow shape. Corresponds to ECMA-376 ST_ShapeType\n'flowChartMagneticDisk'",
-            "Magnetic drum flow shape. Corresponds to ECMA-376 ST_ShapeType\n'flowChartMagneticDrum'",
-            "Magnetic tape flow shape. Corresponds to ECMA-376 ST_ShapeType\n'flowChartMagneticTape'",
-            "Manual input flow shape. Corresponds to ECMA-376 ST_ShapeType\n'flowChartManualInput'",
-            "Manual operation flow shape. Corresponds to ECMA-376 ST_ShapeType\n'flowChartManualOperation'",
-            "Merge flow shape. Corresponds to ECMA-376 ST_ShapeType 'flowChartMerge'",
-            "Multi-document flow shape. Corresponds to ECMA-376 ST_ShapeType\n'flowChartMultidocument'",
-            "Offline storage flow shape. Corresponds to ECMA-376 ST_ShapeType\n'flowChartOfflineStorage'",
-            "Off-page connector flow shape. Corresponds to ECMA-376 ST_ShapeType\n'flowChartOffpageConnector'",
-            "Online storage flow shape. Corresponds to ECMA-376 ST_ShapeType\n'flowChartOnlineStorage'",
-            "Or flow shape. Corresponds to ECMA-376 ST_ShapeType 'flowChartOr'",
-            "Predefined process flow shape. Corresponds to ECMA-376 ST_ShapeType\n'flowChartPredefinedProcess'",
-            "Preparation flow shape. Corresponds to ECMA-376 ST_ShapeType\n'flowChartPreparation'",
-            "Process flow shape. Corresponds to ECMA-376 ST_ShapeType\n'flowChartProcess'",
-            "Punched card flow shape. Corresponds to ECMA-376 ST_ShapeType\n'flowChartPunchedCard'",
-            "Punched tape flow shape. Corresponds to ECMA-376 ST_ShapeType\n'flowChartPunchedTape'",
-            "Sort flow shape. Corresponds to ECMA-376 ST_ShapeType 'flowChartSort'",
-            "Summing junction flow shape. Corresponds to ECMA-376 ST_ShapeType\n'flowChartSummingJunction'",
-            "Terminator flow shape. Corresponds to ECMA-376 ST_ShapeType\n'flowChartTerminator'",
-            "East arrow shape.",
-            "Northeast arrow shape.",
-            "North arrow shape.",
-            "Speech shape.",
-            "Star burst shape.",
-            "Teardrop shape. Corresponds to ECMA-376 ST_ShapeType 'teardrop'",
-            "Ellipse ribbon shape. Corresponds to ECMA-376 ST_ShapeType\n'ellipseRibbon'",
-            "Ellipse ribbon 2 shape. Corresponds to ECMA-376 ST_ShapeType\n'ellipseRibbon2'",
-            "Callout cloud shape. Corresponds to ECMA-376 ST_ShapeType 'cloudCallout'",
-            "Custom shape."
-          ],
-          "enum": [
-            "TYPE_UNSPECIFIED",
-            "TEXT_BOX",
-            "RECTANGLE",
-            "ROUND_RECTANGLE",
-            "ELLIPSE",
-            "ARC",
-            "BENT_ARROW",
-            "BENT_UP_ARROW",
-            "BEVEL",
-            "BLOCK_ARC",
-            "BRACE_PAIR",
-            "BRACKET_PAIR",
-            "CAN",
-            "CHEVRON",
-            "CHORD",
-            "CLOUD",
-            "CORNER",
-            "CUBE",
-            "CURVED_DOWN_ARROW",
-            "CURVED_LEFT_ARROW",
-            "CURVED_RIGHT_ARROW",
-            "CURVED_UP_ARROW",
-            "DECAGON",
-            "DIAGONAL_STRIPE",
-            "DIAMOND",
-            "DODECAGON",
-            "DONUT",
-            "DOUBLE_WAVE",
-            "DOWN_ARROW",
-            "DOWN_ARROW_CALLOUT",
-            "FOLDED_CORNER",
-            "FRAME",
-            "HALF_FRAME",
-            "HEART",
-            "HEPTAGON",
-            "HEXAGON",
-            "HOME_PLATE",
-            "HORIZONTAL_SCROLL",
-            "IRREGULAR_SEAL_1",
-            "IRREGULAR_SEAL_2",
-            "LEFT_ARROW",
-            "LEFT_ARROW_CALLOUT",
-            "LEFT_BRACE",
-            "LEFT_BRACKET",
-            "LEFT_RIGHT_ARROW",
-            "LEFT_RIGHT_ARROW_CALLOUT",
-            "LEFT_RIGHT_UP_ARROW",
-            "LEFT_UP_ARROW",
-            "LIGHTNING_BOLT",
-            "MATH_DIVIDE",
-            "MATH_EQUAL",
-            "MATH_MINUS",
-            "MATH_MULTIPLY",
-            "MATH_NOT_EQUAL",
-            "MATH_PLUS",
-            "MOON",
-            "NO_SMOKING",
-            "NOTCHED_RIGHT_ARROW",
-            "OCTAGON",
-            "PARALLELOGRAM",
-            "PENTAGON",
-            "PIE",
-            "PLAQUE",
-            "PLUS",
-            "QUAD_ARROW",
-            "QUAD_ARROW_CALLOUT",
-            "RIBBON",
-            "RIBBON_2",
-            "RIGHT_ARROW",
-            "RIGHT_ARROW_CALLOUT",
-            "RIGHT_BRACE",
-            "RIGHT_BRACKET",
-            "ROUND_1_RECTANGLE",
-            "ROUND_2_DIAGONAL_RECTANGLE",
-            "ROUND_2_SAME_RECTANGLE",
-            "RIGHT_TRIANGLE",
-            "SMILEY_FACE",
-            "SNIP_1_RECTANGLE",
-            "SNIP_2_DIAGONAL_RECTANGLE",
-            "SNIP_2_SAME_RECTANGLE",
-            "SNIP_ROUND_RECTANGLE",
-            "STAR_10",
-            "STAR_12",
-            "STAR_16",
-            "STAR_24",
-            "STAR_32",
-            "STAR_4",
-            "STAR_5",
-            "STAR_6",
-            "STAR_7",
-            "STAR_8",
-            "STRIPED_RIGHT_ARROW",
-            "SUN",
-            "TRAPEZOID",
-            "TRIANGLE",
-            "UP_ARROW",
-            "UP_ARROW_CALLOUT",
-            "UP_DOWN_ARROW",
-            "UTURN_ARROW",
-            "VERTICAL_SCROLL",
-            "WAVE",
-            "WEDGE_ELLIPSE_CALLOUT",
-            "WEDGE_RECTANGLE_CALLOUT",
-            "WEDGE_ROUND_RECTANGLE_CALLOUT",
-            "FLOW_CHART_ALTERNATE_PROCESS",
-            "FLOW_CHART_COLLATE",
-            "FLOW_CHART_CONNECTOR",
-            "FLOW_CHART_DECISION",
-            "FLOW_CHART_DELAY",
-            "FLOW_CHART_DISPLAY",
-            "FLOW_CHART_DOCUMENT",
-            "FLOW_CHART_EXTRACT",
-            "FLOW_CHART_INPUT_OUTPUT",
-            "FLOW_CHART_INTERNAL_STORAGE",
-            "FLOW_CHART_MAGNETIC_DISK",
-            "FLOW_CHART_MAGNETIC_DRUM",
-            "FLOW_CHART_MAGNETIC_TAPE",
-            "FLOW_CHART_MANUAL_INPUT",
-            "FLOW_CHART_MANUAL_OPERATION",
-            "FLOW_CHART_MERGE",
-            "FLOW_CHART_MULTIDOCUMENT",
-            "FLOW_CHART_OFFLINE_STORAGE",
-            "FLOW_CHART_OFFPAGE_CONNECTOR",
-            "FLOW_CHART_ONLINE_STORAGE",
-            "FLOW_CHART_OR",
-            "FLOW_CHART_PREDEFINED_PROCESS",
-            "FLOW_CHART_PREPARATION",
-            "FLOW_CHART_PROCESS",
-            "FLOW_CHART_PUNCHED_CARD",
-            "FLOW_CHART_PUNCHED_TAPE",
-            "FLOW_CHART_SORT",
-            "FLOW_CHART_SUMMING_JUNCTION",
-            "FLOW_CHART_TERMINATOR",
-            "ARROW_EAST",
-            "ARROW_NORTH_EAST",
-            "ARROW_NORTH",
-            "SPEECH",
-            "STARBURST",
-            "TEARDROP",
-            "ELLIPSE_RIBBON",
-            "ELLIPSE_RIBBON_2",
-            "CLOUD_CALLOUT",
-            "CUSTOM"
-          ],
-          "description": "The shape type.",
-          "type": "string"
-        },
-        "objectId": {
-          "description": "A user-supplied object ID.\n\nIf you specify an ID, it must be unique among all pages and page elements\nin the presentation. The ID must start with an alphanumeric character or an\nunderscore (matches regex `[a-zA-Z0-9_]`); remaining characters\nmay include those as well as a hyphen or colon (matches regex\n`[a-zA-Z0-9_-:]`).\nThe length of the ID must not be less than 5 or greater than 50.\nIf empty, a unique identifier will be generated.",
-          "type": "string"
-        },
-        "elementProperties": {
-          "$ref": "PageElementProperties",
-          "description": "The element properties for the shape."
-        }
-      },
-      "id": "CreateShapeRequest"
-    }
-  },
-  "icons": {
-    "x32": "http://www.google.com/images/icons/product/search-32.gif",
-    "x16": "http://www.google.com/images/icons/product/search-16.gif"
-  },
-  "protocol": "rest",
-  "canonicalName": "Slides",
-  "auth": {
-    "oauth2": {
-      "scopes": {
-        "https://www.googleapis.com/auth/spreadsheets.readonly": {
-          "description": "View your Google Spreadsheets"
-        },
-        "https://www.googleapis.com/auth/drive": {
-          "description": "View and manage the files in your Google Drive"
-        },
-        "https://www.googleapis.com/auth/drive.readonly": {
-          "description": "View the files in your Google Drive"
-        },
-        "https://www.googleapis.com/auth/spreadsheets": {
-          "description": "View and manage your spreadsheets in Google Drive"
-        },
-        "https://www.googleapis.com/auth/presentations": {
-          "description": "View and manage your Google Slides presentations"
-        },
-        "https://www.googleapis.com/auth/presentations.readonly": {
-          "description": "View your Google Slides presentations"
-        }
-      }
-    }
-  },
-  "rootUrl": "https://slides.googleapis.com/",
-  "ownerDomain": "google.com",
-  "name": "slides",
-  "batchPath": "batch",
-  "title": "Google Slides API",
-  "ownerName": "Google",
-  "resources": {
-    "presentations": {
-      "methods": {
-        "get": {
-          "path": "v1/presentations/{+presentationId}",
-          "id": "slides.presentations.get",
-          "description": "Gets the latest version of the specified presentation.",
-          "httpMethod": "GET",
-          "response": {
-            "$ref": "Presentation"
-          },
-          "parameterOrder": [
-            "presentationId"
-          ],
-          "parameters": {
-            "presentationId": {
-              "pattern": "^[^/]+$",
-              "location": "path",
-              "description": "The ID of the presentation to retrieve.",
-              "type": "string",
-              "required": true
-            }
-          },
-          "scopes": [
-            "https://www.googleapis.com/auth/drive",
-            "https://www.googleapis.com/auth/drive.readonly",
-            "https://www.googleapis.com/auth/presentations",
-            "https://www.googleapis.com/auth/presentations.readonly"
-          ],
-          "flatPath": "v1/presentations/{presentationsId}"
-        },
-        "batchUpdate": {
-          "description": "Applies one or more updates to the presentation.\n\nEach request is validated before\nbeing applied. If any request is not valid, then the entire request will\nfail and nothing will be applied.\n\nSome requests have replies to\ngive you some information about how they are applied. Other requests do\nnot need to return information; these each return an empty reply.\nThe order of replies matches that of the requests.\n\nFor example, suppose you call batchUpdate with four updates, and only the\nthird one returns information. The response would have two empty replies:\nthe reply to the third request, and another empty reply, in that order.\n\nBecause other users may be editing the presentation, the presentation\nmight not exactly reflect your changes: your changes may\nbe altered with respect to collaborator changes. If there are no\ncollaborators, the presentation should reflect your changes. In any case,\nthe updates in your request are guaranteed to be applied together\natomically.",
-          "request": {
-            "$ref": "BatchUpdatePresentationRequest"
-          },
-          "response": {
-            "$ref": "BatchUpdatePresentationResponse"
-          },
-          "parameterOrder": [
-            "presentationId"
-          ],
-          "httpMethod": "POST",
-          "parameters": {
-            "presentationId": {
-              "location": "path",
-              "description": "The presentation to apply the updates to.",
-              "type": "string",
-              "required": true
-            }
-          },
-          "scopes": [
-            "https://www.googleapis.com/auth/drive",
-            "https://www.googleapis.com/auth/drive.readonly",
-            "https://www.googleapis.com/auth/presentations",
-            "https://www.googleapis.com/auth/spreadsheets",
-            "https://www.googleapis.com/auth/spreadsheets.readonly"
-          ],
-          "flatPath": "v1/presentations/{presentationId}:batchUpdate",
-          "id": "slides.presentations.batchUpdate",
-          "path": "v1/presentations/{presentationId}:batchUpdate"
-        },
-        "create": {
-          "request": {
-            "$ref": "Presentation"
-          },
-          "description": "Creates a new presentation using the title given in the request. Other\nfields in the request are ignored.\nReturns the created presentation.",
-          "response": {
-            "$ref": "Presentation"
-          },
-          "parameterOrder": [],
-          "httpMethod": "POST",
-          "scopes": [
-            "https://www.googleapis.com/auth/drive",
-            "https://www.googleapis.com/auth/presentations"
-          ],
-          "parameters": {},
-          "flatPath": "v1/presentations",
-          "id": "slides.presentations.create",
-          "path": "v1/presentations"
-        }
-      },
-      "resources": {
-        "pages": {
-          "methods": {
-            "getThumbnail": {
-              "httpMethod": "GET",
-              "response": {
-                "$ref": "Thumbnail"
-              },
-              "parameterOrder": [
-                "presentationId",
-                "pageObjectId"
-              ],
-              "parameters": {
-                "pageObjectId": {
-                  "description": "The object ID of the page whose thumbnail to retrieve.",
-                  "type": "string",
-                  "required": true,
-                  "location": "path"
-                },
-                "thumbnailProperties.thumbnailSize": {
-                  "description": "The optional thumbnail image size.\n\nIf you don't specify the size, the server chooses a default size of the\nimage.",
-                  "type": "string",
-                  "location": "query",
-                  "enum": [
-                    "THUMBNAIL_SIZE_UNSPECIFIED",
-                    "LARGE"
-                  ]
-                },
-                "thumbnailProperties.mimeType": {
-                  "location": "query",
-                  "enum": [
-                    "PNG"
-                  ],
-                  "description": "The optional mime type of the thumbnail image.\n\nIf you don't specify the mime type, the default mime type will be PNG.",
-                  "type": "string"
-                },
-                "presentationId": {
-                  "type": "string",
-                  "required": true,
-                  "location": "path",
-                  "description": "The ID of the presentation to retrieve."
-                }
-              },
-              "scopes": [
-                "https://www.googleapis.com/auth/drive",
-                "https://www.googleapis.com/auth/drive.readonly",
-                "https://www.googleapis.com/auth/presentations",
-                "https://www.googleapis.com/auth/presentations.readonly"
-              ],
-              "flatPath": "v1/presentations/{presentationId}/pages/{pageObjectId}/thumbnail",
-              "path": "v1/presentations/{presentationId}/pages/{pageObjectId}/thumbnail",
-              "id": "slides.presentations.pages.getThumbnail",
-              "description": "Generates a thumbnail of the latest version of the specified page in the\npresentation and returns a URL to the thumbnail image."
-            },
-            "get": {
-              "response": {
-                "$ref": "Page"
-              },
-              "parameterOrder": [
-                "presentationId",
-                "pageObjectId"
-              ],
-              "httpMethod": "GET",
-              "scopes": [
-                "https://www.googleapis.com/auth/drive",
-                "https://www.googleapis.com/auth/drive.readonly",
-                "https://www.googleapis.com/auth/presentations",
-                "https://www.googleapis.com/auth/presentations.readonly"
-              ],
-              "parameters": {
-                "pageObjectId": {
-                  "location": "path",
-                  "description": "The object ID of the page to retrieve.",
-                  "type": "string",
-                  "required": true
-                },
-                "presentationId": {
-                  "description": "The ID of the presentation to retrieve.",
-                  "type": "string",
-                  "required": true,
-                  "location": "path"
-                }
-              },
-              "flatPath": "v1/presentations/{presentationId}/pages/{pageObjectId}",
-              "id": "slides.presentations.pages.get",
-              "path": "v1/presentations/{presentationId}/pages/{pageObjectId}",
-              "description": "Gets the latest version of the specified page in the presentation."
-            }
-          }
-        }
-      }
-    }
-  },
-  "parameters": {
-    "quotaUser": {
-      "location": "query",
-      "description": "Available to use for quota purposes for server-side applications. Can be any arbitrary string assigned to a user, but should not exceed 40 characters.",
-      "type": "string"
-    },
-    "pp": {
-      "location": "query",
-      "description": "Pretty-print response.",
-      "default": "true",
-      "type": "boolean"
-    },
-    "bearer_token": {
-      "description": "OAuth bearer token.",
-      "type": "string",
-      "location": "query"
-    },
-    "oauth_token": {
-      "location": "query",
-      "description": "OAuth 2.0 token for the current user.",
-      "type": "string"
-    },
-    "upload_protocol": {
-      "location": "query",
-      "description": "Upload protocol for media (e.g. \"raw\", \"multipart\").",
-      "type": "string"
-    },
-    "prettyPrint": {
-      "location": "query",
-      "description": "Returns response with indentations and line breaks.",
-      "default": "true",
-      "type": "boolean"
-    },
-    "uploadType": {
-      "type": "string",
-      "location": "query",
-      "description": "Legacy upload protocol for media (e.g. \"media\", \"multipart\")."
-    },
-    "fields": {
-      "type": "string",
-      "location": "query",
-      "description": "Selector specifying which fields to include in a partial response."
-    },
-    "$.xgafv": {
-      "enumDescriptions": [
-        "v1 error format",
-        "v2 error format"
-      ],
-      "location": "query",
-      "enum": [
-        "1",
-        "2"
-      ],
-      "description": "V1 error format.",
-      "type": "string"
-    },
-    "callback": {
-      "type": "string",
-      "location": "query",
-      "description": "JSONP"
-    },
-    "alt": {
-      "enum": [
-        "json",
-        "media",
-        "proto"
-      ],
-      "type": "string",
-      "enumDescriptions": [
-        "Responses with Content-Type of application/json",
-        "Media download with context-dependent Content-Type",
-        "Responses with Content-Type of application/x-protobuf"
-      ],
-      "location": "query",
-      "description": "Data format for response.",
-      "default": "json"
-    },
-    "access_token": {
-      "location": "query",
-      "description": "OAuth access token.",
-      "type": "string"
-    },
-    "key": {
-      "type": "string",
-      "location": "query",
-      "description": "API key. Your API key identifies your project and provides you with API access, quota, and reports. Required unless you provide an OAuth 2.0 token."
-    }
-  },
-  "version": "v1"
-=======
             "TYPE_UNSPECIFIED",
             "TEXT_BOX",
             "RECTANGLE",
@@ -8019,5 +4238,4 @@
   "id": "slides:v1",
   "revision": "20171023",
   "documentationLink": "https://developers.google.com/slides/"
->>>>>>> d5fa6b74
 }