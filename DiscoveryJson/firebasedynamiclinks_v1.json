{
<<<<<<< HEAD
  "discoveryVersion": "v1",
  "version_module": true,
  "schemas": {
    "GetIosPostInstallAttributionRequest": {
      "description": "Request for iSDK to execute strong match flow for post-install attribution.\nThis is meant for iOS requests only. Requests from other platforms will\nnot be honored.",
      "type": "object",
      "properties": {
        "uniqueMatchLinkToCheck": {
          "description": "Possible unique matched link that server need to check before performing\nfingerprint match. If passed link is short server need to expand the link.\nIf link is long server need to vslidate the link.",
          "type": "string"
        },
        "appInstallationTime": {
          "description": "App installation epoch time (https://en.wikipedia.org/wiki/Unix_time).\nThis is a client signal for a more accurate weak match.",
          "format": "int64",
          "type": "string"
        },
        "iosVersion": {
          "description": "iOS version, ie: 9.3.5.\nConsider adding \"build\".",
          "type": "string"
        },
        "retrievalMethod": {
          "enum": [
            "UNKNOWN_PAYLOAD_RETRIEVAL_METHOD",
            "IMPLICIT_WEAK_MATCH",
            "EXPLICIT_WEAK_MATCH",
            "EXPLICIT_STRONG_AFTER_WEAK_MATCH"
          ],
          "description": "App post install attribution retrieval information. Disambiguates\nmechanism (iSDK or developer invoked) to retrieve payload from\nclicked link.",
          "type": "string",
          "enumDescriptions": [
            "Unknown method.",
            "iSDK performs a server lookup by device fingerprint in the background\nwhen app is first-opened; no API called by developer.",
            "iSDK performs a server lookup by device fingerprint upon a dev API call.",
            "iSDK performs a strong match only if weak match is found upon a dev\nAPI call."
          ]
        },
        "visualStyle": {
          "description": "Strong match page information. Disambiguates between default UI and\ncustom page to present when strong match succeeds/fails to find cookie.",
          "type": "string",
          "enumDescriptions": [
            "Unknown style.",
            "Default style.",
            "Custom style."
          ],
          "enum": [
            "UNKNOWN_VISUAL_STYLE",
            "DEFAULT_STYLE",
            "CUSTOM_STYLE"
          ]
        },
        "sdkVersion": {
          "description": "Google SDK version.",
          "type": "string"
        },
        "bundleId": {
          "description": "APP bundle ID.",
          "type": "string"
        },
        "device": {
          "description": "Device information.",
          "$ref": "DeviceInfo"
        }
      },
      "id": "GetIosPostInstallAttributionRequest"
    },
    "CreateShortDynamicLinkResponse": {
      "description": "Response to create a short Dynamic Link.",
      "type": "object",
      "properties": {
        "shortLink": {
          "description": "Short Dynamic Link value. e.g. https://abcd.app.goo.gl/wxyz",
=======
  "basePath": "",
  "revision": "20171022",
  "documentationLink": "https://firebase.google.com/docs/dynamic-links/",
  "id": "firebasedynamiclinks:v1",
  "discoveryVersion": "v1",
  "version_module": true,
  "schemas": {
    "DynamicLinkInfo": {
      "description": "Information about a Dynamic Link.",
      "type": "object",
      "properties": {
        "androidInfo": {
          "$ref": "AndroidInfo",
          "description": "Android related information. See Android related parameters in the\n[documentation](https://firebase.google.com/docs/dynamic-links/create-manually)."
        },
        "navigationInfo": {
          "$ref": "NavigationInfo",
          "description": "Information of navigation behavior of a Firebase Dynamic Links."
        },
        "analyticsInfo": {
          "$ref": "AnalyticsInfo",
          "description": "Parameters used for tracking. See all tracking parameters in the\n[documentation](https://firebase.google.com/docs/dynamic-links/create-manually)."
        },
        "dynamicLinkDomain": {
          "description": "Dynamic Links domain that the project owns, e.g. abcd.app.goo.gl\n[Learn more](https://firebase.google.com/docs/dynamic-links/android/receive)\non how to set up Dynamic Link domain associated with your Firebase project.\n\nRequired.",
>>>>>>> d5fa6b74
          "type": "string"
        },
        "desktopInfo": {
          "description": "Desktop related information. See desktop related parameters in the\n[documentation](https://firebase.google.com/docs/dynamic-links/create-manually).",
          "$ref": "DesktopInfo"
        },
        "link": {
          "description": "The link your app will open, You can specify any URL your app can handle.\nThis link must be a well-formatted URL, be properly URL-encoded, and use\nthe HTTP or HTTPS scheme. See 'link' parameters in the\n[documentation](https://firebase.google.com/docs/dynamic-links/create-manually).\n\nRequired.",
          "type": "string"
        },
<<<<<<< HEAD
        "warning": {
          "description": "Information about potential warnings on link creation.",
          "type": "array",
          "items": {
            "$ref": "DynamicLinkWarning"
          }
=======
        "iosInfo": {
          "description": "iOS related information. See iOS related parameters in the\n[documentation](https://firebase.google.com/docs/dynamic-links/create-manually).",
          "$ref": "IosInfo"
        },
        "socialMetaTagInfo": {
          "description": "Parameters for social meta tag params.\nUsed to set meta tag data for link previews on social sites.",
          "$ref": "SocialMetaTagInfo"
>>>>>>> d5fa6b74
        }
      },
      "id": "DynamicLinkInfo"
    },
<<<<<<< HEAD
    "Suffix": {
=======
    "ITunesConnectAnalytics": {
      "description": "Parameters for iTunes Connect App Analytics.",
      "type": "object",
>>>>>>> d5fa6b74
      "properties": {
        "ct": {
          "description": "Campaign text that developers can optionally add to any link in order to\ntrack sales from a specific marketing campaign.",
          "type": "string"
        },
        "mt": {
          "description": "iTune media types, including music, podcasts, audiobooks and so on.",
          "type": "string"
        },
        "pt": {
          "description": "Provider token that enables analytics for Dynamic Links from within iTunes\nConnect.",
          "type": "string"
        },
        "at": {
          "description": "Affiliate token used to create affiliate-coded links.",
          "type": "string"
        }
      },
<<<<<<< HEAD
      "id": "Suffix",
      "description": "Short Dynamic Link suffix.",
      "type": "object"
    },
    "GooglePlayAnalytics": {
      "description": "Parameters for Google Play Campaign Measurements.\n[Learn more](https://developers.google.com/analytics/devguides/collection/android/v4/campaigns#campaign-params)",
      "type": "object",
      "properties": {
        "utmMedium": {
          "description": "Campaign medium; used to identify a medium such as email or cost-per-click.",
          "type": "string"
        },
        "utmTerm": {
          "type": "string",
          "description": "Campaign term; used with paid search to supply the keywords for ads."
=======
      "id": "ITunesConnectAnalytics"
    },
    "DeviceInfo": {
      "description": "Signals associated with the device making the request.",
      "type": "object",
      "properties": {
        "screenResolutionWidth": {
          "description": "Device display resolution width.",
          "format": "int64",
          "type": "string"
>>>>>>> d5fa6b74
        },
        "deviceModelName": {
          "description": "Device model name.",
          "type": "string"
        },
<<<<<<< HEAD
        "utmCampaign": {
          "description": "Campaign name; used for keyword analysis to identify a specific product\npromotion or strategic campaign.",
          "type": "string"
        },
        "gclid": {
          "description": "[AdWords autotagging parameter](https://support.google.com/analytics/answer/1033981?hl=en);\nused to measure Google AdWords ads. This value is generated dynamically\nand should never be modified.",
          "type": "string"
        },
        "utmContent": {
          "description": "Campaign content; used for A/B testing and content-targeted ads to\ndifferentiate ads or links that point to the same URL.",
          "type": "string"
        }
      },
      "id": "GooglePlayAnalytics"
    },
    "DynamicLinkInfo": {
      "description": "Information about a Dynamic Link.",
=======
        "screenResolutionHeight": {
          "description": "Device display resolution height.",
          "format": "int64",
          "type": "string"
        },
        "languageCode": {
          "description": "Device language code setting.",
          "type": "string"
        },
        "timezone": {
          "description": "Device timezone setting.",
          "type": "string"
        }
      },
      "id": "DeviceInfo"
    },
    "GetIosPostInstallAttributionResponse": {
      "description": "Response for iSDK to execute strong match flow for post-install attribution.",
>>>>>>> d5fa6b74
      "type": "object",
      "properties": {
        "invitationId": {
          "description": "Invitation ID attributed post-install via one of several techniques\n(fingerprint, copy unique).",
          "type": "string"
        },
<<<<<<< HEAD
        "iosInfo": {
          "$ref": "IosInfo",
          "description": "iOS related information. See iOS related parameters in the\n[documentation](https://firebase.google.com/docs/dynamic-links/create-manually)."
=======
        "deepLink": {
          "description": "The deep-link attributed post-install via one of several techniques\n(fingerprint, copy unique).",
          "type": "string"
>>>>>>> d5fa6b74
        },
        "externalBrowserDestinationLink": {
          "description": "User-agent specific custom-scheme URIs for iSDK to open. This will be set\naccording to the user-agent tha the click was originally made in. There is\nno Safari-equivalent custom-scheme open URLs.\nie: googlechrome://www.example.com\nie: firefox://open-url?url=http://www.example.com\nie: opera-http://example.com",
          "type": "string"
        },
<<<<<<< HEAD
        "androidInfo": {
          "description": "Android related information. See Android related parameters in the\n[documentation](https://firebase.google.com/docs/dynamic-links/create-manually).",
          "$ref": "AndroidInfo"
=======
        "attributionConfidence": {
          "enum": [
            "UNKNOWN_ATTRIBUTION_CONFIDENCE",
            "WEAK",
            "DEFAULT",
            "UNIQUE"
          ],
          "description": "The confidence of the returned attribution.",
          "type": "string",
          "enumDescriptions": [
            "Unset.",
            "Weak confidence, more than one matching link found or link suspected to\nbe false positive",
            "Default confidence, match based on fingerprint",
            "Unique confidence, match based on \"unique match link to check\" or other\nmeans"
          ]
>>>>>>> d5fa6b74
        },
        "matchMessage": {
          "description": "Describes why match failed, ie: \"discarded due to low confidence\".\nThis message will be publicly visible.",
          "type": "string"
        },
<<<<<<< HEAD
        "analyticsInfo": {
          "$ref": "AnalyticsInfo",
          "description": "Parameters used for tracking. See all tracking parameters in the\n[documentation](https://firebase.google.com/docs/dynamic-links/create-manually)."
=======
        "resolvedLink": {
          "description": "The entire FDL, expanded from a short link. It is the same as the\nrequested_link, if it is long. Parameters from this should not be\nused directly (ie: server can default utm_[campaign|medium|source]\nto a value when requested_link lack them, server determine the best\nfallback_link when requested_link specifies \u003e1 fallback links).",
          "type": "string"
>>>>>>> d5fa6b74
        },
        "utmCampaign": {
          "description": "Scion campaign value to be propagated by iSDK to Scion at post-install.",
          "type": "string"
<<<<<<< HEAD
        }
      },
      "id": "DynamicLinkInfo"
    },
    "ITunesConnectAnalytics": {
      "description": "Parameters for iTunes Connect App Analytics.",
      "type": "object",
      "properties": {
        "at": {
          "description": "Affiliate token used to create affiliate-coded links.",
=======
        },
        "fallbackLink": {
          "description": "The link to navigate to update the app if min version is not met.\nThis is either (in order): 1) fallback link (from ?ifl= parameter, if\nspecified by developer) or 2) AppStore URL (from ?isi= parameter, if\nspecified), or 3) the payload link (from required link= parameter).",
>>>>>>> d5fa6b74
          "type": "string"
        },
        "requestedLink": {
          "description": "Entire FDL (short or long) attributed post-install via one of several\ntechniques (fingerprint, copy unique).",
          "type": "string"
        },
        "utmMedium": {
          "description": "Scion medium value to be propagated by iSDK to Scion at post-install.",
          "type": "string"
        },
        "utmSource": {
          "description": "Scion source value to be propagated by iSDK to Scion at post-install.",
          "type": "string"
        },
        "isStrongMatchExecutable": {
          "description": "Instruction for iSDK to attemmpt to perform strong match. For instance,\nif browser does not support/allow cookie or outside of support browsers,\nthis will be false.",
          "type": "boolean"
        },
        "appMinimumVersion": {
          "description": "The minimum version for app, specified by dev through ?imv= parameter.\nReturn to iSDK to allow app to evaluate if current version meets this.",
          "type": "string"
        }
      },
      "id": "GetIosPostInstallAttributionResponse"
    },
    "DeviceInfo": {
      "description": "Signals associated with the device making the request.",
      "type": "object",
      "properties": {
<<<<<<< HEAD
        "screenResolutionWidth": {
          "description": "Device display resolution width.",
          "format": "int64",
          "type": "string"
        },
        "deviceModelName": {
          "description": "Device model name.",
=======
        "socialTitle": {
          "description": "Title to be displayed. Optional.",
>>>>>>> d5fa6b74
          "type": "string"
        },
        "screenResolutionHeight": {
          "description": "Device display resolution height.",
          "format": "int64",
          "type": "string"
        },
        "languageCode": {
          "type": "string",
          "description": "Device language code setting."
        },
        "timezone": {
          "description": "Device timezone setting.",
          "type": "string"
        },
        "socialDescription": {
          "description": "A short description of the link. Optional.",
          "type": "string"
        }
      },
      "id": "DeviceInfo"
    },
<<<<<<< HEAD
    "GetIosPostInstallAttributionResponse": {
      "description": "Response for iSDK to execute strong match flow for post-install attribution.",
      "type": "object",
      "properties": {
        "utmMedium": {
          "description": "Scion medium value to be propagated by iSDK to Scion at post-install.",
          "type": "string"
        },
        "utmSource": {
          "description": "Scion source value to be propagated by iSDK to Scion at post-install.",
          "type": "string"
        },
        "isStrongMatchExecutable": {
          "description": "Instruction for iSDK to attemmpt to perform strong match. For instance,\nif browser does not support/allow cookie or outside of support browsers,\nthis will be false.",
          "type": "boolean"
        },
        "appMinimumVersion": {
          "description": "The minimum version for app, specified by dev through ?imv= parameter.\nReturn to iSDK to allow app to evaluate if current version meets this.",
          "type": "string"
        },
        "invitationId": {
          "description": "Invitation ID attributed post-install via one of several techniques\n(fingerprint, copy unique).",
          "type": "string"
        },
        "deepLink": {
          "description": "The deep-link attributed post-install via one of several techniques\n(fingerprint, copy unique).",
          "type": "string"
        },
        "attributionConfidence": {
          "enum": [
            "UNKNOWN_ATTRIBUTION_CONFIDENCE",
            "WEAK",
            "DEFAULT",
            "UNIQUE"
          ],
          "description": "The confidence of the returned attribution.",
          "type": "string",
          "enumDescriptions": [
            "Unset.",
            "Weak confidence, more than one matching link found or link suspected to\nbe false positive",
            "Default confidence, match based on fingerprint",
            "Unique confidence, match based on \"unique match link to check\" or other\nmeans"
          ]
        },
        "externalBrowserDestinationLink": {
          "description": "User-agent specific custom-scheme URIs for iSDK to open. This will be set\naccording to the user-agent tha the click was originally made in. There is\nno Safari-equivalent custom-scheme open URLs.\nie: googlechrome://www.example.com\nie: firefox://open-url?url=http://www.example.com\nie: opera-http://example.com",
          "type": "string"
        },
        "matchMessage": {
          "description": "Describes why match failed, ie: \"discarded due to low confidence\".\nThis message will be publicly visible.",
          "type": "string"
        },
        "resolvedLink": {
          "description": "The entire FDL, expanded from a short link. It is the same as the\nrequested_link, if it is long. Parameters from this should not be\nused directly (ie: server can default utm_[campaign|medium|source]\nto a value when requested_link lack them, server determine the best\nfallback_link when requested_link specifies \u003e1 fallback links).",
          "type": "string"
        },
        "utmCampaign": {
          "description": "Scion campaign value to be propagated by iSDK to Scion at post-install.",
          "type": "string"
        },
        "fallbackLink": {
          "description": "The link to navigate to update the app if min version is not met.\nThis is either (in order): 1) fallback link (from ?ifl= parameter, if\nspecified by developer) or 2) AppStore URL (from ?isi= parameter, if\nspecified), or 3) the payload link (from required link= parameter).",
          "type": "string"
        },
        "requestedLink": {
          "description": "Entire FDL (short or long) attributed post-install via one of several\ntechniques (fingerprint, copy unique).",
          "type": "string"
        }
      },
      "id": "GetIosPostInstallAttributionResponse"
    },
    "SocialMetaTagInfo": {
=======
    "DynamicLinkStats": {
      "description": "Analytics stats of a Dynamic Link for a given timeframe.",
      "type": "object",
      "properties": {
        "linkEventStats": {
          "description": "Dynamic Link event stats.",
          "type": "array",
          "items": {
            "$ref": "DynamicLinkEventStat"
          }
        }
      },
      "id": "DynamicLinkStats"
    },
    "DynamicLinkWarning": {
      "description": "Dynamic Links warning messages.",
      "type": "object",
>>>>>>> d5fa6b74
      "properties": {
        "socialDescription": {
          "description": "A short description of the link. Optional.",
          "type": "string"
        },
        "socialTitle": {
          "description": "Title to be displayed. Optional.",
          "type": "string"
        },
        "socialImageLink": {
          "description": "An image url string. Optional.",
          "type": "string"
        }
      },
      "id": "SocialMetaTagInfo",
      "description": "Parameters for social meta tag params.\nUsed to set meta tag data for link previews on social sites.",
      "type": "object"
    },
    "DynamicLinkStats": {
      "type": "object",
      "properties": {
        "linkEventStats": {
          "description": "Dynamic Link event stats.",
          "type": "array",
          "items": {
            "$ref": "DynamicLinkEventStat"
          }
        }
      },
      "id": "DynamicLinkStats",
      "description": "Analytics stats of a Dynamic Link for a given timeframe."
    },
    "DynamicLinkWarning": {
      "description": "Dynamic Links warning messages.",
      "type": "object",
      "properties": {
        "warningCode": {
          "type": "string",
          "enumDescriptions": [
            "Unknown code.",
            "The Android package does not match any in developer's DevConsole project.",
            "The Android minimum version code has to be a valid integer.",
            "Android package min version param is not needed, e.g. when\n'apn' is missing.",
            "Android link is not a valid URI.",
            "Android link param is not needed, e.g. when param 'al' and 'link' have\nthe same value..",
            "Android fallback link is not a valid URI.",
            "Android fallback link has an invalid (non http/https) URI scheme.",
            "The iOS bundle ID does not match any in developer's DevConsole project.",
            "The iPad bundle ID does not match any in developer's DevConsole project.",
            "iOS URL scheme is not needed, e.g. when 'ibi' are 'ipbi' are all missing.",
            "iOS app store ID format is incorrect, e.g. not numeric.",
            "iOS app store ID is not needed.",
            "iOS fallback link is not a valid URI.",
            "iOS fallback link has an invalid (non http/https) URI scheme.",
            "iPad fallback link is not a valid URI.",
            "iPad fallback link has an invalid (non http/https) URI scheme.",
            "Debug param format is incorrect.",
            "isAd param format is incorrect.",
            "Indicates a certain param is deprecated.",
            "Indicates certain paramater is not recognized.",
            "Indicates certain paramater is too long.",
            "Social meta tag image link is not a valid URI.",
            "Social meta tag image link has an invalid (non http/https) URI scheme.",
            "",
            "",
            "Dynamic Link URL length is too long.",
            "Dynamic Link URL contains fragments.",
            "The iOS bundle ID does not match with the given iOS store ID."
          ],
          "enum": [
            "CODE_UNSPECIFIED",
            "NOT_IN_PROJECT_ANDROID_PACKAGE_NAME",
            "NOT_INTEGER_ANDROID_PACKAGE_MIN_VERSION",
            "UNNECESSARY_ANDROID_PACKAGE_MIN_VERSION",
            "NOT_URI_ANDROID_LINK",
            "UNNECESSARY_ANDROID_LINK",
            "NOT_URI_ANDROID_FALLBACK_LINK",
            "BAD_URI_SCHEME_ANDROID_FALLBACK_LINK",
            "NOT_IN_PROJECT_IOS_BUNDLE_ID",
            "NOT_IN_PROJECT_IPAD_BUNDLE_ID",
            "UNNECESSARY_IOS_URL_SCHEME",
            "NOT_NUMERIC_IOS_APP_STORE_ID",
            "UNNECESSARY_IOS_APP_STORE_ID",
            "NOT_URI_IOS_FALLBACK_LINK",
            "BAD_URI_SCHEME_IOS_FALLBACK_LINK",
            "NOT_URI_IPAD_FALLBACK_LINK",
            "BAD_URI_SCHEME_IPAD_FALLBACK_LINK",
            "BAD_DEBUG_PARAM",
            "BAD_AD_PARAM",
            "DEPRECATED_PARAM",
            "UNRECOGNIZED_PARAM",
            "TOO_LONG_PARAM",
            "NOT_URI_SOCIAL_IMAGE_LINK",
            "BAD_URI_SCHEME_SOCIAL_IMAGE_LINK",
            "NOT_URI_SOCIAL_URL",
            "BAD_URI_SCHEME_SOCIAL_URL",
            "LINK_LENGTH_TOO_LONG",
            "LINK_WITH_FRAGMENTS",
            "NOT_MATCHING_IOS_BUNDLE_ID_AND_STORE_ID"
          ],
          "description": "The warning code."
        },
        "warningMessage": {
          "description": "The warning message to help developers improve their requests.",
          "type": "string"
        },
        "warningDocumentLink": {
          "description": "The document describing the warning, and helps resolve.",
          "type": "string"
        }
      },
      "id": "DynamicLinkWarning"
    },
    "AndroidInfo": {
<<<<<<< HEAD
      "description": "Android related attributes to the Dynamic Link.",
      "type": "object",
      "properties": {
        "androidLink": {
          "description": "If specified, this overrides the ‘link’ parameter on Android.",
          "type": "string"
        },
=======
      "properties": {
>>>>>>> d5fa6b74
        "androidFallbackLink": {
          "description": "Link to open on Android if the app is not installed.",
          "type": "string"
        },
        "androidPackageName": {
          "description": "Android package name of the app.",
          "type": "string"
        },
        "androidMinPackageVersionCode": {
          "description": "Minimum version code for the Android app. If the installed app’s version\ncode is lower, then the user is taken to the Play Store.",
          "type": "string"
<<<<<<< HEAD
        }
      },
      "id": "AndroidInfo"
=======
        },
        "androidLink": {
          "description": "If specified, this overrides the ‘link’ parameter on Android.",
          "type": "string"
        }
      },
      "id": "AndroidInfo",
      "description": "Android related attributes to the Dynamic Link.",
      "type": "object"
>>>>>>> d5fa6b74
    },
    "NavigationInfo": {
      "description": "Information of navigation behavior.",
      "type": "object",
      "properties": {
        "enableForcedRedirect": {
          "description": "If this option is on, FDL click will be forced to redirect rather than\nshow an interstitial page.",
          "type": "boolean"
        }
      },
      "id": "NavigationInfo"
    },
    "IosInfo": {
      "id": "IosInfo",
      "description": "iOS related attributes to the Dynamic Link..",
      "type": "object",
      "properties": {
<<<<<<< HEAD
=======
        "iosIpadFallbackLink": {
          "description": "If specified, this overrides the ios_fallback_link value on iPads.",
          "type": "string"
        },
        "iosIpadBundleId": {
          "description": "iPad bundle ID of the app.",
          "type": "string"
        },
        "iosCustomScheme": {
          "description": "Custom (destination) scheme to use for iOS. By default, we’ll use the\nbundle ID as the custom scheme. Developer can override this behavior using\nthis param.",
          "type": "string"
        },
        "iosBundleId": {
          "description": "iOS bundle ID of the app.",
          "type": "string"
        },
>>>>>>> d5fa6b74
        "iosFallbackLink": {
          "description": "Link to open on iOS if the app is not installed.",
          "type": "string"
        },
        "iosAppStoreId": {
          "description": "iOS App Store ID.",
          "type": "string"
<<<<<<< HEAD
        },
        "iosIpadFallbackLink": {
          "description": "If specified, this overrides the ios_fallback_link value on iPads.",
          "type": "string"
        },
        "iosIpadBundleId": {
          "description": "iPad bundle ID of the app.",
          "type": "string"
        },
        "iosCustomScheme": {
          "description": "Custom (destination) scheme to use for iOS. By default, we’ll use the\nbundle ID as the custom scheme. Developer can override this behavior using\nthis param.",
          "type": "string"
        },
        "iosBundleId": {
          "description": "iOS bundle ID of the app.",
          "type": "string"
=======
>>>>>>> d5fa6b74
        }
      }
    },
    "AnalyticsInfo": {
<<<<<<< HEAD
      "id": "AnalyticsInfo",
=======
>>>>>>> d5fa6b74
      "description": "Tracking parameters supported by Dynamic Link.",
      "type": "object",
      "properties": {
        "itunesConnectAnalytics": {
          "description": "iTunes Connect App Analytics.",
          "$ref": "ITunesConnectAnalytics"
        },
        "googlePlayAnalytics": {
          "$ref": "GooglePlayAnalytics",
          "description": "Google Play Campaign Measurements."
        }
<<<<<<< HEAD
      }
    },
    "CreateShortDynamicLinkRequest": {
      "id": "CreateShortDynamicLinkRequest",
=======
      },
      "id": "AnalyticsInfo"
    },
    "CreateShortDynamicLinkRequest": {
>>>>>>> d5fa6b74
      "description": "Request to create a short Dynamic Link.",
      "type": "object",
      "properties": {
        "dynamicLinkInfo": {
<<<<<<< HEAD
          "description": "Information about the Dynamic Link to be shortened.\n[Learn more](https://firebase.google.com/docs/dynamic-links/android#create-a-dynamic-link-programmatically).",
          "$ref": "DynamicLinkInfo"
=======
          "$ref": "DynamicLinkInfo",
          "description": "Information about the Dynamic Link to be shortened.\n[Learn more](https://firebase.google.com/docs/dynamic-links/android#create-a-dynamic-link-programmatically)."
>>>>>>> d5fa6b74
        },
        "longDynamicLink": {
          "description": "Full long Dynamic Link URL with desired query parameters specified.\nFor example,\n\"https://sample.app.goo.gl/?link=http://www.google.com&apn=com.sample\",\n[Learn more](https://firebase.google.com/docs/dynamic-links/android#create-a-dynamic-link-programmatically).",
          "type": "string"
        },
        "suffix": {
          "description": "Short Dynamic Link suffix. Optional.",
          "$ref": "Suffix"
        }
<<<<<<< HEAD
      }
=======
      },
      "id": "CreateShortDynamicLinkRequest"
    },
    "DesktopInfo": {
      "description": "Desktop related attributes to the Dynamic Link.",
      "type": "object",
      "properties": {
        "desktopFallbackLink": {
          "description": "Link to open on desktop.",
          "type": "string"
        }
      },
      "id": "DesktopInfo"
>>>>>>> d5fa6b74
    },
    "DynamicLinkEventStat": {
      "type": "object",
      "properties": {
        "count": {
          "description": "The number of times this event occurred.",
          "format": "int64",
          "type": "string"
        },
        "event": {
          "description": "Link event.",
<<<<<<< HEAD
          "type": "string",
          "enumDescriptions": [
            "Unspecified type.",
            "Indicates that an FDL is clicked by users.",
            "Indicates that an FDL redirects users to fallback link.",
            "Indicates that an FDL triggers an app install from Play store, currently\nit's impossible to get stats from App store.",
            "Indicates that the app is opened for the first time after an install\ntriggered by FDLs",
            "Indicates that the app is opened via an FDL for non-first time."
          ],
          "enum": [
            "DYNAMIC_LINK_EVENT_UNSPECIFIED",
            "CLICK",
            "REDIRECT",
            "APP_INSTALL",
            "APP_FIRST_OPEN",
            "APP_RE_OPEN"
          ]
        },
        "platform": {
          "enum": [
            "DYNAMIC_LINK_PLATFORM_UNSPECIFIED",
            "ANDROID",
            "IOS",
            "DESKTOP"
          ],
          "description": "Requested platform.",
          "type": "string",
          "enumDescriptions": [
            "Unspecified platform.",
            "Represents Android platform.\nAll apps and browsers on Android are classfied in this category.",
            "Represents iOS platform.\nAll apps and browsers on iOS are classfied in this category.",
            "Represents desktop.\nNote: other platforms like Windows, Blackberry, Amazon fall into this\ncategory."
=======
          "type": "string",
          "enumDescriptions": [
            "Unspecified type.",
            "Indicates that an FDL is clicked by users.",
            "Indicates that an FDL redirects users to fallback link.",
            "Indicates that an FDL triggers an app install from Play store, currently\nit's impossible to get stats from App store.",
            "Indicates that the app is opened for the first time after an install\ntriggered by FDLs",
            "Indicates that the app is opened via an FDL for non-first time."
          ],
          "enum": [
            "DYNAMIC_LINK_EVENT_UNSPECIFIED",
            "CLICK",
            "REDIRECT",
            "APP_INSTALL",
            "APP_FIRST_OPEN",
            "APP_RE_OPEN"
>>>>>>> d5fa6b74
          ]
        },
        "platform": {
          "enumDescriptions": [
            "Unspecified platform.",
            "Represents Android platform.\nAll apps and browsers on Android are classfied in this category.",
            "Represents iOS platform.\nAll apps and browsers on iOS are classfied in this category.",
            "Represents desktop.\nNote: other platforms like Windows, Blackberry, Amazon fall into this\ncategory."
          ],
          "enum": [
            "DYNAMIC_LINK_PLATFORM_UNSPECIFIED",
            "ANDROID",
            "IOS",
            "DESKTOP"
          ],
          "description": "Requested platform.",
          "type": "string"
        }
      },
<<<<<<< HEAD
      "id": "DynamicLinkEventStat",
      "description": "Dynamic Link event stat."
=======
      "id": "DynamicLinkEventStat"
    },
    "GetIosPostInstallAttributionRequest": {
      "properties": {
        "appInstallationTime": {
          "description": "App installation epoch time (https://en.wikipedia.org/wiki/Unix_time).\nThis is a client signal for a more accurate weak match.",
          "format": "int64",
          "type": "string"
        },
        "iosVersion": {
          "description": "iOS version, ie: 9.3.5.\nConsider adding \"build\".",
          "type": "string"
        },
        "retrievalMethod": {
          "enumDescriptions": [
            "Unknown method.",
            "iSDK performs a server lookup by device fingerprint in the background\nwhen app is first-opened; no API called by developer.",
            "iSDK performs a server lookup by device fingerprint upon a dev API call.",
            "iSDK performs a strong match only if weak match is found upon a dev\nAPI call."
          ],
          "enum": [
            "UNKNOWN_PAYLOAD_RETRIEVAL_METHOD",
            "IMPLICIT_WEAK_MATCH",
            "EXPLICIT_WEAK_MATCH",
            "EXPLICIT_STRONG_AFTER_WEAK_MATCH"
          ],
          "description": "App post install attribution retrieval information. Disambiguates\nmechanism (iSDK or developer invoked) to retrieve payload from\nclicked link.",
          "type": "string"
        },
        "visualStyle": {
          "enumDescriptions": [
            "Unknown style.",
            "Default style.",
            "Custom style."
          ],
          "enum": [
            "UNKNOWN_VISUAL_STYLE",
            "DEFAULT_STYLE",
            "CUSTOM_STYLE"
          ],
          "description": "Strong match page information. Disambiguates between default UI and\ncustom page to present when strong match succeeds/fails to find cookie.",
          "type": "string"
        },
        "sdkVersion": {
          "description": "Google SDK version.",
          "type": "string"
        },
        "bundleId": {
          "description": "APP bundle ID.",
          "type": "string"
        },
        "device": {
          "description": "Device information.",
          "$ref": "DeviceInfo"
        },
        "uniqueMatchLinkToCheck": {
          "description": "Possible unique matched link that server need to check before performing\nfingerprint match. If passed link is short server need to expand the link.\nIf link is long server need to vslidate the link.",
          "type": "string"
        }
      },
      "id": "GetIosPostInstallAttributionRequest",
      "description": "Request for iSDK to execute strong match flow for post-install attribution.\nThis is meant for iOS requests only. Requests from other platforms will\nnot be honored.",
      "type": "object"
    },
    "CreateShortDynamicLinkResponse": {
      "description": "Response to create a short Dynamic Link.",
      "type": "object",
      "properties": {
        "warning": {
          "description": "Information about potential warnings on link creation.",
          "type": "array",
          "items": {
            "$ref": "DynamicLinkWarning"
          }
        },
        "shortLink": {
          "description": "Short Dynamic Link value. e.g. https://abcd.app.goo.gl/wxyz",
          "type": "string"
        },
        "previewLink": {
          "description": "Preivew link to show the link flow chart.",
          "type": "string"
        }
      },
      "id": "CreateShortDynamicLinkResponse"
    },
    "Suffix": {
      "description": "Short Dynamic Link suffix.",
      "type": "object",
      "properties": {
        "option": {
          "description": "Suffix option.",
          "type": "string",
          "enumDescriptions": [
            "The suffix option is not specified, performs as NOT_GUESSABLE .",
            "Short Dynamic Link suffix is a base62 [0-9A-Za-z] encoded string of\na random generated 96 bit random number, which has a length of 17 chars.\nFor example, \"nlAR8U4SlKRZw1cb2\".\nIt prevents other people from guessing and crawling short Dynamic Links\nthat contain personal identifiable information.",
            "Short Dynamic Link suffix is a base62 [0-9A-Za-z] string starting with a\nlength of 4 chars. the length will increase when all the space is\noccupied."
          ],
          "enum": [
            "OPTION_UNSPECIFIED",
            "UNGUESSABLE",
            "SHORT"
          ]
        }
      },
      "id": "Suffix"
    },
    "GooglePlayAnalytics": {
      "properties": {
        "utmContent": {
          "description": "Campaign content; used for A/B testing and content-targeted ads to\ndifferentiate ads or links that point to the same URL.",
          "type": "string"
        },
        "utmMedium": {
          "description": "Campaign medium; used to identify a medium such as email or cost-per-click.",
          "type": "string"
        },
        "utmTerm": {
          "description": "Campaign term; used with paid search to supply the keywords for ads.",
          "type": "string"
        },
        "utmSource": {
          "description": "Campaign source; used to identify a search engine, newsletter, or other\nsource.",
          "type": "string"
        },
        "gclid": {
          "description": "[AdWords autotagging parameter](https://support.google.com/analytics/answer/1033981?hl=en);\nused to measure Google AdWords ads. This value is generated dynamically\nand should never be modified.",
          "type": "string"
        },
        "utmCampaign": {
          "description": "Campaign name; used for keyword analysis to identify a specific product\npromotion or strategic campaign.",
          "type": "string"
        }
      },
      "id": "GooglePlayAnalytics",
      "description": "Parameters for Google Play Campaign Measurements.\n[Learn more](https://developers.google.com/analytics/devguides/collection/android/v4/campaigns#campaign-params)",
      "type": "object"
>>>>>>> d5fa6b74
    }
  },
  "icons": {
    "x32": "http://www.google.com/images/icons/product/search-32.gif",
    "x16": "http://www.google.com/images/icons/product/search-16.gif"
  },
  "protocol": "rest",
  "canonicalName": "Firebase Dynamic Links",
  "auth": {
    "oauth2": {
      "scopes": {
        "https://www.googleapis.com/auth/firebase": {
          "description": "View and administer all your Firebase data and settings"
        }
      }
    }
  },
  "rootUrl": "https://firebasedynamiclinks-ipv6.googleapis.com/",
  "ownerDomain": "google.com",
  "name": "firebasedynamiclinks",
  "batchPath": "batch",
  "title": "Firebase Dynamic Links API",
  "ownerName": "Google",
  "resources": {
    "shortLinks": {
      "methods": {
        "create": {
          "description": "Creates a short Dynamic Link given either a valid long Dynamic Link or\ndetails such as Dynamic Link domain, Android and iOS app information.\nThe created short Dynamic Link will not expire.\n\nRepeated calls with the same long Dynamic Link or Dynamic Link information\nwill produce the same short Dynamic Link.\n\nThe Dynamic Link domain in the request must be owned by requester's\nFirebase project.",
          "request": {
            "$ref": "CreateShortDynamicLinkRequest"
          },
          "response": {
            "$ref": "CreateShortDynamicLinkResponse"
          },
          "parameterOrder": [],
          "httpMethod": "POST",
          "scopes": [
            "https://www.googleapis.com/auth/firebase"
          ],
          "parameters": {},
          "flatPath": "v1/shortLinks",
          "path": "v1/shortLinks",
          "id": "firebasedynamiclinks.shortLinks.create"
        }
      }
    },
    "v1": {
      "methods": {
        "getLinkStats": {
<<<<<<< HEAD
=======
          "path": "v1/{dynamicLink}/linkStats",
          "id": "firebasedynamiclinks.getLinkStats",
>>>>>>> d5fa6b74
          "description": "Fetches analytics stats of a short Dynamic Link for a given\nduration. Metrics include number of clicks, redirects, installs,\napp first opens, and app reopens.",
          "response": {
            "$ref": "DynamicLinkStats"
          },
          "parameterOrder": [
            "dynamicLink"
          ],
          "httpMethod": "GET",
          "parameters": {
            "durationDays": {
<<<<<<< HEAD
              "type": "string",
              "location": "query",
              "description": "The span of time requested in days.",
              "format": "int64"
=======
              "location": "query",
              "description": "The span of time requested in days.",
              "format": "int64",
              "type": "string"
>>>>>>> d5fa6b74
            },
            "dynamicLink": {
              "description": "Dynamic Link URL. e.g. https://abcd.app.goo.gl/wxyz",
              "required": true,
              "type": "string",
              "location": "path"
            }
          },
          "scopes": [
            "https://www.googleapis.com/auth/firebase"
          ],
<<<<<<< HEAD
          "flatPath": "v1/{dynamicLink}/linkStats",
          "path": "v1/{dynamicLink}/linkStats",
          "id": "firebasedynamiclinks.getLinkStats"
        },
        "installAttribution": {
=======
          "flatPath": "v1/{dynamicLink}/linkStats"
        },
        "installAttribution": {
          "description": "Get iOS strong/weak-match info for post-install attribution.",
          "request": {
            "$ref": "GetIosPostInstallAttributionRequest"
          },
          "response": {
            "$ref": "GetIosPostInstallAttributionResponse"
          },
          "parameterOrder": [],
          "httpMethod": "POST",
          "scopes": [
            "https://www.googleapis.com/auth/firebase"
          ],
          "parameters": {},
          "flatPath": "v1/installAttribution",
          "path": "v1/installAttribution",
          "id": "firebasedynamiclinks.installAttribution"
        }
      }
    },
    "shortLinks": {
      "methods": {
        "create": {
          "flatPath": "v1/shortLinks",
          "id": "firebasedynamiclinks.shortLinks.create",
          "path": "v1/shortLinks",
>>>>>>> d5fa6b74
          "request": {
            "$ref": "GetIosPostInstallAttributionRequest"
          },
<<<<<<< HEAD
          "description": "Get iOS strong/weak-match info for post-install attribution.",
=======
          "description": "Creates a short Dynamic Link given either a valid long Dynamic Link or\ndetails such as Dynamic Link domain, Android and iOS app information.\nThe created short Dynamic Link will not expire.\n\nRepeated calls with the same long Dynamic Link or Dynamic Link information\nwill produce the same short Dynamic Link.\n\nThe Dynamic Link domain in the request must be owned by requester's\nFirebase project.",
>>>>>>> d5fa6b74
          "httpMethod": "POST",
          "parameterOrder": [],
          "response": {
            "$ref": "GetIosPostInstallAttributionResponse"
          },
          "parameters": {},
          "scopes": [
            "https://www.googleapis.com/auth/firebase"
<<<<<<< HEAD
          ],
          "flatPath": "v1/installAttribution",
          "id": "firebasedynamiclinks.installAttribution",
          "path": "v1/installAttribution"
=======
          ]
>>>>>>> d5fa6b74
        }
      }
    }
  },
  "parameters": {
<<<<<<< HEAD
    "upload_protocol": {
=======
    "oauth_token": {
      "location": "query",
      "description": "OAuth 2.0 token for the current user.",
      "type": "string"
    },
    "bearer_token": {
      "description": "OAuth bearer token.",
>>>>>>> d5fa6b74
      "type": "string",
      "location": "query",
      "description": "Upload protocol for media (e.g. \"raw\", \"multipart\")."
    },
<<<<<<< HEAD
    "prettyPrint": {
      "type": "boolean",
      "default": "true",
      "location": "query",
      "description": "Returns response with indentations and line breaks."
=======
    "upload_protocol": {
      "location": "query",
      "description": "Upload protocol for media (e.g. \"raw\", \"multipart\").",
      "type": "string"
    },
    "prettyPrint": {
      "description": "Returns response with indentations and line breaks.",
      "type": "boolean",
      "default": "true",
      "location": "query"
    },
    "fields": {
      "location": "query",
      "description": "Selector specifying which fields to include in a partial response.",
      "type": "string"
>>>>>>> d5fa6b74
    },
    "uploadType": {
      "description": "Legacy upload protocol for media (e.g. \"media\", \"multipart\").",
      "type": "string",
      "location": "query"
    },
    "$.xgafv": {
      "description": "V1 error format.",
      "type": "string",
      "enumDescriptions": [
        "v1 error format",
        "v2 error format"
      ],
      "location": "query",
      "enum": [
        "1",
        "2"
      ]
    },
    "callback": {
      "description": "JSONP",
      "type": "string",
      "location": "query"
    },
    "alt": {
      "enumDescriptions": [
        "Responses with Content-Type of application/json",
        "Media download with context-dependent Content-Type",
        "Responses with Content-Type of application/x-protobuf"
      ],
      "location": "query",
      "description": "Data format for response.",
      "default": "json",
      "enum": [
        "json",
        "media",
        "proto"
      ],
      "type": "string"
<<<<<<< HEAD
=======
    },
    "access_token": {
      "description": "OAuth access token.",
      "type": "string",
      "location": "query"
>>>>>>> d5fa6b74
    },
    "key": {
      "location": "query",
      "description": "API key. Your API key identifies your project and provides you with API access, quota, and reports. Required unless you provide an OAuth 2.0 token.",
      "type": "string"
    },
    "access_token": {
      "description": "OAuth access token.",
      "type": "string",
      "location": "query"
    },
    "quotaUser": {
      "location": "query",
      "description": "Available to use for quota purposes for server-side applications. Can be any arbitrary string assigned to a user, but should not exceed 40 characters.",
      "type": "string"
    },
    "pp": {
      "location": "query",
      "description": "Pretty-print response.",
      "type": "boolean",
      "default": "true"
<<<<<<< HEAD
    },
    "oauth_token": {
      "description": "OAuth 2.0 token for the current user.",
      "type": "string",
      "location": "query"
    },
    "bearer_token": {
      "location": "query",
      "description": "OAuth bearer token.",
      "type": "string"
=======
>>>>>>> d5fa6b74
    }
  },
  "version": "v1",
  "baseUrl": "https://firebasedynamiclinks-ipv6.googleapis.com/",
  "kind": "discovery#restDescription",
  "description": "Programmatically creates and manages Firebase Dynamic Links.",
<<<<<<< HEAD
  "servicePath": "",
  "basePath": "",
  "id": "firebasedynamiclinks:v1",
  "revision": "20170926",
  "documentationLink": "https://firebase.google.com/docs/dynamic-links/"
=======
  "servicePath": ""
>>>>>>> d5fa6b74
}<|MERGE_RESOLUTION|>--- conflicted
+++ resolved
@@ -1,77 +1,4 @@
 {
-<<<<<<< HEAD
-  "discoveryVersion": "v1",
-  "version_module": true,
-  "schemas": {
-    "GetIosPostInstallAttributionRequest": {
-      "description": "Request for iSDK to execute strong match flow for post-install attribution.\nThis is meant for iOS requests only. Requests from other platforms will\nnot be honored.",
-      "type": "object",
-      "properties": {
-        "uniqueMatchLinkToCheck": {
-          "description": "Possible unique matched link that server need to check before performing\nfingerprint match. If passed link is short server need to expand the link.\nIf link is long server need to vslidate the link.",
-          "type": "string"
-        },
-        "appInstallationTime": {
-          "description": "App installation epoch time (https://en.wikipedia.org/wiki/Unix_time).\nThis is a client signal for a more accurate weak match.",
-          "format": "int64",
-          "type": "string"
-        },
-        "iosVersion": {
-          "description": "iOS version, ie: 9.3.5.\nConsider adding \"build\".",
-          "type": "string"
-        },
-        "retrievalMethod": {
-          "enum": [
-            "UNKNOWN_PAYLOAD_RETRIEVAL_METHOD",
-            "IMPLICIT_WEAK_MATCH",
-            "EXPLICIT_WEAK_MATCH",
-            "EXPLICIT_STRONG_AFTER_WEAK_MATCH"
-          ],
-          "description": "App post install attribution retrieval information. Disambiguates\nmechanism (iSDK or developer invoked) to retrieve payload from\nclicked link.",
-          "type": "string",
-          "enumDescriptions": [
-            "Unknown method.",
-            "iSDK performs a server lookup by device fingerprint in the background\nwhen app is first-opened; no API called by developer.",
-            "iSDK performs a server lookup by device fingerprint upon a dev API call.",
-            "iSDK performs a strong match only if weak match is found upon a dev\nAPI call."
-          ]
-        },
-        "visualStyle": {
-          "description": "Strong match page information. Disambiguates between default UI and\ncustom page to present when strong match succeeds/fails to find cookie.",
-          "type": "string",
-          "enumDescriptions": [
-            "Unknown style.",
-            "Default style.",
-            "Custom style."
-          ],
-          "enum": [
-            "UNKNOWN_VISUAL_STYLE",
-            "DEFAULT_STYLE",
-            "CUSTOM_STYLE"
-          ]
-        },
-        "sdkVersion": {
-          "description": "Google SDK version.",
-          "type": "string"
-        },
-        "bundleId": {
-          "description": "APP bundle ID.",
-          "type": "string"
-        },
-        "device": {
-          "description": "Device information.",
-          "$ref": "DeviceInfo"
-        }
-      },
-      "id": "GetIosPostInstallAttributionRequest"
-    },
-    "CreateShortDynamicLinkResponse": {
-      "description": "Response to create a short Dynamic Link.",
-      "type": "object",
-      "properties": {
-        "shortLink": {
-          "description": "Short Dynamic Link value. e.g. https://abcd.app.goo.gl/wxyz",
-=======
   "basePath": "",
   "revision": "20171022",
   "documentationLink": "https://firebase.google.com/docs/dynamic-links/",
@@ -97,7 +24,6 @@
         },
         "dynamicLinkDomain": {
           "description": "Dynamic Links domain that the project owns, e.g. abcd.app.goo.gl\n[Learn more](https://firebase.google.com/docs/dynamic-links/android/receive)\non how to set up Dynamic Link domain associated with your Firebase project.\n\nRequired.",
->>>>>>> d5fa6b74
           "type": "string"
         },
         "desktopInfo": {
@@ -108,14 +34,6 @@
           "description": "The link your app will open, You can specify any URL your app can handle.\nThis link must be a well-formatted URL, be properly URL-encoded, and use\nthe HTTP or HTTPS scheme. See 'link' parameters in the\n[documentation](https://firebase.google.com/docs/dynamic-links/create-manually).\n\nRequired.",
           "type": "string"
         },
-<<<<<<< HEAD
-        "warning": {
-          "description": "Information about potential warnings on link creation.",
-          "type": "array",
-          "items": {
-            "$ref": "DynamicLinkWarning"
-          }
-=======
         "iosInfo": {
           "description": "iOS related information. See iOS related parameters in the\n[documentation](https://firebase.google.com/docs/dynamic-links/create-manually).",
           "$ref": "IosInfo"
@@ -123,18 +41,13 @@
         "socialMetaTagInfo": {
           "description": "Parameters for social meta tag params.\nUsed to set meta tag data for link previews on social sites.",
           "$ref": "SocialMetaTagInfo"
->>>>>>> d5fa6b74
         }
       },
       "id": "DynamicLinkInfo"
     },
-<<<<<<< HEAD
-    "Suffix": {
-=======
     "ITunesConnectAnalytics": {
       "description": "Parameters for iTunes Connect App Analytics.",
       "type": "object",
->>>>>>> d5fa6b74
       "properties": {
         "ct": {
           "description": "Campaign text that developers can optionally add to any link in order to\ntrack sales from a specific marketing campaign.",
@@ -153,23 +66,6 @@
           "type": "string"
         }
       },
-<<<<<<< HEAD
-      "id": "Suffix",
-      "description": "Short Dynamic Link suffix.",
-      "type": "object"
-    },
-    "GooglePlayAnalytics": {
-      "description": "Parameters for Google Play Campaign Measurements.\n[Learn more](https://developers.google.com/analytics/devguides/collection/android/v4/campaigns#campaign-params)",
-      "type": "object",
-      "properties": {
-        "utmMedium": {
-          "description": "Campaign medium; used to identify a medium such as email or cost-per-click.",
-          "type": "string"
-        },
-        "utmTerm": {
-          "type": "string",
-          "description": "Campaign term; used with paid search to supply the keywords for ads."
-=======
       "id": "ITunesConnectAnalytics"
     },
     "DeviceInfo": {
@@ -180,31 +76,11 @@
           "description": "Device display resolution width.",
           "format": "int64",
           "type": "string"
->>>>>>> d5fa6b74
         },
         "deviceModelName": {
           "description": "Device model name.",
           "type": "string"
         },
-<<<<<<< HEAD
-        "utmCampaign": {
-          "description": "Campaign name; used for keyword analysis to identify a specific product\npromotion or strategic campaign.",
-          "type": "string"
-        },
-        "gclid": {
-          "description": "[AdWords autotagging parameter](https://support.google.com/analytics/answer/1033981?hl=en);\nused to measure Google AdWords ads. This value is generated dynamically\nand should never be modified.",
-          "type": "string"
-        },
-        "utmContent": {
-          "description": "Campaign content; used for A/B testing and content-targeted ads to\ndifferentiate ads or links that point to the same URL.",
-          "type": "string"
-        }
-      },
-      "id": "GooglePlayAnalytics"
-    },
-    "DynamicLinkInfo": {
-      "description": "Information about a Dynamic Link.",
-=======
         "screenResolutionHeight": {
           "description": "Device display resolution height.",
           "format": "int64",
@@ -223,32 +99,20 @@
     },
     "GetIosPostInstallAttributionResponse": {
       "description": "Response for iSDK to execute strong match flow for post-install attribution.",
->>>>>>> d5fa6b74
       "type": "object",
       "properties": {
         "invitationId": {
           "description": "Invitation ID attributed post-install via one of several techniques\n(fingerprint, copy unique).",
           "type": "string"
         },
-<<<<<<< HEAD
-        "iosInfo": {
-          "$ref": "IosInfo",
-          "description": "iOS related information. See iOS related parameters in the\n[documentation](https://firebase.google.com/docs/dynamic-links/create-manually)."
-=======
         "deepLink": {
           "description": "The deep-link attributed post-install via one of several techniques\n(fingerprint, copy unique).",
           "type": "string"
->>>>>>> d5fa6b74
         },
         "externalBrowserDestinationLink": {
           "description": "User-agent specific custom-scheme URIs for iSDK to open. This will be set\naccording to the user-agent tha the click was originally made in. There is\nno Safari-equivalent custom-scheme open URLs.\nie: googlechrome://www.example.com\nie: firefox://open-url?url=http://www.example.com\nie: opera-http://example.com",
           "type": "string"
         },
-<<<<<<< HEAD
-        "androidInfo": {
-          "description": "Android related information. See Android related parameters in the\n[documentation](https://firebase.google.com/docs/dynamic-links/create-manually).",
-          "$ref": "AndroidInfo"
-=======
         "attributionConfidence": {
           "enum": [
             "UNKNOWN_ATTRIBUTION_CONFIDENCE",
@@ -264,41 +128,21 @@
             "Default confidence, match based on fingerprint",
             "Unique confidence, match based on \"unique match link to check\" or other\nmeans"
           ]
->>>>>>> d5fa6b74
         },
         "matchMessage": {
           "description": "Describes why match failed, ie: \"discarded due to low confidence\".\nThis message will be publicly visible.",
           "type": "string"
         },
-<<<<<<< HEAD
-        "analyticsInfo": {
-          "$ref": "AnalyticsInfo",
-          "description": "Parameters used for tracking. See all tracking parameters in the\n[documentation](https://firebase.google.com/docs/dynamic-links/create-manually)."
-=======
         "resolvedLink": {
           "description": "The entire FDL, expanded from a short link. It is the same as the\nrequested_link, if it is long. Parameters from this should not be\nused directly (ie: server can default utm_[campaign|medium|source]\nto a value when requested_link lack them, server determine the best\nfallback_link when requested_link specifies \u003e1 fallback links).",
           "type": "string"
->>>>>>> d5fa6b74
         },
         "utmCampaign": {
           "description": "Scion campaign value to be propagated by iSDK to Scion at post-install.",
           "type": "string"
-<<<<<<< HEAD
-        }
-      },
-      "id": "DynamicLinkInfo"
-    },
-    "ITunesConnectAnalytics": {
-      "description": "Parameters for iTunes Connect App Analytics.",
-      "type": "object",
-      "properties": {
-        "at": {
-          "description": "Affiliate token used to create affiliate-coded links.",
-=======
         },
         "fallbackLink": {
           "description": "The link to navigate to update the app if min version is not met.\nThis is either (in order): 1) fallback link (from ?ifl= parameter, if\nspecified by developer) or 2) AppStore URL (from ?isi= parameter, if\nspecified), or 3) the payload link (from required link= parameter).",
->>>>>>> d5fa6b74
           "type": "string"
         },
         "requestedLink": {
@@ -324,35 +168,16 @@
       },
       "id": "GetIosPostInstallAttributionResponse"
     },
-    "DeviceInfo": {
-      "description": "Signals associated with the device making the request.",
-      "type": "object",
-      "properties": {
-<<<<<<< HEAD
-        "screenResolutionWidth": {
-          "description": "Device display resolution width.",
-          "format": "int64",
-          "type": "string"
-        },
-        "deviceModelName": {
-          "description": "Device model name.",
-=======
+    "SocialMetaTagInfo": {
+      "description": "Parameters for social meta tag params.\nUsed to set meta tag data for link previews on social sites.",
+      "type": "object",
+      "properties": {
         "socialTitle": {
           "description": "Title to be displayed. Optional.",
->>>>>>> d5fa6b74
-          "type": "string"
-        },
-        "screenResolutionHeight": {
-          "description": "Device display resolution height.",
-          "format": "int64",
-          "type": "string"
-        },
-        "languageCode": {
-          "type": "string",
-          "description": "Device language code setting."
-        },
-        "timezone": {
-          "description": "Device timezone setting.",
+          "type": "string"
+        },
+        "socialImageLink": {
+          "description": "An image url string. Optional.",
           "type": "string"
         },
         "socialDescription": {
@@ -360,82 +185,8 @@
           "type": "string"
         }
       },
-      "id": "DeviceInfo"
-    },
-<<<<<<< HEAD
-    "GetIosPostInstallAttributionResponse": {
-      "description": "Response for iSDK to execute strong match flow for post-install attribution.",
-      "type": "object",
-      "properties": {
-        "utmMedium": {
-          "description": "Scion medium value to be propagated by iSDK to Scion at post-install.",
-          "type": "string"
-        },
-        "utmSource": {
-          "description": "Scion source value to be propagated by iSDK to Scion at post-install.",
-          "type": "string"
-        },
-        "isStrongMatchExecutable": {
-          "description": "Instruction for iSDK to attemmpt to perform strong match. For instance,\nif browser does not support/allow cookie or outside of support browsers,\nthis will be false.",
-          "type": "boolean"
-        },
-        "appMinimumVersion": {
-          "description": "The minimum version for app, specified by dev through ?imv= parameter.\nReturn to iSDK to allow app to evaluate if current version meets this.",
-          "type": "string"
-        },
-        "invitationId": {
-          "description": "Invitation ID attributed post-install via one of several techniques\n(fingerprint, copy unique).",
-          "type": "string"
-        },
-        "deepLink": {
-          "description": "The deep-link attributed post-install via one of several techniques\n(fingerprint, copy unique).",
-          "type": "string"
-        },
-        "attributionConfidence": {
-          "enum": [
-            "UNKNOWN_ATTRIBUTION_CONFIDENCE",
-            "WEAK",
-            "DEFAULT",
-            "UNIQUE"
-          ],
-          "description": "The confidence of the returned attribution.",
-          "type": "string",
-          "enumDescriptions": [
-            "Unset.",
-            "Weak confidence, more than one matching link found or link suspected to\nbe false positive",
-            "Default confidence, match based on fingerprint",
-            "Unique confidence, match based on \"unique match link to check\" or other\nmeans"
-          ]
-        },
-        "externalBrowserDestinationLink": {
-          "description": "User-agent specific custom-scheme URIs for iSDK to open. This will be set\naccording to the user-agent tha the click was originally made in. There is\nno Safari-equivalent custom-scheme open URLs.\nie: googlechrome://www.example.com\nie: firefox://open-url?url=http://www.example.com\nie: opera-http://example.com",
-          "type": "string"
-        },
-        "matchMessage": {
-          "description": "Describes why match failed, ie: \"discarded due to low confidence\".\nThis message will be publicly visible.",
-          "type": "string"
-        },
-        "resolvedLink": {
-          "description": "The entire FDL, expanded from a short link. It is the same as the\nrequested_link, if it is long. Parameters from this should not be\nused directly (ie: server can default utm_[campaign|medium|source]\nto a value when requested_link lack them, server determine the best\nfallback_link when requested_link specifies \u003e1 fallback links).",
-          "type": "string"
-        },
-        "utmCampaign": {
-          "description": "Scion campaign value to be propagated by iSDK to Scion at post-install.",
-          "type": "string"
-        },
-        "fallbackLink": {
-          "description": "The link to navigate to update the app if min version is not met.\nThis is either (in order): 1) fallback link (from ?ifl= parameter, if\nspecified by developer) or 2) AppStore URL (from ?isi= parameter, if\nspecified), or 3) the payload link (from required link= parameter).",
-          "type": "string"
-        },
-        "requestedLink": {
-          "description": "Entire FDL (short or long) attributed post-install via one of several\ntechniques (fingerprint, copy unique).",
-          "type": "string"
-        }
-      },
-      "id": "GetIosPostInstallAttributionResponse"
-    },
-    "SocialMetaTagInfo": {
-=======
+      "id": "SocialMetaTagInfo"
+    },
     "DynamicLinkStats": {
       "description": "Analytics stats of a Dynamic Link for a given timeframe.",
       "type": "object",
@@ -453,45 +204,16 @@
     "DynamicLinkWarning": {
       "description": "Dynamic Links warning messages.",
       "type": "object",
->>>>>>> d5fa6b74
-      "properties": {
-        "socialDescription": {
-          "description": "A short description of the link. Optional.",
-          "type": "string"
-        },
-        "socialTitle": {
-          "description": "Title to be displayed. Optional.",
-          "type": "string"
-        },
-        "socialImageLink": {
-          "description": "An image url string. Optional.",
-          "type": "string"
-        }
-      },
-      "id": "SocialMetaTagInfo",
-      "description": "Parameters for social meta tag params.\nUsed to set meta tag data for link previews on social sites.",
-      "type": "object"
-    },
-    "DynamicLinkStats": {
-      "type": "object",
-      "properties": {
-        "linkEventStats": {
-          "description": "Dynamic Link event stats.",
-          "type": "array",
-          "items": {
-            "$ref": "DynamicLinkEventStat"
-          }
-        }
-      },
-      "id": "DynamicLinkStats",
-      "description": "Analytics stats of a Dynamic Link for a given timeframe."
-    },
-    "DynamicLinkWarning": {
-      "description": "Dynamic Links warning messages.",
-      "type": "object",
-      "properties": {
+      "properties": {
+        "warningMessage": {
+          "description": "The warning message to help developers improve their requests.",
+          "type": "string"
+        },
+        "warningDocumentLink": {
+          "description": "The document describing the warning, and helps resolve.",
+          "type": "string"
+        },
         "warningCode": {
-          "type": "string",
           "enumDescriptions": [
             "Unknown code.",
             "The Android package does not match any in developer's DevConsole project.",
@@ -554,31 +276,14 @@
             "LINK_WITH_FRAGMENTS",
             "NOT_MATCHING_IOS_BUNDLE_ID_AND_STORE_ID"
           ],
-          "description": "The warning code."
-        },
-        "warningMessage": {
-          "description": "The warning message to help developers improve their requests.",
-          "type": "string"
-        },
-        "warningDocumentLink": {
-          "description": "The document describing the warning, and helps resolve.",
+          "description": "The warning code.",
           "type": "string"
         }
       },
       "id": "DynamicLinkWarning"
     },
     "AndroidInfo": {
-<<<<<<< HEAD
-      "description": "Android related attributes to the Dynamic Link.",
-      "type": "object",
-      "properties": {
-        "androidLink": {
-          "description": "If specified, this overrides the ‘link’ parameter on Android.",
-          "type": "string"
-        },
-=======
-      "properties": {
->>>>>>> d5fa6b74
+      "properties": {
         "androidFallbackLink": {
           "description": "Link to open on Android if the app is not installed.",
           "type": "string"
@@ -590,11 +295,6 @@
         "androidMinPackageVersionCode": {
           "description": "Minimum version code for the Android app. If the installed app’s version\ncode is lower, then the user is taken to the Play Store.",
           "type": "string"
-<<<<<<< HEAD
-        }
-      },
-      "id": "AndroidInfo"
-=======
         },
         "androidLink": {
           "description": "If specified, this overrides the ‘link’ parameter on Android.",
@@ -604,7 +304,6 @@
       "id": "AndroidInfo",
       "description": "Android related attributes to the Dynamic Link.",
       "type": "object"
->>>>>>> d5fa6b74
     },
     "NavigationInfo": {
       "description": "Information of navigation behavior.",
@@ -618,96 +317,58 @@
       "id": "NavigationInfo"
     },
     "IosInfo": {
+      "properties": {
+        "iosIpadFallbackLink": {
+          "description": "If specified, this overrides the ios_fallback_link value on iPads.",
+          "type": "string"
+        },
+        "iosIpadBundleId": {
+          "description": "iPad bundle ID of the app.",
+          "type": "string"
+        },
+        "iosCustomScheme": {
+          "description": "Custom (destination) scheme to use for iOS. By default, we’ll use the\nbundle ID as the custom scheme. Developer can override this behavior using\nthis param.",
+          "type": "string"
+        },
+        "iosBundleId": {
+          "description": "iOS bundle ID of the app.",
+          "type": "string"
+        },
+        "iosFallbackLink": {
+          "description": "Link to open on iOS if the app is not installed.",
+          "type": "string"
+        },
+        "iosAppStoreId": {
+          "description": "iOS App Store ID.",
+          "type": "string"
+        }
+      },
       "id": "IosInfo",
       "description": "iOS related attributes to the Dynamic Link..",
-      "type": "object",
-      "properties": {
-<<<<<<< HEAD
-=======
-        "iosIpadFallbackLink": {
-          "description": "If specified, this overrides the ios_fallback_link value on iPads.",
-          "type": "string"
-        },
-        "iosIpadBundleId": {
-          "description": "iPad bundle ID of the app.",
-          "type": "string"
-        },
-        "iosCustomScheme": {
-          "description": "Custom (destination) scheme to use for iOS. By default, we’ll use the\nbundle ID as the custom scheme. Developer can override this behavior using\nthis param.",
-          "type": "string"
-        },
-        "iosBundleId": {
-          "description": "iOS bundle ID of the app.",
-          "type": "string"
-        },
->>>>>>> d5fa6b74
-        "iosFallbackLink": {
-          "description": "Link to open on iOS if the app is not installed.",
-          "type": "string"
-        },
-        "iosAppStoreId": {
-          "description": "iOS App Store ID.",
-          "type": "string"
-<<<<<<< HEAD
-        },
-        "iosIpadFallbackLink": {
-          "description": "If specified, this overrides the ios_fallback_link value on iPads.",
-          "type": "string"
-        },
-        "iosIpadBundleId": {
-          "description": "iPad bundle ID of the app.",
-          "type": "string"
-        },
-        "iosCustomScheme": {
-          "description": "Custom (destination) scheme to use for iOS. By default, we’ll use the\nbundle ID as the custom scheme. Developer can override this behavior using\nthis param.",
-          "type": "string"
-        },
-        "iosBundleId": {
-          "description": "iOS bundle ID of the app.",
-          "type": "string"
-=======
->>>>>>> d5fa6b74
-        }
-      }
+      "type": "object"
     },
     "AnalyticsInfo": {
-<<<<<<< HEAD
-      "id": "AnalyticsInfo",
-=======
->>>>>>> d5fa6b74
       "description": "Tracking parameters supported by Dynamic Link.",
       "type": "object",
       "properties": {
         "itunesConnectAnalytics": {
-          "description": "iTunes Connect App Analytics.",
-          "$ref": "ITunesConnectAnalytics"
+          "$ref": "ITunesConnectAnalytics",
+          "description": "iTunes Connect App Analytics."
         },
         "googlePlayAnalytics": {
           "$ref": "GooglePlayAnalytics",
           "description": "Google Play Campaign Measurements."
         }
-<<<<<<< HEAD
-      }
+      },
+      "id": "AnalyticsInfo"
     },
     "CreateShortDynamicLinkRequest": {
-      "id": "CreateShortDynamicLinkRequest",
-=======
-      },
-      "id": "AnalyticsInfo"
-    },
-    "CreateShortDynamicLinkRequest": {
->>>>>>> d5fa6b74
       "description": "Request to create a short Dynamic Link.",
       "type": "object",
       "properties": {
         "dynamicLinkInfo": {
-<<<<<<< HEAD
-          "description": "Information about the Dynamic Link to be shortened.\n[Learn more](https://firebase.google.com/docs/dynamic-links/android#create-a-dynamic-link-programmatically).",
-          "$ref": "DynamicLinkInfo"
-=======
           "$ref": "DynamicLinkInfo",
           "description": "Information about the Dynamic Link to be shortened.\n[Learn more](https://firebase.google.com/docs/dynamic-links/android#create-a-dynamic-link-programmatically)."
->>>>>>> d5fa6b74
         },
         "longDynamicLink": {
           "description": "Full long Dynamic Link URL with desired query parameters specified.\nFor example,\n\"https://sample.app.goo.gl/?link=http://www.google.com&apn=com.sample\",\n[Learn more](https://firebase.google.com/docs/dynamic-links/android#create-a-dynamic-link-programmatically).",
@@ -717,9 +378,6 @@
           "description": "Short Dynamic Link suffix. Optional.",
           "$ref": "Suffix"
         }
-<<<<<<< HEAD
-      }
-=======
       },
       "id": "CreateShortDynamicLinkRequest"
     },
@@ -733,9 +391,9 @@
         }
       },
       "id": "DesktopInfo"
->>>>>>> d5fa6b74
     },
     "DynamicLinkEventStat": {
+      "description": "Dynamic Link event stat.",
       "type": "object",
       "properties": {
         "count": {
@@ -745,7 +403,6 @@
         },
         "event": {
           "description": "Link event.",
-<<<<<<< HEAD
           "type": "string",
           "enumDescriptions": [
             "Unspecified type.",
@@ -765,6 +422,12 @@
           ]
         },
         "platform": {
+          "enumDescriptions": [
+            "Unspecified platform.",
+            "Represents Android platform.\nAll apps and browsers on Android are classfied in this category.",
+            "Represents iOS platform.\nAll apps and browsers on iOS are classfied in this category.",
+            "Represents desktop.\nNote: other platforms like Windows, Blackberry, Amazon fall into this\ncategory."
+          ],
           "enum": [
             "DYNAMIC_LINK_PLATFORM_UNSPECIFIED",
             "ANDROID",
@@ -772,53 +435,9 @@
             "DESKTOP"
           ],
           "description": "Requested platform.",
-          "type": "string",
-          "enumDescriptions": [
-            "Unspecified platform.",
-            "Represents Android platform.\nAll apps and browsers on Android are classfied in this category.",
-            "Represents iOS platform.\nAll apps and browsers on iOS are classfied in this category.",
-            "Represents desktop.\nNote: other platforms like Windows, Blackberry, Amazon fall into this\ncategory."
-=======
-          "type": "string",
-          "enumDescriptions": [
-            "Unspecified type.",
-            "Indicates that an FDL is clicked by users.",
-            "Indicates that an FDL redirects users to fallback link.",
-            "Indicates that an FDL triggers an app install from Play store, currently\nit's impossible to get stats from App store.",
-            "Indicates that the app is opened for the first time after an install\ntriggered by FDLs",
-            "Indicates that the app is opened via an FDL for non-first time."
-          ],
-          "enum": [
-            "DYNAMIC_LINK_EVENT_UNSPECIFIED",
-            "CLICK",
-            "REDIRECT",
-            "APP_INSTALL",
-            "APP_FIRST_OPEN",
-            "APP_RE_OPEN"
->>>>>>> d5fa6b74
-          ]
-        },
-        "platform": {
-          "enumDescriptions": [
-            "Unspecified platform.",
-            "Represents Android platform.\nAll apps and browsers on Android are classfied in this category.",
-            "Represents iOS platform.\nAll apps and browsers on iOS are classfied in this category.",
-            "Represents desktop.\nNote: other platforms like Windows, Blackberry, Amazon fall into this\ncategory."
-          ],
-          "enum": [
-            "DYNAMIC_LINK_PLATFORM_UNSPECIFIED",
-            "ANDROID",
-            "IOS",
-            "DESKTOP"
-          ],
-          "description": "Requested platform.",
-          "type": "string"
-        }
-      },
-<<<<<<< HEAD
-      "id": "DynamicLinkEventStat",
-      "description": "Dynamic Link event stat."
-=======
+          "type": "string"
+        }
+      },
       "id": "DynamicLinkEventStat"
     },
     "GetIosPostInstallAttributionRequest": {
@@ -956,7 +575,6 @@
       "id": "GooglePlayAnalytics",
       "description": "Parameters for Google Play Campaign Measurements.\n[Learn more](https://developers.google.com/analytics/devguides/collection/android/v4/campaigns#campaign-params)",
       "type": "object"
->>>>>>> d5fa6b74
     }
   },
   "icons": {
@@ -981,36 +599,11 @@
   "title": "Firebase Dynamic Links API",
   "ownerName": "Google",
   "resources": {
-    "shortLinks": {
-      "methods": {
-        "create": {
-          "description": "Creates a short Dynamic Link given either a valid long Dynamic Link or\ndetails such as Dynamic Link domain, Android and iOS app information.\nThe created short Dynamic Link will not expire.\n\nRepeated calls with the same long Dynamic Link or Dynamic Link information\nwill produce the same short Dynamic Link.\n\nThe Dynamic Link domain in the request must be owned by requester's\nFirebase project.",
-          "request": {
-            "$ref": "CreateShortDynamicLinkRequest"
-          },
-          "response": {
-            "$ref": "CreateShortDynamicLinkResponse"
-          },
-          "parameterOrder": [],
-          "httpMethod": "POST",
-          "scopes": [
-            "https://www.googleapis.com/auth/firebase"
-          ],
-          "parameters": {},
-          "flatPath": "v1/shortLinks",
-          "path": "v1/shortLinks",
-          "id": "firebasedynamiclinks.shortLinks.create"
-        }
-      }
-    },
     "v1": {
       "methods": {
         "getLinkStats": {
-<<<<<<< HEAD
-=======
           "path": "v1/{dynamicLink}/linkStats",
           "id": "firebasedynamiclinks.getLinkStats",
->>>>>>> d5fa6b74
           "description": "Fetches analytics stats of a short Dynamic Link for a given\nduration. Metrics include number of clicks, redirects, installs,\napp first opens, and app reopens.",
           "response": {
             "$ref": "DynamicLinkStats"
@@ -1021,17 +614,10 @@
           "httpMethod": "GET",
           "parameters": {
             "durationDays": {
-<<<<<<< HEAD
-              "type": "string",
-              "location": "query",
-              "description": "The span of time requested in days.",
-              "format": "int64"
-=======
               "location": "query",
               "description": "The span of time requested in days.",
               "format": "int64",
               "type": "string"
->>>>>>> d5fa6b74
             },
             "dynamicLink": {
               "description": "Dynamic Link URL. e.g. https://abcd.app.goo.gl/wxyz",
@@ -1043,13 +629,6 @@
           "scopes": [
             "https://www.googleapis.com/auth/firebase"
           ],
-<<<<<<< HEAD
-          "flatPath": "v1/{dynamicLink}/linkStats",
-          "path": "v1/{dynamicLink}/linkStats",
-          "id": "firebasedynamiclinks.getLinkStats"
-        },
-        "installAttribution": {
-=======
           "flatPath": "v1/{dynamicLink}/linkStats"
         },
         "installAttribution": {
@@ -1078,39 +657,24 @@
           "flatPath": "v1/shortLinks",
           "id": "firebasedynamiclinks.shortLinks.create",
           "path": "v1/shortLinks",
->>>>>>> d5fa6b74
           "request": {
-            "$ref": "GetIosPostInstallAttributionRequest"
+            "$ref": "CreateShortDynamicLinkRequest"
           },
-<<<<<<< HEAD
-          "description": "Get iOS strong/weak-match info for post-install attribution.",
-=======
           "description": "Creates a short Dynamic Link given either a valid long Dynamic Link or\ndetails such as Dynamic Link domain, Android and iOS app information.\nThe created short Dynamic Link will not expire.\n\nRepeated calls with the same long Dynamic Link or Dynamic Link information\nwill produce the same short Dynamic Link.\n\nThe Dynamic Link domain in the request must be owned by requester's\nFirebase project.",
->>>>>>> d5fa6b74
           "httpMethod": "POST",
           "parameterOrder": [],
           "response": {
-            "$ref": "GetIosPostInstallAttributionResponse"
+            "$ref": "CreateShortDynamicLinkResponse"
           },
           "parameters": {},
           "scopes": [
             "https://www.googleapis.com/auth/firebase"
-<<<<<<< HEAD
-          ],
-          "flatPath": "v1/installAttribution",
-          "id": "firebasedynamiclinks.installAttribution",
-          "path": "v1/installAttribution"
-=======
           ]
->>>>>>> d5fa6b74
         }
       }
     }
   },
   "parameters": {
-<<<<<<< HEAD
-    "upload_protocol": {
-=======
     "oauth_token": {
       "location": "query",
       "description": "OAuth 2.0 token for the current user.",
@@ -1118,18 +682,9 @@
     },
     "bearer_token": {
       "description": "OAuth bearer token.",
->>>>>>> d5fa6b74
       "type": "string",
-      "location": "query",
-      "description": "Upload protocol for media (e.g. \"raw\", \"multipart\")."
-    },
-<<<<<<< HEAD
-    "prettyPrint": {
-      "type": "boolean",
-      "default": "true",
-      "location": "query",
-      "description": "Returns response with indentations and line breaks."
-=======
+      "location": "query"
+    },
     "upload_protocol": {
       "location": "query",
       "description": "Upload protocol for media (e.g. \"raw\", \"multipart\").",
@@ -1145,12 +700,11 @@
       "location": "query",
       "description": "Selector specifying which fields to include in a partial response.",
       "type": "string"
->>>>>>> d5fa6b74
     },
     "uploadType": {
+      "location": "query",
       "description": "Legacy upload protocol for media (e.g. \"media\", \"multipart\").",
-      "type": "string",
-      "location": "query"
+      "type": "string"
     },
     "$.xgafv": {
       "description": "V1 error format.",
@@ -1185,24 +739,16 @@
         "proto"
       ],
       "type": "string"
-<<<<<<< HEAD
-=======
     },
     "access_token": {
       "description": "OAuth access token.",
       "type": "string",
       "location": "query"
->>>>>>> d5fa6b74
     },
     "key": {
       "location": "query",
       "description": "API key. Your API key identifies your project and provides you with API access, quota, and reports. Required unless you provide an OAuth 2.0 token.",
       "type": "string"
-    },
-    "access_token": {
-      "description": "OAuth access token.",
-      "type": "string",
-      "location": "query"
     },
     "quotaUser": {
       "location": "query",
@@ -1214,32 +760,11 @@
       "description": "Pretty-print response.",
       "type": "boolean",
       "default": "true"
-<<<<<<< HEAD
-    },
-    "oauth_token": {
-      "description": "OAuth 2.0 token for the current user.",
-      "type": "string",
-      "location": "query"
-    },
-    "bearer_token": {
-      "location": "query",
-      "description": "OAuth bearer token.",
-      "type": "string"
-=======
->>>>>>> d5fa6b74
     }
   },
   "version": "v1",
   "baseUrl": "https://firebasedynamiclinks-ipv6.googleapis.com/",
   "kind": "discovery#restDescription",
   "description": "Programmatically creates and manages Firebase Dynamic Links.",
-<<<<<<< HEAD
-  "servicePath": "",
-  "basePath": "",
-  "id": "firebasedynamiclinks:v1",
-  "revision": "20170926",
-  "documentationLink": "https://firebase.google.com/docs/dynamic-links/"
-=======
   "servicePath": ""
->>>>>>> d5fa6b74
 }