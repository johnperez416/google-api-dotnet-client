--- conflicted
+++ resolved
@@ -1,113 +1,4 @@
 {
-<<<<<<< HEAD
-  "basePath": "",
-  "ownerDomain": "google.com",
-  "name": "storagetransfer",
-  "batchPath": "batch",
-  "id": "storagetransfer:v1",
-  "documentationLink": "https://cloud.google.com/storage/transfer",
-  "revision": "20170928",
-  "title": "Google Storage Transfer API",
-  "ownerName": "Google",
-  "discoveryVersion": "v1",
-  "version_module": true,
-  "resources": {
-    "transferOperations": {
-      "methods": {
-        "list": {
-          "flatPath": "v1/transferOperations",
-          "id": "storagetransfer.transferOperations.list",
-          "path": "v1/{+name}",
-          "description": "Lists operations that match the specified filter in the request. If the\nserver doesn't support this method, it returns `UNIMPLEMENTED`.\n\nNOTE: the `name` binding allows API services to override the binding\nto use different resource name schemes, such as `users/*/operations`. To\noverride the binding, API services can add a binding such as\n`\"/v1/{name=users/*}/operations\"` to their service configuration.\nFor backwards compatibility, the default name includes the operations\ncollection id, however overriding users must ensure the name binding\nis the parent resource, without the operations collection id.",
-          "response": {
-            "$ref": "ListOperationsResponse"
-          },
-          "parameterOrder": [
-            "name"
-          ],
-          "httpMethod": "GET",
-          "parameters": {
-            "filter": {
-              "location": "query",
-              "description": "A list of query parameters specified as JSON text in the form of {\\\"project_id\\\" : \\\"my_project_id\\\", \\\"job_names\\\" : [\\\"jobid1\\\", \\\"jobid2\\\",...], \\\"operation_names\\\" : [\\\"opid1\\\", \\\"opid2\\\",...], \\\"transfer_statuses\\\":[\\\"status1\\\", \\\"status2\\\",...]}. Since `job_names`, `operation_names`, and `transfer_statuses` support multiple values, they must be specified with array notation. `job_names`, `operation_names`, and `transfer_statuses` are optional.",
-              "type": "string"
-            },
-            "pageToken": {
-              "location": "query",
-              "description": "The list page token.",
-              "type": "string"
-            },
-            "name": {
-              "location": "path",
-              "description": "The value `transferOperations`.",
-              "type": "string",
-              "required": true,
-              "pattern": "^transferOperations$"
-            },
-            "pageSize": {
-              "location": "query",
-              "format": "int32",
-              "description": "The list page size. The max allowed value is 256.",
-              "type": "integer"
-            }
-          },
-          "scopes": [
-            "https://www.googleapis.com/auth/cloud-platform"
-          ]
-        },
-        "resume": {
-          "flatPath": "v1/transferOperations/{transferOperationsId}:resume",
-          "path": "v1/{+name}:resume",
-          "id": "storagetransfer.transferOperations.resume",
-          "request": {
-            "$ref": "ResumeTransferOperationRequest"
-          },
-          "description": "Resumes a transfer operation that is paused.",
-          "httpMethod": "POST",
-          "parameterOrder": [
-            "name"
-          ],
-          "response": {
-            "$ref": "Empty"
-          },
-          "scopes": [
-            "https://www.googleapis.com/auth/cloud-platform"
-          ],
-          "parameters": {
-            "name": {
-              "description": "The name of the transfer operation.\nRequired.",
-              "type": "string",
-              "required": true,
-              "pattern": "^transferOperations/.+$",
-              "location": "path"
-            }
-          }
-        },
-        "cancel": {
-          "description": "Cancels a transfer. Use the get method to check whether the cancellation succeeded or whether the operation completed despite cancellation.",
-          "response": {
-            "$ref": "Empty"
-          },
-          "parameterOrder": [
-            "name"
-          ],
-          "httpMethod": "POST",
-          "scopes": [
-            "https://www.googleapis.com/auth/cloud-platform"
-          ],
-          "parameters": {
-            "name": {
-              "description": "The name of the operation resource to be cancelled.",
-              "type": "string",
-              "required": true,
-              "pattern": "^transferOperations/.+$",
-              "location": "path"
-            }
-          },
-          "flatPath": "v1/transferOperations/{transferOperationsId}:cancel",
-          "id": "storagetransfer.transferOperations.cancel",
-          "path": "v1/{+name}:cancel"
-=======
   "schemas": {
     "ListOperationsResponse": {
       "description": "The response message for Operations.ListOperations.",
@@ -116,319 +7,17 @@
         "nextPageToken": {
           "description": "The standard List next-page token.",
           "type": "string"
->>>>>>> d5fa6b74
         },
         "operations": {
           "description": "A list of operations that matches the specified filter in the request.",
           "type": "array",
           "items": {
             "$ref": "Operation"
-<<<<<<< HEAD
-          },
-          "parameters": {
-            "name": {
-              "location": "path",
-              "description": "The name of the operation resource.",
-              "type": "string",
-              "required": true,
-              "pattern": "^transferOperations/.+$"
-            }
-          },
-          "scopes": [
-            "https://www.googleapis.com/auth/cloud-platform"
-          ]
-        },
-        "pause": {
-          "flatPath": "v1/transferOperations/{transferOperationsId}:pause",
-          "path": "v1/{+name}:pause",
-          "id": "storagetransfer.transferOperations.pause",
-          "description": "Pauses a transfer operation.",
-          "request": {
-            "$ref": "PauseTransferOperationRequest"
-          },
-          "httpMethod": "POST",
-          "parameterOrder": [
-            "name"
-          ],
-          "response": {
-            "$ref": "Empty"
-          },
-          "parameters": {
-            "name": {
-              "description": "The name of the transfer operation.\nRequired.",
-              "type": "string",
-              "required": true,
-              "pattern": "^transferOperations/.+$",
-              "location": "path"
-            }
-          },
-          "scopes": [
-            "https://www.googleapis.com/auth/cloud-platform"
-          ]
-        },
-        "delete": {
-          "response": {
-            "$ref": "Empty"
-          },
-          "parameterOrder": [
-            "name"
-          ],
-          "httpMethod": "DELETE",
-          "parameters": {
-            "name": {
-              "description": "The name of the operation resource to be deleted.",
-              "type": "string",
-              "required": true,
-              "pattern": "^transferOperations/.+$",
-              "location": "path"
-            }
-          },
-          "scopes": [
-            "https://www.googleapis.com/auth/cloud-platform"
-          ],
-          "flatPath": "v1/transferOperations/{transferOperationsId}",
-          "id": "storagetransfer.transferOperations.delete",
-          "path": "v1/{+name}",
-          "description": "This method is not supported and the server returns `UNIMPLEMENTED`."
-=======
           }
->>>>>>> d5fa6b74
         }
       },
       "id": "ListOperationsResponse"
     },
-<<<<<<< HEAD
-    "transferJobs": {
-      "methods": {
-        "list": {
-          "response": {
-            "$ref": "ListTransferJobsResponse"
-          },
-          "parameterOrder": [],
-          "httpMethod": "GET",
-          "parameters": {
-            "pageSize": {
-              "location": "query",
-              "format": "int32",
-              "description": "The list page size. The max allowed value is 256.",
-              "type": "integer"
-            },
-            "filter": {
-              "description": "A list of query parameters specified as JSON text in the form of\n{\"project_id\":\"my_project_id\",\n\"job_names\":[\"jobid1\",\"jobid2\",...],\n\"job_statuses\":[\"status1\",\"status2\",...]}.\nSince `job_names` and `job_statuses` support multiple values, their values\nmust be specified with array notation. `project_id` is required. `job_names`\nand `job_statuses` are optional.  The valid values for `job_statuses` are\ncase-insensitive: `ENABLED`, `DISABLED`, and `DELETED`.",
-              "type": "string",
-              "location": "query"
-            },
-            "pageToken": {
-              "location": "query",
-              "description": "The list page token.",
-              "type": "string"
-            }
-          },
-          "scopes": [
-            "https://www.googleapis.com/auth/cloud-platform"
-          ],
-          "flatPath": "v1/transferJobs",
-          "id": "storagetransfer.transferJobs.list",
-          "path": "v1/transferJobs",
-          "description": "Lists transfer jobs."
-        },
-        "get": {
-          "description": "Gets a transfer job.",
-          "response": {
-            "$ref": "TransferJob"
-          },
-          "parameterOrder": [
-            "jobName"
-          ],
-          "httpMethod": "GET",
-          "scopes": [
-            "https://www.googleapis.com/auth/cloud-platform"
-          ],
-          "parameters": {
-            "projectId": {
-              "location": "query",
-              "description": "The ID of the Google Cloud Platform Console project that owns the job.\nRequired.",
-              "type": "string"
-            },
-            "jobName": {
-              "location": "path",
-              "description": "The job to get.\nRequired.",
-              "type": "string",
-              "required": true,
-              "pattern": "^transferJobs/.+$"
-            }
-          },
-          "flatPath": "v1/transferJobs/{transferJobsId}",
-          "id": "storagetransfer.transferJobs.get",
-          "path": "v1/{+jobName}"
-        },
-        "patch": {
-          "description": "Updates a transfer job. Updating a job's transfer spec does not affect\ntransfer operations that are running already. Updating the scheduling\nof a job is not allowed.",
-          "request": {
-            "$ref": "UpdateTransferJobRequest"
-          },
-          "response": {
-            "$ref": "TransferJob"
-          },
-          "parameterOrder": [
-            "jobName"
-          ],
-          "httpMethod": "PATCH",
-          "parameters": {
-            "jobName": {
-              "location": "path",
-              "description": "The name of job to update.\nRequired.",
-              "type": "string",
-              "required": true,
-              "pattern": "^transferJobs/.+$"
-            }
-          },
-          "scopes": [
-            "https://www.googleapis.com/auth/cloud-platform"
-          ],
-          "flatPath": "v1/transferJobs/{transferJobsId}",
-          "id": "storagetransfer.transferJobs.patch",
-          "path": "v1/{+jobName}"
-        },
-        "create": {
-          "request": {
-            "$ref": "TransferJob"
-          },
-          "description": "Creates a transfer job that runs periodically.",
-          "httpMethod": "POST",
-          "parameterOrder": [],
-          "response": {
-            "$ref": "TransferJob"
-          },
-          "scopes": [
-            "https://www.googleapis.com/auth/cloud-platform"
-          ],
-          "parameters": {},
-          "flatPath": "v1/transferJobs",
-          "path": "v1/transferJobs",
-          "id": "storagetransfer.transferJobs.create"
-        }
-      }
-    },
-    "googleServiceAccounts": {
-      "methods": {
-        "get": {
-          "description": "Returns the Google service account that is used by Storage Transfer\nService to access buckets in the project where transfers\nrun or in other projects. Each Google service account is associated\nwith one Google Cloud Platform Console project. Users\nshould add this service account to the Google Cloud Storage bucket\nACLs to grant access to Storage Transfer Service. This service\naccount is created and owned by Storage Transfer Service and can\nonly be used by Storage Transfer Service.",
-          "httpMethod": "GET",
-          "parameterOrder": [
-            "projectId"
-          ],
-          "response": {
-            "$ref": "GoogleServiceAccount"
-          },
-          "parameters": {
-            "projectId": {
-              "location": "path",
-              "description": "The ID of the Google Cloud Platform Console project that the Google service\naccount is associated with.\nRequired.",
-              "type": "string",
-              "required": true
-            }
-          },
-          "scopes": [
-            "https://www.googleapis.com/auth/cloud-platform"
-          ],
-          "flatPath": "v1/googleServiceAccounts/{projectId}",
-          "path": "v1/googleServiceAccounts/{projectId}",
-          "id": "storagetransfer.googleServiceAccounts.get"
-        }
-      }
-    }
-  },
-  "parameters": {
-    "upload_protocol": {
-      "description": "Upload protocol for media (e.g. \"raw\", \"multipart\").",
-      "type": "string",
-      "location": "query"
-    },
-    "prettyPrint": {
-      "description": "Returns response with indentations and line breaks.",
-      "default": "true",
-      "type": "boolean",
-      "location": "query"
-    },
-    "uploadType": {
-      "description": "Legacy upload protocol for media (e.g. \"media\", \"multipart\").",
-      "type": "string",
-      "location": "query"
-    },
-    "fields": {
-      "description": "Selector specifying which fields to include in a partial response.",
-      "type": "string",
-      "location": "query"
-    },
-    "$.xgafv": {
-      "enumDescriptions": [
-        "v1 error format",
-        "v2 error format"
-      ],
-      "location": "query",
-      "enum": [
-        "1",
-        "2"
-      ],
-      "description": "V1 error format.",
-      "type": "string"
-    },
-    "callback": {
-      "location": "query",
-      "description": "JSONP",
-      "type": "string"
-    },
-    "alt": {
-      "enum": [
-        "json",
-        "media",
-        "proto"
-      ],
-      "type": "string",
-      "enumDescriptions": [
-        "Responses with Content-Type of application/json",
-        "Media download with context-dependent Content-Type",
-        "Responses with Content-Type of application/x-protobuf"
-      ],
-      "location": "query",
-      "description": "Data format for response.",
-      "default": "json"
-    },
-    "access_token": {
-      "location": "query",
-      "description": "OAuth access token.",
-      "type": "string"
-    },
-    "key": {
-      "description": "API key. Your API key identifies your project and provides you with API access, quota, and reports. Required unless you provide an OAuth 2.0 token.",
-      "type": "string",
-      "location": "query"
-    },
-    "quotaUser": {
-      "location": "query",
-      "description": "Available to use for quota purposes for server-side applications. Can be any arbitrary string assigned to a user, but should not exceed 40 characters.",
-      "type": "string"
-    },
-    "pp": {
-      "location": "query",
-      "description": "Pretty-print response.",
-      "default": "true",
-      "type": "boolean"
-    },
-    "bearer_token": {
-      "description": "OAuth bearer token.",
-      "type": "string",
-      "location": "query"
-    },
-    "oauth_token": {
-      "description": "OAuth 2.0 token for the current user.",
-      "type": "string",
-      "location": "query"
-    }
-  },
-  "schemas": {
-=======
     "GoogleServiceAccount": {
       "description": "Google service account",
       "type": "object",
@@ -467,7 +56,6 @@
       },
       "id": "TimeOfDay"
     },
->>>>>>> d5fa6b74
     "ErrorLogEntry": {
       "description": "An entry describing an error that has occurred.",
       "type": "object",
@@ -490,15 +78,6 @@
       "description": "This resource represents the configuration of a transfer job that runs\nperiodically.",
       "type": "object",
       "properties": {
-        "lastModificationTime": {
-          "format": "google-datetime",
-          "description": "This field cannot be changed by user requests.",
-          "type": "string"
-        },
-        "projectId": {
-          "description": "The ID of the Google Cloud Platform Console project that owns the job.",
-          "type": "string"
-        },
         "description": {
           "description": "A description provided by the user for the job. Its max length is 1024\nbytes when Unicode-encoded.",
           "type": "string"
@@ -529,24 +108,12 @@
           ]
         },
         "schedule": {
-<<<<<<< HEAD
-          "$ref": "Schedule",
-          "description": "Schedule specification."
-        },
-        "deletionTime": {
-          "format": "google-datetime",
-          "description": "This field cannot be changed by user requests.",
-          "type": "string"
-=======
           "description": "Schedule specification.",
           "$ref": "Schedule"
->>>>>>> d5fa6b74
         },
         "name": {
           "description": "A globally unique name assigned by Storage Transfer Service when the\njob is created. This field should be left empty in requests to create a new\ntransfer job; otherwise, the requests result in an `INVALID_ARGUMENT`\nerror.",
           "type": "string"
-<<<<<<< HEAD
-=======
         },
         "deletionTime": {
           "description": "This field cannot be changed by user requests.",
@@ -561,7 +128,6 @@
           "description": "This field cannot be changed by user requests.",
           "format": "google-datetime",
           "type": "string"
->>>>>>> d5fa6b74
         }
       },
       "id": "TransferJob"
@@ -579,8 +145,8 @@
           "description": "The first day the recurring transfer is scheduled to run. If\n`scheduleStartDate` is in the past, the transfer will run for the first\ntime on the following day.\nRequired."
         },
         "scheduleEndDate": {
-          "description": "The last day the recurring transfer will be run. If `scheduleEndDate`\nis the same as `scheduleStartDate`, the transfer will be executed only\nonce.",
-          "$ref": "Date"
+          "$ref": "Date",
+          "description": "The last day the recurring transfer will be run. If `scheduleEndDate`\nis the same as `scheduleStartDate`, the transfer will be executed only\nonce."
         }
       },
       "id": "Schedule"
@@ -654,8 +220,8 @@
           "type": "string"
         },
         "counters": {
-          "description": "Information about the progress of the transfer operation.",
-          "$ref": "TransferCounters"
+          "$ref": "TransferCounters",
+          "description": "Information about the progress of the transfer operation."
         },
         "errorBreakdowns": {
           "description": "Summarizes errors encountered with sample error log entries.",
@@ -667,31 +233,6 @@
         "name": {
           "description": "A globally unique ID assigned by the system.",
           "type": "string"
-<<<<<<< HEAD
-        },
-        "projectId": {
-          "description": "The ID of the Google Cloud Platform Console project that owns the operation.\nRequired.",
-          "type": "string"
-        },
-        "endTime": {
-          "format": "google-datetime",
-          "description": "End time of this transfer execution.",
-          "type": "string"
-        },
-        "startTime": {
-          "format": "google-datetime",
-          "description": "Start time of this transfer execution.",
-          "type": "string"
-        },
-        "transferJobName": {
-          "description": "The name of the transfer job that triggers this transfer operation.",
-          "type": "string"
-        },
-        "transferSpec": {
-          "description": "Transfer specification.\nRequired.",
-          "$ref": "TransferSpec"
-=======
->>>>>>> d5fa6b74
         }
       },
       "id": "TransferOperation"
@@ -711,6 +252,12 @@
       },
       "id": "AwsS3Data"
     },
+    "Empty": {
+      "description": "A generic empty message that you can re-use to avoid defining duplicated\nempty messages in your APIs. A typical example is to use it as the request\nor the response type of an API method. For instance:\n\n    service Foo {\n      rpc Bar(google.protobuf.Empty) returns (google.protobuf.Empty);\n    }\n\nThe JSON representation for `Empty` is empty JSON object `{}`.",
+      "type": "object",
+      "properties": {},
+      "id": "Empty"
+    },
     "AwsAccessKey": {
       "description": "AWS access key (see\n[AWS Security Credentials](http://docs.aws.amazon.com/general/latest/gr/aws-security-credentials.html)).",
       "type": "object",
@@ -726,12 +273,6 @@
       },
       "id": "AwsAccessKey"
     },
-    "Empty": {
-      "description": "A generic empty message that you can re-use to avoid defining duplicated\nempty messages in your APIs. A typical example is to use it as the request\nor the response type of an API method. For instance:\n\n    service Foo {\n      rpc Bar(google.protobuf.Empty) returns (google.protobuf.Empty);\n    }\n\nThe JSON representation for `Empty` is empty JSON object `{}`.",
-      "type": "object",
-      "properties": {},
-      "id": "Empty"
-    },
     "PauseTransferOperationRequest": {
       "description": "Request passed to PauseTransferOperation.",
       "type": "object",
@@ -742,86 +283,6 @@
       "description": "A collection of counters that report the progress of a transfer operation.",
       "type": "object",
       "properties": {
-<<<<<<< HEAD
-        "objectsFoundFromSource": {
-          "format": "int64",
-          "description": "Objects found in the data source that are scheduled to be transferred,\nwhich will be copied, excluded based on conditions, or skipped due to\nfailures.",
-          "type": "string"
-        },
-        "bytesDeletedFromSource": {
-          "format": "int64",
-          "description": "Bytes that are deleted from the data source.",
-          "type": "string"
-        },
-        "objectsFailedToDeleteFromSink": {
-          "format": "int64",
-          "description": "Objects that failed to be deleted from the data sink.",
-          "type": "string"
-        },
-        "objectsFoundOnlyFromSink": {
-          "format": "int64",
-          "description": "Objects found only in the data sink that are scheduled to be deleted.",
-          "type": "string"
-        },
-        "objectsDeletedFromSink": {
-          "format": "int64",
-          "description": "Objects that are deleted from the data sink.",
-          "type": "string"
-        },
-        "bytesFromSourceSkippedBySync": {
-          "format": "int64",
-          "description": "Bytes in the data source that are not transferred because they already\nexist in the data sink.",
-          "type": "string"
-        },
-        "bytesDeletedFromSink": {
-          "format": "int64",
-          "description": "Bytes that are deleted from the data sink.",
-          "type": "string"
-        },
-        "bytesFailedToDeleteFromSink": {
-          "format": "int64",
-          "description": "Bytes that failed to be deleted from the data sink.",
-          "type": "string"
-        },
-        "bytesFromSourceFailed": {
-          "format": "int64",
-          "description": "Bytes in the data source that failed during the transfer.",
-          "type": "string"
-        },
-        "objectsFromSourceFailed": {
-          "format": "int64",
-          "description": "Objects in the data source that failed during the transfer.",
-          "type": "string"
-        },
-        "objectsCopiedToSink": {
-          "format": "int64",
-          "description": "Objects that are copied to the data sink.",
-          "type": "string"
-        },
-        "bytesFoundOnlyFromSink": {
-          "format": "int64",
-          "description": "Bytes found only in the data sink that are scheduled to be deleted.",
-          "type": "string"
-        },
-        "objectsDeletedFromSource": {
-          "format": "int64",
-          "description": "Objects that are deleted from the data source.",
-          "type": "string"
-        },
-        "bytesCopiedToSink": {
-          "format": "int64",
-          "description": "Bytes that are copied to the data sink.",
-          "type": "string"
-        },
-        "objectsFromSourceSkippedBySync": {
-          "format": "int64",
-          "description": "Objects in the data source that are not transferred because they already\nexist in the data sink.",
-          "type": "string"
-        },
-        "bytesFoundFromSource": {
-          "format": "int64",
-          "description": "Bytes found in the data source that are scheduled to be transferred,\nwhich will be copied, excluded based on conditions, or skipped due to\nfailures.",
-=======
         "bytesFoundFromSource": {
           "description": "Bytes found in the data source that are scheduled to be transferred,\nwhich will be copied, excluded based on conditions, or skipped due to\nfailures.",
           "format": "int64",
@@ -900,7 +361,6 @@
         "bytesCopiedToSink": {
           "description": "Bytes that are copied to the data sink.",
           "format": "int64",
->>>>>>> d5fa6b74
           "type": "string"
         }
       },
@@ -1002,12 +462,7 @@
           "type": "array",
           "items": {
             "$ref": "TransferJob"
-<<<<<<< HEAD
-          },
-          "type": "array"
-=======
           }
->>>>>>> d5fa6b74
         }
       },
       "id": "ListTransferJobsResponse"
@@ -1036,14 +491,11 @@
       "description": "Conditions that determine which objects will be transferred.",
       "type": "object",
       "properties": {
-<<<<<<< HEAD
-=======
         "minTimeElapsedSinceLastModification": {
           "description": "If unspecified, `minTimeElapsedSinceLastModification` takes a zero value\nand `maxTimeElapsedSinceLastModification` takes the maximum possible\nvalue of Duration. Objects that satisfy the object conditions\nmust either have a `lastModificationTime` greater or equal to\n`NOW` - `maxTimeElapsedSinceLastModification` and less than\n`NOW` - `minTimeElapsedSinceLastModification`, or not have a\n`lastModificationTime`.",
           "format": "google-duration",
           "type": "string"
         },
->>>>>>> d5fa6b74
         "excludePrefixes": {
           "description": "`excludePrefixes` must follow the requirements described for\n`includePrefixes`.\n\nThe max size of `excludePrefixes` is 1000.",
           "type": "array",
@@ -1056,26 +508,12 @@
           "format": "google-duration",
           "type": "string"
         },
-<<<<<<< HEAD
-        "maxTimeElapsedSinceLastModification": {
-          "format": "google-duration",
-          "description": "`maxTimeElapsedSinceLastModification` is the complement to\n`minTimeElapsedSinceLastModification`.",
-          "type": "string"
-        },
-        "includePrefixes": {
-          "description": "If `includePrefixes` is specified, objects that satisfy the object\nconditions must have names that start with one of the `includePrefixes`\nand that do not start with any of the `excludePrefixes`. If `includePrefixes`\nis not specified, all objects except those that have names starting with\none of the `excludePrefixes` must satisfy the object conditions.\n\nRequirements:\n\n  * Each include-prefix and exclude-prefix can contain any sequence of\n    Unicode characters, of max length 1024 bytes when UTF8-encoded, and\n    must not contain Carriage Return or Line Feed characters.  Wildcard\n    matching and regular expression matching are not supported.\n\n  * Each include-prefix and exclude-prefix must omit the leading slash.\n    For example, to include the `requests.gz` object in a transfer from\n    `s3://my-aws-bucket/logs/y=2015/requests.gz`, specify the include\n    prefix as `logs/y=2015/requests.gz`.\n\n  * None of the include-prefix or the exclude-prefix values can be empty,\n    if specified.\n\n  * Each include-prefix must include a distinct portion of the object\n    namespace, i.e., no include-prefix may be a prefix of another\n    include-prefix.\n\n  * Each exclude-prefix must exclude a distinct portion of the object\n    namespace, i.e., no exclude-prefix may be a prefix of another\n    exclude-prefix.\n\n  * If `includePrefixes` is specified, then each exclude-prefix must start\n    with the value of a path explicitly included by `includePrefixes`.\n\nThe max size of `includePrefixes` is 1000.",
-          "items": {
-            "type": "string"
-          },
-          "type": "array"
-=======
         "includePrefixes": {
           "description": "If `includePrefixes` is specified, objects that satisfy the object\nconditions must have names that start with one of the `includePrefixes`\nand that do not start with any of the `excludePrefixes`. If `includePrefixes`\nis not specified, all objects except those that have names starting with\none of the `excludePrefixes` must satisfy the object conditions.\n\nRequirements:\n\n  * Each include-prefix and exclude-prefix can contain any sequence of\n    Unicode characters, of max length 1024 bytes when UTF8-encoded, and\n    must not contain Carriage Return or Line Feed characters.  Wildcard\n    matching and regular expression matching are not supported.\n\n  * Each include-prefix and exclude-prefix must omit the leading slash.\n    For example, to include the `requests.gz` object in a transfer from\n    `s3://my-aws-bucket/logs/y=2015/requests.gz`, specify the include\n    prefix as `logs/y=2015/requests.gz`.\n\n  * None of the include-prefix or the exclude-prefix values can be empty,\n    if specified.\n\n  * Each include-prefix must include a distinct portion of the object\n    namespace, i.e., no include-prefix may be a prefix of another\n    include-prefix.\n\n  * Each exclude-prefix must exclude a distinct portion of the object\n    namespace, i.e., no exclude-prefix may be a prefix of another\n    exclude-prefix.\n\n  * If `includePrefixes` is specified, then each exclude-prefix must start\n    with the value of a path explicitly included by `includePrefixes`.\n\nThe max size of `includePrefixes` is 1000.",
           "type": "array",
           "items": {
             "type": "string"
           }
->>>>>>> d5fa6b74
         }
       },
       "id": "ObjectConditions"
@@ -1123,19 +561,6 @@
           "description": "Whether overwriting objects that already exist in the sink is allowed.",
           "type": "boolean"
         },
-<<<<<<< HEAD
-        "error": {
-          "description": "The error result of the operation in case of failure or cancellation.",
-          "$ref": "Status"
-        },
-        "metadata": {
-          "additionalProperties": {
-            "description": "Properties of the object. Contains field @type with type URL.",
-            "type": "any"
-          },
-          "description": "Represents the transfer operation object.",
-          "type": "object"
-=======
         "deleteObjectsFromSourceAfterTransfer": {
           "description": "Whether objects should be deleted from the source after they are\ntransferred to the sink.  Note that this option and\n`deleteObjectsUniqueInSink` are mutually exclusive.",
           "type": "boolean"
@@ -1143,7 +568,6 @@
         "deleteObjectsUniqueInSink": {
           "description": "Whether objects that exist only in the sink should be deleted.  Note that\nthis option and `deleteObjectsFromSourceAfterTransfer` are mutually\nexclusive.",
           "type": "boolean"
->>>>>>> d5fa6b74
         }
       },
       "id": "TransferOptions"
@@ -1152,10 +576,21 @@
       "description": "Configuration for running a transfer.",
       "type": "object",
       "properties": {
+        "httpDataSource": {
+          "description": "An HTTP URL data source.",
+          "$ref": "HttpData"
+        },
+        "objectConditions": {
+          "$ref": "ObjectConditions",
+          "description": "Only objects that satisfy these object conditions are included in the set\nof data source and data sink objects.  Object conditions based on\nobjects' `lastModificationTime` do not exclude objects in a data sink."
+        },
+        "gcsDataSink": {
+          "$ref": "GcsData",
+          "description": "A Google Cloud Storage data sink."
+        },
         "gcsDataSource": {
-<<<<<<< HEAD
-          "description": "A Google Cloud Storage data source.",
-          "$ref": "GcsData"
+          "$ref": "GcsData",
+          "description": "A Google Cloud Storage data source."
         },
         "transferOptions": {
           "$ref": "TransferOptions",
@@ -1164,55 +599,20 @@
         "awsS3DataSource": {
           "$ref": "AwsS3Data",
           "description": "An AWS S3 data source."
-        },
-        "httpDataSource": {
-          "$ref": "HttpData",
-          "description": "An HTTP URL data source."
-        },
-        "objectConditions": {
-          "description": "Only objects that satisfy these object conditions are included in the set\nof data source and data sink objects.  Object conditions based on\nobjects' `lastModificationTime` do not exclude objects in a data sink.",
-          "$ref": "ObjectConditions"
-        },
-        "gcsDataSink": {
-          "description": "A Google Cloud Storage data sink.",
-          "$ref": "GcsData"
         }
       },
       "id": "TransferSpec"
     },
-    "TransferOptions": {
-      "description": "TransferOptions uses three boolean parameters to define the actions\nto be performed on objects in a transfer.",
-      "type": "object",
-      "properties": {
-        "overwriteObjectsAlreadyExistingInSink": {
-          "description": "Whether overwriting objects that already exist in the sink is allowed.",
-          "type": "boolean"
-        },
-        "deleteObjectsFromSourceAfterTransfer": {
-          "description": "Whether objects should be deleted from the source after they are\ntransferred to the sink.  Note that this option and\n`deleteObjectsUniqueInSink` are mutually exclusive.",
-          "type": "boolean"
-=======
-          "$ref": "GcsData",
-          "description": "A Google Cloud Storage data source."
->>>>>>> d5fa6b74
-        },
-        "transferOptions": {
-          "$ref": "TransferOptions",
-          "description": "If the option `deleteObjectsUniqueInSink` is `true`, object conditions\nbased on objects' `lastModificationTime` are ignored and do not exclude\nobjects in a data source or a data sink."
-        },
-        "awsS3DataSource": {
-          "$ref": "AwsS3Data",
-          "description": "An AWS S3 data source."
-        }
-      },
-      "id": "TransferSpec"
+    "ResumeTransferOperationRequest": {
+      "description": "Request passed to ResumeTransferOperation.",
+      "type": "object",
+      "properties": {},
+      "id": "ResumeTransferOperationRequest"
     },
     "Status": {
       "description": "The `Status` type defines a logical error model that is suitable for different\nprogramming environments, including REST APIs and RPC APIs. It is used by\n[gRPC](https://github.com/grpc). The error model is designed to be:\n\n- Simple to use and understand for most users\n- Flexible enough to meet unexpected needs\n\n# Overview\n\nThe `Status` message contains three pieces of data: error code, error message,\nand error details. The error code should be an enum value of\ngoogle.rpc.Code, but it may accept additional error codes if needed.  The\nerror message should be a developer-facing English message that helps\ndevelopers *understand* and *resolve* the error. If a localized user-facing\nerror message is needed, put the localized message in the error details or\nlocalize it in the client. The optional error details may contain arbitrary\ninformation about the error. There is a predefined set of error detail types\nin the package `google.rpc` that can be used for common error conditions.\n\n# Language mapping\n\nThe `Status` message is the logical representation of the error model, but it\nis not necessarily the actual wire format. When the `Status` message is\nexposed in different client libraries and different wire protocols, it can be\nmapped differently. For example, it will likely be mapped to some exceptions\nin Java, but more likely mapped to some error codes in C.\n\n# Other uses\n\nThe error model and the `Status` message can be used in a variety of\nenvironments, either with or without APIs, to provide a\nconsistent developer experience across different environments.\n\nExample uses of this error model include:\n\n- Partial errors. If a service needs to return partial errors to the client,\n    it may embed the `Status` in the normal response to indicate the partial\n    errors.\n\n- Workflow errors. A typical workflow has multiple steps. Each step may\n    have a `Status` message for error reporting.\n\n- Batch operations. If a client uses batch request and batch response, the\n    `Status` message should be used directly inside batch response, one for\n    each error sub-response.\n\n- Asynchronous operations. If an API call embeds asynchronous operation\n    results in its response, the status of those operations should be\n    represented directly using the `Status` message.\n\n- Logging. If some API errors are stored in logs, the message `Status` could\n    be used directly after any stripping needed for security/privacy reasons.",
       "type": "object",
       "properties": {
-<<<<<<< HEAD
-=======
         "code": {
           "description": "The status code, which should be an enum value of google.rpc.Code.",
           "format": "int32",
@@ -1222,46 +622,13 @@
           "description": "A developer-facing error message, which should be in English. Any\nuser-facing error message should be localized and sent in the\ngoogle.rpc.Status.details field, or localized by the client.",
           "type": "string"
         },
->>>>>>> d5fa6b74
         "details": {
           "description": "A list of messages that carry the error details.  There is a common set of\nmessage types for APIs to use.",
           "type": "array",
           "items": {
-            "type": "object",
             "additionalProperties": {
               "description": "Properties of the object. Contains field @type with type URL.",
               "type": "any"
-<<<<<<< HEAD
-            }
-          },
-          "type": "array"
-        },
-        "code": {
-          "format": "int32",
-          "description": "The status code, which should be an enum value of google.rpc.Code.",
-          "type": "integer"
-        },
-        "message": {
-          "description": "A developer-facing error message, which should be in English. Any\nuser-facing error message should be localized and sent in the\ngoogle.rpc.Status.details field, or localized by the client.",
-          "type": "string"
-        }
-      },
-      "id": "Status"
-    },
-    "ResumeTransferOperationRequest": {
-      "description": "Request passed to ResumeTransferOperation.",
-      "type": "object",
-      "properties": {},
-      "id": "ResumeTransferOperationRequest"
-    },
-    "ListOperationsResponse": {
-      "description": "The response message for Operations.ListOperations.",
-      "type": "object",
-      "properties": {
-        "nextPageToken": {
-          "description": "The standard List next-page token.",
-          "type": "string"
-=======
             },
             "type": "object"
           }
@@ -1537,7 +904,6 @@
           "flatPath": "v1/transferOperations",
           "id": "storagetransfer.transferOperations.list",
           "path": "v1/{+name}"
->>>>>>> d5fa6b74
         },
         "resume": {
           "request": {
@@ -1592,37 +958,6 @@
             "https://www.googleapis.com/auth/cloud-platform"
           ]
         },
-<<<<<<< HEAD
-        "minutes": {
-          "format": "int32",
-          "description": "Minutes of hour of day. Must be from 0 to 59.",
-          "type": "integer"
-        }
-      },
-      "id": "TimeOfDay"
-    }
-  },
-  "icons": {
-    "x16": "http://www.google.com/images/icons/product/search-16.gif",
-    "x32": "http://www.google.com/images/icons/product/search-32.gif"
-  },
-  "protocol": "rest",
-  "version": "v1",
-  "baseUrl": "https://storagetransfer.googleapis.com/",
-  "auth": {
-    "oauth2": {
-      "scopes": {
-        "https://www.googleapis.com/auth/cloud-platform": {
-          "description": "View and manage your data across Google Cloud Platform services"
-        }
-      }
-    }
-  },
-  "servicePath": "",
-  "description": "Transfers data from external data sources to a Google Cloud Storage bucket or between Google Cloud Storage buckets.",
-  "kind": "discovery#restDescription",
-  "rootUrl": "https://storagetransfer.googleapis.com/"
-=======
         "get": {
           "response": {
             "$ref": "Operation"
@@ -1739,5 +1074,4 @@
       "default": "true"
     }
   }
->>>>>>> d5fa6b74
 }