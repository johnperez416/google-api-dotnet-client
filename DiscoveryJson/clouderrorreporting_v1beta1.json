--- conflicted
+++ resolved
@@ -1,14 +1,10 @@
 {
-<<<<<<< HEAD
-  "batchPath": "batch",
-  "title": "Stackdriver Error Reporting API",
-=======
->>>>>>> d5fa6b74
   "ownerName": "Google",
   "resources": {
     "projects": {
       "methods": {
         "deleteEvents": {
+          "description": "Deletes all error events of a given project.",
           "response": {
             "$ref": "DeleteEventsResponse"
           },
@@ -21,37 +17,22 @@
           ],
           "parameters": {
             "projectName": {
-<<<<<<< HEAD
-              "location": "path",
-              "description": "[Required] The resource name of the Google Cloud Platform project. Written\nas `projects/` plus the\n[Google Cloud Platform project\nID](https://support.google.com/cloud/answer/6158840).\nExample: `projects/my-project-123`.",
-              "type": "string",
-              "required": true,
-              "pattern": "^projects/[^/]+$"
-=======
               "description": "[Required] The resource name of the Google Cloud Platform project. Written\nas `projects/` plus the\n[Google Cloud Platform project\nID](https://support.google.com/cloud/answer/6158840).\nExample: `projects/my-project-123`.",
               "type": "string",
               "required": true,
               "pattern": "^projects/[^/]+$",
               "location": "path"
->>>>>>> d5fa6b74
             }
           },
           "flatPath": "v1beta1/projects/{projectsId}/events",
           "id": "clouderrorreporting.projects.deleteEvents",
-          "path": "v1beta1/{+projectName}/events",
-          "description": "Deletes all error events of a given project."
+          "path": "v1beta1/{+projectName}/events"
         }
       },
       "resources": {
         "events": {
           "methods": {
             "list": {
-<<<<<<< HEAD
-              "flatPath": "v1beta1/projects/{projectsId}/events",
-              "id": "clouderrorreporting.projects.events.list",
-              "path": "v1beta1/{+projectName}/events",
-=======
->>>>>>> d5fa6b74
               "description": "Lists the specified events.",
               "response": {
                 "$ref": "ListEventsResponse"
@@ -61,34 +42,11 @@
               ],
               "httpMethod": "GET",
               "parameters": {
-<<<<<<< HEAD
-                "groupId": {
-                  "type": "string",
-                  "location": "query",
-                  "description": "[Required] The group for which events shall be returned."
-                },
-                "pageToken": {
-                  "type": "string",
-                  "location": "query",
-                  "description": "[Optional] A `next_page_token` provided by a previous response."
-                },
-                "serviceFilter.service": {
-                  "type": "string",
-                  "location": "query",
-                  "description": "[Optional] The exact value to match against\n[`ServiceContext.service`](/error-reporting/reference/rest/v1beta1/ServiceContext#FIELDS.service)."
-                },
-                "pageSize": {
-                  "location": "query",
-                  "format": "int32",
-                  "description": "[Optional] The maximum number of results to return per response.",
-                  "type": "integer"
-=======
                 "pageSize": {
                   "format": "int32",
                   "description": "[Optional] The maximum number of results to return per response.",
                   "type": "integer",
                   "location": "query"
->>>>>>> d5fa6b74
                 },
                 "serviceFilter.version": {
                   "location": "query",
@@ -96,174 +54,10 @@
                   "type": "string"
                 },
                 "serviceFilter.resourceType": {
-<<<<<<< HEAD
-                  "type": "string",
-                  "location": "query",
-                  "description": "[Optional] The exact value to match against\n[`ServiceContext.resource_type`](/error-reporting/reference/rest/v1beta1/ServiceContext#FIELDS.resource_type)."
-                },
-                "timeRange.period": {
-                  "type": "string",
-=======
                   "location": "query",
                   "description": "[Optional] The exact value to match against\n[`ServiceContext.resource_type`](/error-reporting/reference/rest/v1beta1/ServiceContext#FIELDS.resource_type).",
                   "type": "string"
                 },
-                "timeRange.period": {
->>>>>>> d5fa6b74
-                  "location": "query",
-                  "enum": [
-                    "PERIOD_UNSPECIFIED",
-                    "PERIOD_1_HOUR",
-                    "PERIOD_6_HOURS",
-                    "PERIOD_1_DAY",
-                    "PERIOD_1_WEEK",
-                    "PERIOD_30_DAYS"
-                  ],
-<<<<<<< HEAD
-                  "description": "Restricts the query to the specified time range."
-=======
-                  "description": "Restricts the query to the specified time range.",
-                  "type": "string"
->>>>>>> d5fa6b74
-                },
-                "projectName": {
-                  "location": "path",
-                  "description": "[Required] The resource name of the Google Cloud Platform project. Written\nas `projects/` plus the\n[Google Cloud Platform project\nID](https://support.google.com/cloud/answer/6158840).\nExample: `projects/my-project-123`.",
-                  "type": "string",
-                  "required": true,
-                  "pattern": "^projects/[^/]+$"
-<<<<<<< HEAD
-=======
-                },
-                "groupId": {
-                  "description": "[Required] The group for which events shall be returned.",
-                  "type": "string",
-                  "location": "query"
-                },
-                "serviceFilter.service": {
-                  "description": "[Optional] The exact value to match against\n[`ServiceContext.service`](/error-reporting/reference/rest/v1beta1/ServiceContext#FIELDS.service).",
-                  "type": "string",
-                  "location": "query"
-                },
-                "pageToken": {
-                  "location": "query",
-                  "description": "[Optional] A `next_page_token` provided by a previous response.",
-                  "type": "string"
->>>>>>> d5fa6b74
-                }
-              },
-              "scopes": [
-                "https://www.googleapis.com/auth/cloud-platform"
-<<<<<<< HEAD
-              ]
-            },
-            "report": {
-=======
-              ],
-              "flatPath": "v1beta1/projects/{projectsId}/events",
-              "id": "clouderrorreporting.projects.events.list",
-              "path": "v1beta1/{+projectName}/events"
-            },
-            "report": {
-              "scopes": [
-                "https://www.googleapis.com/auth/cloud-platform"
-              ],
-              "parameters": {
-                "projectName": {
-                  "description": "[Required] The resource name of the Google Cloud Platform project. Written\nas `projects/` plus the\n[Google Cloud Platform project ID](https://support.google.com/cloud/answer/6158840).\nExample: `projects/my-project-123`.",
-                  "type": "string",
-                  "required": true,
-                  "pattern": "^projects/[^/]+$",
-                  "location": "path"
-                }
-              },
->>>>>>> d5fa6b74
-              "flatPath": "v1beta1/projects/{projectsId}/events:report",
-              "path": "v1beta1/{+projectName}/events:report",
-              "id": "clouderrorreporting.projects.events.report",
-              "request": {
-                "$ref": "ReportedErrorEvent"
-              },
-              "description": "Report an individual error event.\n\nThis endpoint accepts \u003cstrong\u003eeither\u003c/strong\u003e an OAuth token,\n\u003cstrong\u003eor\u003c/strong\u003e an\n\u003ca href=\"https://support.google.com/cloud/answer/6158862\"\u003eAPI key\u003c/a\u003e\nfor authentication. To use an API key, append it to the URL as the value of\na `key` parameter. For example:\n\u003cpre\u003ePOST https://clouderrorreporting.googleapis.com/v1beta1/projects/example-project/events:report?key=123ABC456\u003c/pre\u003e",
-              "httpMethod": "POST",
-              "parameterOrder": [
-                "projectName"
-              ],
-              "response": {
-                "$ref": "ReportErrorEventResponse"
-<<<<<<< HEAD
-              },
-              "scopes": [
-                "https://www.googleapis.com/auth/cloud-platform"
-              ],
-              "parameters": {
-                "projectName": {
-                  "location": "path",
-                  "description": "[Required] The resource name of the Google Cloud Platform project. Written\nas `projects/` plus the\n[Google Cloud Platform project ID](https://support.google.com/cloud/answer/6158840).\nExample: `projects/my-project-123`.",
-                  "type": "string",
-                  "required": true,
-                  "pattern": "^projects/[^/]+$"
-                }
-=======
->>>>>>> d5fa6b74
-              }
-            }
-          }
-        },
-        "groupStats": {
-          "methods": {
-            "list": {
-<<<<<<< HEAD
-=======
-              "path": "v1beta1/{+projectName}/groupStats",
-              "id": "clouderrorreporting.projects.groupStats.list",
-              "description": "Lists the specified groups.",
-              "httpMethod": "GET",
->>>>>>> d5fa6b74
-              "response": {
-                "$ref": "ListGroupStatsResponse"
-              },
-              "parameterOrder": [
-                "projectName"
-              ],
-<<<<<<< HEAD
-              "httpMethod": "GET",
-              "parameters": {
-                "alignmentTime": {
-                  "location": "query",
-                  "format": "google-datetime",
-                  "description": "[Optional] Time where the timed counts shall be aligned if rounded\nalignment is chosen. Default is 00:00 UTC.",
-                  "type": "string"
-                },
-                "serviceFilter.resourceType": {
-                  "type": "string",
-                  "location": "query",
-                  "description": "[Optional] The exact value to match against\n[`ServiceContext.resource_type`](/error-reporting/reference/rest/v1beta1/ServiceContext#FIELDS.resource_type)."
-                },
-                "projectName": {
-                  "type": "string",
-                  "required": true,
-                  "pattern": "^projects/[^/]+$",
-                  "location": "path",
-                  "description": "[Required] The resource name of the Google Cloud Platform project. Written\nas \u003ccode\u003eprojects/\u003c/code\u003e plus the\n\u003ca href=\"https://support.google.com/cloud/answer/6158840\"\u003eGoogle Cloud\nPlatform project ID\u003c/a\u003e.\n\nExample: \u003ccode\u003eprojects/my-project-123\u003c/code\u003e."
-                },
-                "timedCountDuration": {
-                  "type": "string",
-                  "location": "query",
-                  "format": "google-duration",
-                  "description": "[Optional] The preferred duration for a single returned `TimedCount`.\nIf not set, no timed counts are returned."
-                },
-                "pageToken": {
-                  "location": "query",
-                  "description": "[Optional] A `next_page_token` provided by a previous response. To view\nadditional results, pass this token along with the identical query\nparameters as the first request.",
-                  "type": "string"
-                },
-=======
-              "scopes": [
-                "https://www.googleapis.com/auth/cloud-platform"
-              ],
-              "parameters": {
->>>>>>> d5fa6b74
                 "timeRange.period": {
                   "location": "query",
                   "enum": [
@@ -277,46 +71,127 @@
                   "description": "Restricts the query to the specified time range.",
                   "type": "string"
                 },
+                "projectName": {
+                  "location": "path",
+                  "description": "[Required] The resource name of the Google Cloud Platform project. Written\nas `projects/` plus the\n[Google Cloud Platform project\nID](https://support.google.com/cloud/answer/6158840).\nExample: `projects/my-project-123`.",
+                  "type": "string",
+                  "required": true,
+                  "pattern": "^projects/[^/]+$"
+                },
+                "groupId": {
+                  "description": "[Required] The group for which events shall be returned.",
+                  "type": "string",
+                  "location": "query"
+                },
+                "serviceFilter.service": {
+                  "description": "[Optional] The exact value to match against\n[`ServiceContext.service`](/error-reporting/reference/rest/v1beta1/ServiceContext#FIELDS.service).",
+                  "type": "string",
+                  "location": "query"
+                },
+                "pageToken": {
+                  "location": "query",
+                  "description": "[Optional] A `next_page_token` provided by a previous response.",
+                  "type": "string"
+                }
+              },
+              "scopes": [
+                "https://www.googleapis.com/auth/cloud-platform"
+              ],
+              "flatPath": "v1beta1/projects/{projectsId}/events",
+              "id": "clouderrorreporting.projects.events.list",
+              "path": "v1beta1/{+projectName}/events"
+            },
+            "report": {
+              "scopes": [
+                "https://www.googleapis.com/auth/cloud-platform"
+              ],
+              "parameters": {
+                "projectName": {
+                  "description": "[Required] The resource name of the Google Cloud Platform project. Written\nas `projects/` plus the\n[Google Cloud Platform project ID](https://support.google.com/cloud/answer/6158840).\nExample: `projects/my-project-123`.",
+                  "type": "string",
+                  "required": true,
+                  "pattern": "^projects/[^/]+$",
+                  "location": "path"
+                }
+              },
+              "flatPath": "v1beta1/projects/{projectsId}/events:report",
+              "path": "v1beta1/{+projectName}/events:report",
+              "id": "clouderrorreporting.projects.events.report",
+              "request": {
+                "$ref": "ReportedErrorEvent"
+              },
+              "description": "Report an individual error event.\n\nThis endpoint accepts \u003cstrong\u003eeither\u003c/strong\u003e an OAuth token,\n\u003cstrong\u003eor\u003c/strong\u003e an\n\u003ca href=\"https://support.google.com/cloud/answer/6158862\"\u003eAPI key\u003c/a\u003e\nfor authentication. To use an API key, append it to the URL as the value of\na `key` parameter. For example:\n\u003cpre\u003ePOST https://clouderrorreporting.googleapis.com/v1beta1/projects/example-project/events:report?key=123ABC456\u003c/pre\u003e",
+              "httpMethod": "POST",
+              "parameterOrder": [
+                "projectName"
+              ],
+              "response": {
+                "$ref": "ReportErrorEventResponse"
+              }
+            }
+          }
+        },
+        "groupStats": {
+          "methods": {
+            "list": {
+              "path": "v1beta1/{+projectName}/groupStats",
+              "id": "clouderrorreporting.projects.groupStats.list",
+              "description": "Lists the specified groups.",
+              "httpMethod": "GET",
+              "response": {
+                "$ref": "ListGroupStatsResponse"
+              },
+              "parameterOrder": [
+                "projectName"
+              ],
+              "scopes": [
+                "https://www.googleapis.com/auth/cloud-platform"
+              ],
+              "parameters": {
+                "timeRange.period": {
+                  "location": "query",
+                  "enum": [
+                    "PERIOD_UNSPECIFIED",
+                    "PERIOD_1_HOUR",
+                    "PERIOD_6_HOURS",
+                    "PERIOD_1_DAY",
+                    "PERIOD_1_WEEK",
+                    "PERIOD_30_DAYS"
+                  ],
+                  "description": "Restricts the query to the specified time range.",
+                  "type": "string"
+                },
                 "alignment": {
-<<<<<<< HEAD
-=======
                   "description": "[Optional] The alignment of the timed counts to be returned.\nDefault is `ALIGNMENT_EQUAL_AT_END`.",
->>>>>>> d5fa6b74
                   "type": "string",
                   "location": "query",
                   "enum": [
                     "ERROR_COUNT_ALIGNMENT_UNSPECIFIED",
                     "ALIGNMENT_EQUAL_ROUNDED",
                     "ALIGNMENT_EQUAL_AT_END"
-<<<<<<< HEAD
-                  ],
-                  "description": "[Optional] The alignment of the timed counts to be returned.\nDefault is `ALIGNMENT_EQUAL_AT_END`."
-=======
                   ]
->>>>>>> d5fa6b74
                 },
                 "groupId": {
-                  "type": "string",
-                  "repeated": true,
-                  "location": "query",
-                  "description": "[Optional] List all \u003ccode\u003eErrorGroupStats\u003c/code\u003e with these IDs."
+                  "location": "query",
+                  "description": "[Optional] List all \u003ccode\u003eErrorGroupStats\u003c/code\u003e with these IDs.",
+                  "type": "string",
+                  "repeated": true
                 },
                 "serviceFilter.service": {
-<<<<<<< HEAD
-                  "type": "string",
-                  "location": "query",
-                  "description": "[Optional] The exact value to match against\n[`ServiceContext.service`](/error-reporting/reference/rest/v1beta1/ServiceContext#FIELDS.service)."
-=======
                   "description": "[Optional] The exact value to match against\n[`ServiceContext.service`](/error-reporting/reference/rest/v1beta1/ServiceContext#FIELDS.service).",
                   "type": "string",
                   "location": "query"
->>>>>>> d5fa6b74
                 },
                 "pageSize": {
-                  "type": "integer",
                   "location": "query",
                   "format": "int32",
-                  "description": "[Optional] The maximum number of results to return per response.\nDefault is 20."
+                  "description": "[Optional] The maximum number of results to return per response.\nDefault is 20.",
+                  "type": "integer"
+                },
+                "serviceFilter.version": {
+                  "location": "query",
+                  "description": "[Optional] The exact value to match against\n[`ServiceContext.version`](/error-reporting/reference/rest/v1beta1/ServiceContext#FIELDS.version).",
+                  "type": "string"
                 },
                 "order": {
                   "type": "string",
@@ -330,21 +205,16 @@
                   ],
                   "description": "[Optional] The sort order in which the results are returned.\nDefault is `COUNT_DESC`."
                 },
-                "serviceFilter.version": {
-                  "location": "query",
-                  "description": "[Optional] The exact value to match against\n[`ServiceContext.version`](/error-reporting/reference/rest/v1beta1/ServiceContext#FIELDS.version).",
+                "serviceFilter.resourceType": {
+                  "description": "[Optional] The exact value to match against\n[`ServiceContext.resource_type`](/error-reporting/reference/rest/v1beta1/ServiceContext#FIELDS.resource_type).",
+                  "type": "string",
+                  "location": "query"
+                },
+                "alignmentTime": {
+                  "location": "query",
+                  "format": "google-datetime",
+                  "description": "[Optional] Time where the timed counts shall be aligned if rounded\nalignment is chosen. Default is 00:00 UTC.",
                   "type": "string"
-<<<<<<< HEAD
-                }
-              },
-              "scopes": [
-                "https://www.googleapis.com/auth/cloud-platform"
-              ],
-              "flatPath": "v1beta1/projects/{projectsId}/groupStats",
-              "id": "clouderrorreporting.projects.groupStats.list",
-              "path": "v1beta1/{+projectName}/groupStats",
-              "description": "Lists the specified groups."
-=======
                 },
                 "projectName": {
                   "description": "[Required] The resource name of the Google Cloud Platform project. Written\nas \u003ccode\u003eprojects/\u003c/code\u003e plus the\n\u003ca href=\"https://support.google.com/cloud/answer/6158840\"\u003eGoogle Cloud\nPlatform project ID\u003c/a\u003e.\n\nExample: \u003ccode\u003eprojects/my-project-123\u003c/code\u003e.",
@@ -366,29 +236,12 @@
                 }
               },
               "flatPath": "v1beta1/projects/{projectsId}/groupStats"
->>>>>>> d5fa6b74
             }
           }
         },
         "groups": {
           "methods": {
             "get": {
-<<<<<<< HEAD
-              "response": {
-                "$ref": "ErrorGroup"
-              },
-              "parameterOrder": [
-                "groupName"
-              ],
-              "httpMethod": "GET",
-              "parameters": {
-                "groupName": {
-                  "type": "string",
-                  "required": true,
-                  "pattern": "^projects/[^/]+/groups/[^/]+$",
-                  "location": "path",
-                  "description": "[Required] The group resource name. Written as\n\u003ccode\u003eprojects/\u003cvar\u003eprojectID\u003c/var\u003e/groups/\u003cvar\u003egroup_name\u003c/var\u003e\u003c/code\u003e.\nCall\n\u003ca href=\"/error-reporting/reference/rest/v1beta1/projects.groupStats/list\"\u003e\n\u003ccode\u003egroupStats.list\u003c/code\u003e\u003c/a\u003e to return a list of groups belonging to\nthis project.\n\nExample: \u003ccode\u003eprojects/my-project-123/groups/my-group\u003c/code\u003e"
-=======
               "flatPath": "v1beta1/projects/{projectsId}/groups/{groupsId}",
               "path": "v1beta1/{+groupName}",
               "id": "clouderrorreporting.projects.groups.get",
@@ -407,20 +260,10 @@
                   "required": true,
                   "pattern": "^projects/[^/]+/groups/[^/]+$",
                   "location": "path"
->>>>>>> d5fa6b74
                 }
               },
               "scopes": [
                 "https://www.googleapis.com/auth/cloud-platform"
-<<<<<<< HEAD
-              ],
-              "flatPath": "v1beta1/projects/{projectsId}/groups/{groupsId}",
-              "id": "clouderrorreporting.projects.groups.get",
-              "path": "v1beta1/{+groupName}",
-              "description": "Get the specified group."
-            },
-            "update": {
-=======
               ]
             },
             "update": {
@@ -430,7 +273,6 @@
                 "$ref": "ErrorGroup"
               },
               "description": "Replace the data for the specified group.\nFails if the group does not exist.",
->>>>>>> d5fa6b74
               "response": {
                 "$ref": "ErrorGroup"
               },
@@ -438,27 +280,6 @@
                 "name"
               ],
               "httpMethod": "PUT",
-<<<<<<< HEAD
-              "parameters": {
-                "name": {
-                  "type": "string",
-                  "required": true,
-                  "pattern": "^projects/[^/]+/groups/[^/]+$",
-                  "location": "path",
-                  "description": "The group resource name.\nExample: \u003ccode\u003eprojects/my-project-123/groups/my-groupid\u003c/code\u003e"
-                }
-              },
-              "scopes": [
-                "https://www.googleapis.com/auth/cloud-platform"
-              ],
-              "flatPath": "v1beta1/projects/{projectsId}/groups/{groupsId}",
-              "id": "clouderrorreporting.projects.groups.update",
-              "path": "v1beta1/{+name}",
-              "description": "Replace the data for the specified group.\nFails if the group does not exist.",
-              "request": {
-                "$ref": "ErrorGroup"
-              }
-=======
               "scopes": [
                 "https://www.googleapis.com/auth/cloud-platform"
               ],
@@ -472,7 +293,6 @@
                 }
               },
               "flatPath": "v1beta1/projects/{projectsId}/groups/{groupsId}"
->>>>>>> d5fa6b74
             }
           }
         }
@@ -481,10 +301,9 @@
   },
   "parameters": {
     "upload_protocol": {
-<<<<<<< HEAD
-      "location": "query",
       "description": "Upload protocol for media (e.g. \"raw\", \"multipart\").",
-      "type": "string"
+      "type": "string",
+      "location": "query"
     },
     "prettyPrint": {
       "location": "query",
@@ -492,74 +311,36 @@
       "default": "true",
       "type": "boolean"
     },
+    "uploadType": {
+      "description": "Legacy upload protocol for media (e.g. \"media\", \"multipart\").",
+      "type": "string",
+      "location": "query"
+    },
     "fields": {
       "location": "query",
       "description": "Selector specifying which fields to include in a partial response.",
       "type": "string"
     },
-    "uploadType": {
-      "location": "query",
-      "description": "Legacy upload protocol for media (e.g. \"media\", \"multipart\").",
-      "type": "string"
-    },
-    "callback": {
-=======
-      "description": "Upload protocol for media (e.g. \"raw\", \"multipart\").",
-      "type": "string",
-      "location": "query"
-    },
-    "prettyPrint": {
->>>>>>> d5fa6b74
-      "location": "query",
-      "description": "Returns response with indentations and line breaks.",
-      "default": "true",
-      "type": "boolean"
-    },
-    "uploadType": {
-      "description": "Legacy upload protocol for media (e.g. \"media\", \"multipart\").",
-      "type": "string",
-      "location": "query"
-    },
-    "fields": {
-      "location": "query",
-      "description": "Selector specifying which fields to include in a partial response.",
-      "type": "string"
-    },
     "callback": {
       "description": "JSONP",
       "type": "string",
       "location": "query"
     },
     "$.xgafv": {
-<<<<<<< HEAD
-=======
       "description": "V1 error format.",
       "type": "string",
       "enumDescriptions": [
         "v1 error format",
         "v2 error format"
       ],
->>>>>>> d5fa6b74
       "location": "query",
       "enum": [
         "1",
         "2"
-<<<<<<< HEAD
-      ],
-      "description": "V1 error format.",
-      "type": "string",
-      "enumDescriptions": [
-        "v1 error format",
-        "v2 error format"
-      ]
-    },
-    "alt": {
-=======
       ]
     },
     "alt": {
       "description": "Data format for response.",
->>>>>>> d5fa6b74
       "default": "json",
       "enum": [
         "json",
@@ -572,27 +353,17 @@
         "Media download with context-dependent Content-Type",
         "Responses with Content-Type of application/x-protobuf"
       ],
-<<<<<<< HEAD
-      "location": "query",
-      "description": "Data format for response."
-    },
-    "key": {
-      "type": "string",
-      "location": "query",
-      "description": "API key. Your API key identifies your project and provides you with API access, quota, and reports. Required unless you provide an OAuth 2.0 token."
-=======
       "location": "query"
     },
     "access_token": {
       "location": "query",
       "description": "OAuth access token.",
       "type": "string"
->>>>>>> d5fa6b74
-    },
-    "access_token": {
+    },
+    "key": {
+      "description": "API key. Your API key identifies your project and provides you with API access, quota, and reports. Required unless you provide an OAuth 2.0 token.",
       "type": "string",
-      "location": "query",
-      "description": "OAuth access token."
+      "location": "query"
     },
     "quotaUser": {
       "description": "Available to use for quota purposes for server-side applications. Can be any arbitrary string assigned to a user, but should not exceed 40 characters.",
@@ -600,22 +371,6 @@
       "location": "query"
     },
     "pp": {
-<<<<<<< HEAD
-      "default": "true",
-      "type": "boolean",
-      "location": "query",
-      "description": "Pretty-print response."
-    },
-    "oauth_token": {
-      "type": "string",
-      "location": "query",
-      "description": "OAuth 2.0 token for the current user."
-    },
-    "bearer_token": {
-      "type": "string",
-      "location": "query",
-      "description": "OAuth bearer token."
-=======
       "description": "Pretty-print response.",
       "default": "true",
       "type": "boolean",
@@ -630,7 +385,6 @@
       "location": "query",
       "description": "OAuth bearer token.",
       "type": "string"
->>>>>>> d5fa6b74
     }
   },
   "version": "v1beta1",
@@ -639,42 +393,12 @@
   "description": "Groups and counts similar errors from cloud services and applications, reports new errors, and provides access to error groups and their associated errors.\n",
   "servicePath": "",
   "basePath": "",
-<<<<<<< HEAD
-  "revision": "20170914",
-=======
   "revision": "20171014",
->>>>>>> d5fa6b74
   "documentationLink": "https://cloud.google.com/error-reporting/",
   "id": "clouderrorreporting:v1beta1",
   "discoveryVersion": "v1",
   "version_module": true,
   "schemas": {
-<<<<<<< HEAD
-    "DeleteEventsResponse": {
-      "type": "object",
-      "properties": {},
-      "id": "DeleteEventsResponse",
-      "description": "Response message for deleting error events."
-    },
-    "SourceReference": {
-      "description": "A reference to a particular snapshot of the source tree used to build and\ndeploy an application.",
-      "type": "object",
-      "properties": {
-        "repository": {
-          "description": "Optional. A URI string identifying the repository.\nExample: \"https://github.com/GoogleCloudPlatform/kubernetes.git\"",
-          "type": "string"
-        },
-        "revisionId": {
-          "description": "The canonical and persistent identifier of the deployed revision.\nExample (git): \"0035781c50ec7aa23385dc841529ce8a4b70db1b\"",
-          "type": "string"
-        }
-      },
-      "id": "SourceReference"
-    },
-    "ErrorEvent": {
-      "type": "object",
-      "properties": {
-=======
     "ErrorEvent": {
       "description": "An error event which is returned by the Error Reporting system.",
       "type": "object",
@@ -684,38 +408,23 @@
           "description": "Time when the event occurred as provided in the error report.\nIf the report did not contain a timestamp, the time the error was received\nby the Error Reporting system is used.",
           "type": "string"
         },
->>>>>>> d5fa6b74
         "context": {
           "$ref": "ErrorContext",
           "description": "Data about the context in which the error occurred."
         },
         "message": {
-          "type": "string",
-          "description": "The stack trace that was reported or logged by the service."
+          "description": "The stack trace that was reported or logged by the service.",
+          "type": "string"
         },
         "serviceContext": {
-<<<<<<< HEAD
-          "$ref": "ServiceContext",
-          "description": "The `ServiceContext` for which this error was reported."
-        },
-        "eventTime": {
-          "type": "string",
-          "format": "google-datetime",
-          "description": "Time when the event occurred as provided in the error report.\nIf the report did not contain a timestamp, the time the error was received\nby the Error Reporting system is used."
-=======
           "description": "The `ServiceContext` for which this error was reported.",
           "$ref": "ServiceContext"
->>>>>>> d5fa6b74
-        }
-      },
-      "id": "ErrorEvent",
-      "description": "An error event which is returned by the Error Reporting system."
+        }
+      },
+      "id": "ErrorEvent"
     },
     "ReportedErrorEvent": {
-<<<<<<< HEAD
-=======
       "description": "An error event which is reported to the Error Reporting system.",
->>>>>>> d5fa6b74
       "type": "object",
       "properties": {
         "serviceContext": {
@@ -728,33 +437,15 @@
           "type": "string"
         },
         "context": {
-          "$ref": "ErrorContext",
-          "description": "[Optional] A description of the context in which the error occurred."
+          "description": "[Optional] A description of the context in which the error occurred.",
+          "$ref": "ErrorContext"
         },
         "message": {
-<<<<<<< HEAD
-          "type": "string",
-          "description": "[Required] The error message.\nIf no `context.reportLocation` is provided, the message must contain a\nheader (typically consisting of the exception type name and an error\nmessage) and an exception stack trace in one of the supported programming\nlanguages and formats.\nSupported languages are Java, Python, JavaScript, Ruby, C#, PHP, and Go.\nSupported stack trace formats are:\n\n* **Java**: Must be the return value of [`Throwable.printStackTrace()`](https://docs.oracle.com/javase/7/docs/api/java/lang/Throwable.html#printStackTrace%28%29).\n* **Python**: Must be the return value of [`traceback.format_exc()`](https://docs.python.org/2/library/traceback.html#traceback.format_exc).\n* **JavaScript**: Must be the value of [`error.stack`](https://github.com/v8/v8/wiki/Stack-Trace-API)\nas returned by V8.\n* **Ruby**: Must contain frames returned by [`Exception.backtrace`](https://ruby-doc.org/core-2.2.0/Exception.html#method-i-backtrace).\n* **C#**: Must be the return value of [`Exception.ToString()`](https://msdn.microsoft.com/en-us/library/system.exception.tostring.aspx).\n* **PHP**: Must start with `PHP (Notice|Parse error|Fatal error|Warning)`\nand contain the result of [`(string)$exception`](http://php.net/manual/en/exception.tostring.php).\n* **Go**: Must be the return value of [`runtime.Stack()`](https://golang.org/pkg/runtime/debug/#Stack)."
-        },
-        "serviceContext": {
-          "$ref": "ServiceContext",
-          "description": "[Required] The service context in which this error has occurred."
-        },
-        "eventTime": {
-          "format": "google-datetime",
-          "description": "[Optional] Time when the event occurred.\nIf not provided, the time when the event was received by the\nError Reporting system will be used.",
-          "type": "string"
-        }
-      },
-      "id": "ReportedErrorEvent",
-      "description": "An error event which is reported to the Error Reporting system."
-=======
           "description": "[Required] The error message.\nIf no `context.reportLocation` is provided, the message must contain a\nheader (typically consisting of the exception type name and an error\nmessage) and an exception stack trace in one of the supported programming\nlanguages and formats.\nSupported languages are Java, Python, JavaScript, Ruby, C#, PHP, and Go.\nSupported stack trace formats are:\n\n* **Java**: Must be the return value of [`Throwable.printStackTrace()`](https://docs.oracle.com/javase/7/docs/api/java/lang/Throwable.html#printStackTrace%28%29).\n* **Python**: Must be the return value of [`traceback.format_exc()`](https://docs.python.org/2/library/traceback.html#traceback.format_exc).\n* **JavaScript**: Must be the value of [`error.stack`](https://github.com/v8/v8/wiki/Stack-Trace-API)\nas returned by V8.\n* **Ruby**: Must contain frames returned by [`Exception.backtrace`](https://ruby-doc.org/core-2.2.0/Exception.html#method-i-backtrace).\n* **C#**: Must be the return value of [`Exception.ToString()`](https://msdn.microsoft.com/en-us/library/system.exception.tostring.aspx).\n* **PHP**: Must start with `PHP (Notice|Parse error|Fatal error|Warning)`\nand contain the result of [`(string)$exception`](http://php.net/manual/en/exception.tostring.php).\n* **Go**: Must be the return value of [`runtime.Stack()`](https://golang.org/pkg/runtime/debug/#Stack).",
           "type": "string"
         }
       },
       "id": "ReportedErrorEvent"
->>>>>>> d5fa6b74
     },
     "ErrorContext": {
       "description": "A description of the context in which an error occurred.\nThis data should be provided by the application when reporting an error,\nunless the\nerror report has been generated automatically from Google App Engine logs.",
@@ -768,41 +459,35 @@
           "type": "array"
         },
         "reportLocation": {
-          "$ref": "SourceLocation",
-          "description": "The location in the source code where the decision was made to\nreport the error, usually the place where it was logged.\nFor a logged exception this would be the source line where the\nexception is logged, usually close to the place where it was\ncaught."
+          "description": "The location in the source code where the decision was made to\nreport the error, usually the place where it was logged.\nFor a logged exception this would be the source line where the\nexception is logged, usually close to the place where it was\ncaught.",
+          "$ref": "SourceLocation"
         },
         "httpRequest": {
           "$ref": "HttpRequestContext",
           "description": "The HTTP request which was processed when the error was\ntriggered."
         },
         "user": {
-<<<<<<< HEAD
-          "type": "string",
-          "description": "The user who caused or was affected by the crash.\nThis can be a user ID, an email address, or an arbitrary token that\nuniquely identifies the user.\nWhen sending an error report, leave this field empty if the user was not\nlogged in. In this case the\nError Reporting system will use other data, such as remote IP address, to\ndistinguish affected users. See `affected_users_count` in\n`ErrorGroupStats`."
-=======
           "description": "The user who caused or was affected by the crash.\nThis can be a user ID, an email address, or an arbitrary token that\nuniquely identifies the user.\nWhen sending an error report, leave this field empty if the user was not\nlogged in. In this case the\nError Reporting system will use other data, such as remote IP address, to\ndistinguish affected users. See `affected_users_count` in\n`ErrorGroupStats`.",
           "type": "string"
->>>>>>> d5fa6b74
         }
       },
       "id": "ErrorContext"
     },
     "TrackingIssue": {
-      "description": "Information related to tracking the progress on resolving the error.",
       "type": "object",
       "properties": {
         "url": {
-          "type": "string",
-          "description": "A URL pointing to a related entry in an issue tracking system.\nExample: https://github.com/user/project/issues/4"
-        }
-      },
-      "id": "TrackingIssue"
+          "description": "A URL pointing to a related entry in an issue tracking system.\nExample: https://github.com/user/project/issues/4",
+          "type": "string"
+        }
+      },
+      "id": "TrackingIssue",
+      "description": "Information related to tracking the progress on resolving the error."
     },
     "ErrorGroupStats": {
-      "type": "object",
-      "properties": {
-<<<<<<< HEAD
-=======
+      "description": "Data extracted for a specific group based on certain filter criteria,\nsuch as a given time period and/or service filter.",
+      "type": "object",
+      "properties": {
         "group": {
           "$ref": "ErrorGroup",
           "description": "Group data that is independent of the filter criteria."
@@ -812,7 +497,6 @@
           "description": "Approximate first occurrence that was ever seen for this group\nand which matches the given filter criteria, ignoring the\ntime_range that was specified in the request.",
           "type": "string"
         },
->>>>>>> d5fa6b74
         "count": {
           "format": "int64",
           "description": "Approximate total number of events in the given group that match\nthe filter criteria.",
@@ -827,14 +511,11 @@
           "format": "int64",
           "description": "Approximate number of affected users in the given group that\nmatch the filter criteria.\nUsers are distinguished by data in the `ErrorContext` of the\nindividual error events, such as their login name or their remote\nIP address in case of HTTP requests.\nThe number of affected users can be zero even if the number of\nerrors is non-zero if no data was provided from which the\naffected user could be deduced.\nUsers are counted based on data in the request\ncontext that was provided in the error report. If more users are\nimplicitly affected, such as due to a crash of the whole service,\nthis is not reflected here.",
           "type": "string"
-<<<<<<< HEAD
-=======
         },
         "numAffectedServices": {
           "format": "int32",
           "description": "The total number of services with a non-zero error count for the given\nfilter criteria.",
           "type": "integer"
->>>>>>> d5fa6b74
         },
         "affectedServices": {
           "description": "Service contexts with a non-zero error count for the given filter\ncriteria. This list can be truncated if multiple services are affected.\nRefer to `num_affected_services` for the total count.",
@@ -843,42 +524,19 @@
           },
           "type": "array"
         },
-        "numAffectedServices": {
-          "type": "integer",
-          "format": "int32",
-          "description": "The total number of services with a non-zero error count for the given\nfilter criteria."
-        },
         "representative": {
           "$ref": "ErrorEvent",
           "description": "An arbitrary event that is chosen as representative for the whole group.\nThe representative event is intended to be used as a quick preview for\nthe whole group. Events in the group are usually sufficiently similar\nto each other such that showing an arbitrary representative provides\ninsight into the characteristics of the group as a whole."
         },
         "timedCounts": {
-<<<<<<< HEAD
-          "items": {
-            "$ref": "TimedCount"
-          },
-          "type": "array",
-          "description": "Approximate number of occurrences over time.\nTimed counts returned by ListGroups are guaranteed to be:\n\n- Inside the requested time interval\n- Non-overlapping, and\n- Ordered by ascending time."
-        },
-        "group": {
-          "$ref": "ErrorGroup",
-          "description": "Group data that is independent of the filter criteria."
-        },
-        "firstSeenTime": {
-          "format": "google-datetime",
-          "description": "Approximate first occurrence that was ever seen for this group\nand which matches the given filter criteria, ignoring the\ntime_range that was specified in the request.",
-          "type": "string"
-=======
           "description": "Approximate number of occurrences over time.\nTimed counts returned by ListGroups are guaranteed to be:\n\n- Inside the requested time interval\n- Non-overlapping, and\n- Ordered by ascending time.",
           "items": {
             "$ref": "TimedCount"
           },
           "type": "array"
->>>>>>> d5fa6b74
-        }
-      },
-      "id": "ErrorGroupStats",
-      "description": "Data extracted for a specific group based on certain filter criteria,\nsuch as a given time period and/or service filter."
+        }
+      },
+      "id": "ErrorGroupStats"
     },
     "ListEventsResponse": {
       "description": "Contains a set of requested error events.",
@@ -890,19 +548,15 @@
           "type": "string"
         },
         "errorEvents": {
+          "description": "The error events which match the given request.",
           "items": {
             "$ref": "ErrorEvent"
           },
-<<<<<<< HEAD
-          "type": "array",
-          "description": "The error events which match the given request."
-=======
           "type": "array"
         },
         "nextPageToken": {
           "description": "If non-empty, more results are available.\nPass this token, along with the same query parameters as the first\nrequest, to view the next page of results.",
           "type": "string"
->>>>>>> d5fa6b74
         }
       },
       "id": "ListEventsResponse"
@@ -912,9 +566,9 @@
       "type": "object",
       "properties": {
         "endTime": {
-          "type": "string",
           "format": "google-datetime",
-          "description": "End of the time period to which `count` refers (excluded)."
+          "description": "End of the time period to which `count` refers (excluded).",
+          "type": "string"
         },
         "startTime": {
           "format": "google-datetime",
@@ -933,26 +587,19 @@
       "description": "Description of a group of similar error events.",
       "type": "object",
       "properties": {
-<<<<<<< HEAD
-=======
         "name": {
           "description": "The group resource name.\nExample: \u003ccode\u003eprojects/my-project-123/groups/my-groupid\u003c/code\u003e",
           "type": "string"
         },
->>>>>>> d5fa6b74
         "trackingIssues": {
+          "description": "Associated tracking issues.",
           "items": {
             "$ref": "TrackingIssue"
           },
-          "type": "array",
-          "description": "Associated tracking issues."
+          "type": "array"
         },
         "groupId": {
           "description": "Group IDs are unique for a given project. If the same kind of error\noccurs in different service contexts, it will receive the same group ID.",
-          "type": "string"
-        },
-        "name": {
-          "description": "The group resource name.\nExample: \u003ccode\u003eprojects/my-project-123/groups/my-groupid\u003c/code\u003e",
           "type": "string"
         }
       },
@@ -981,20 +628,12 @@
     "ServiceContext": {
       "properties": {
         "resourceType": {
-<<<<<<< HEAD
-          "description": "Type of the MonitoredResource. List of possible values:\nhttps://cloud.google.com/monitoring/api/resources\n\nValue is set automatically for incoming errors and must not be set when\nreporting errors.",
-=======
           "type": "string",
           "description": "Type of the MonitoredResource. List of possible values:\nhttps://cloud.google.com/monitoring/api/resources\n\nValue is set automatically for incoming errors and must not be set when\nreporting errors."
         },
         "version": {
           "description": "Represents the source code version that the developer provided,\nwhich could represent a version label or a Git SHA-1 hash, for example.\nFor App Engine standard environment, the version is set to the version of\nthe app.",
->>>>>>> d5fa6b74
-          "type": "string"
-        },
-        "version": {
-          "type": "string",
-          "description": "Represents the source code version that the developer provided,\nwhich could represent a version label or a Git SHA-1 hash, for example.\nFor App Engine standard environment, the version is set to the version of\nthe app."
+          "type": "string"
         },
         "service": {
           "description": "An identifier of the service, such as the name of the\nexecutable, job, or Google App Engine service name. This field is expected\nto have a low number of values that are relatively stable over time, as\nopposed to `version`, which can be changed whenever new code is deployed.\n\nContains the service name for error reports extracted from Google\nApp Engine logs or `default` if the App Engine default service is used.",
@@ -1043,68 +682,6 @@
       },
       "id": "HttpRequestContext"
     },
-<<<<<<< HEAD
-    "ReportErrorEventResponse": {
-      "type": "object",
-      "properties": {},
-      "id": "ReportErrorEventResponse",
-      "description": "Response for reporting an individual error event.\nData may be added to this message in the future."
-    },
-    "HttpRequestContext": {
-      "type": "object",
-      "properties": {
-        "method": {
-          "type": "string",
-          "description": "The type of HTTP request, such as `GET`, `POST`, etc."
-        },
-        "remoteIp": {
-          "type": "string",
-          "description": "The IP address from which the request originated.\nThis can be IPv4, IPv6, or a token which is derived from the\nIP address, depending on the data that has been provided\nin the error report."
-        },
-        "referrer": {
-          "type": "string",
-          "description": "The referrer information that is provided with the request."
-        },
-        "userAgent": {
-          "type": "string",
-          "description": "The user agent information that is provided with the request."
-        },
-        "url": {
-          "description": "The URL of the request.",
-          "type": "string"
-        },
-        "responseStatusCode": {
-          "type": "integer",
-          "format": "int32",
-          "description": "The HTTP response status code for the request."
-        }
-      },
-      "id": "HttpRequestContext",
-      "description": "HTTP request data that is related to a reported error.\nThis data should be provided by the application when reporting an error,\nunless the\nerror report has been generated automatically from Google App Engine logs."
-    },
-    "ListGroupStatsResponse": {
-      "description": "Contains a set of requested error group stats.",
-      "type": "object",
-      "properties": {
-        "timeRangeBegin": {
-          "format": "google-datetime",
-          "description": "The timestamp specifies the start time to which the request was restricted.\nThe start time is set based on the requested time range. It may be adjusted\nto a later time if a project has exceeded the storage quota and older data\nhas been deleted.",
-          "type": "string"
-        },
-        "errorGroupStats": {
-          "items": {
-            "$ref": "ErrorGroupStats"
-          },
-          "type": "array",
-          "description": "The error group stats which match the given request."
-        },
-        "nextPageToken": {
-          "type": "string",
-          "description": "If non-empty, more results are available.\nPass this token, along with the same query parameters as the first\nrequest, to view the next page of results."
-        }
-      },
-      "id": "ListGroupStatsResponse"
-=======
     "ListGroupStatsResponse": {
       "description": "Contains a set of requested error group stats.",
       "type": "object",
@@ -1148,18 +725,13 @@
       },
       "id": "SourceReference",
       "description": "A reference to a particular snapshot of the source tree used to build and\ndeploy an application."
->>>>>>> d5fa6b74
     }
   },
-  "protocol": "rest",
   "icons": {
     "x32": "http://www.google.com/images/icons/product/search-32.gif",
     "x16": "http://www.google.com/images/icons/product/search-16.gif"
   },
-<<<<<<< HEAD
-=======
   "protocol": "rest",
->>>>>>> d5fa6b74
   "canonicalName": "Clouderrorreporting",
   "auth": {
     "oauth2": {
@@ -1172,11 +744,7 @@
   },
   "rootUrl": "https://clouderrorreporting.googleapis.com/",
   "ownerDomain": "google.com",
-<<<<<<< HEAD
-  "name": "clouderrorreporting"
-=======
   "name": "clouderrorreporting",
   "batchPath": "batch",
   "title": "Stackdriver Error Reporting API"
->>>>>>> d5fa6b74
 }