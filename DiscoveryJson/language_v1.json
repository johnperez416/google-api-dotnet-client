--- conflicted
+++ resolved
@@ -3,43 +3,21 @@
   "resources": {
     "documents": {
       "methods": {
-<<<<<<< HEAD
-        "analyzeSentiment": {
-          "response": {
-            "$ref": "AnalyzeSentimentResponse"
-          },
-          "parameterOrder": [],
-          "httpMethod": "POST",
-=======
         "annotateText": {
           "parameters": {},
->>>>>>> d5fa6b74
           "scopes": [
             "https://www.googleapis.com/auth/cloud-language",
             "https://www.googleapis.com/auth/cloud-platform"
           ],
-<<<<<<< HEAD
-          "parameters": {},
-          "flatPath": "v1/documents:analyzeSentiment",
-          "id": "language.documents.analyzeSentiment",
-          "path": "v1/documents:analyzeSentiment",
-=======
           "flatPath": "v1/documents:annotateText",
           "id": "language.documents.annotateText",
           "path": "v1/documents:annotateText",
->>>>>>> d5fa6b74
           "request": {
-            "$ref": "AnalyzeSentimentRequest"
+            "$ref": "AnnotateTextRequest"
           },
-<<<<<<< HEAD
-          "description": "Analyzes the sentiment of the provided text."
-        },
-        "annotateText": {
-=======
           "description": "A convenience method that provides all the features that analyzeSentiment,\nanalyzeEntities, and analyzeSyntax provide in one call.",
           "httpMethod": "POST",
           "parameterOrder": [],
->>>>>>> d5fa6b74
           "response": {
             "$ref": "AnnotateTextResponse"
           }
@@ -52,35 +30,15 @@
           },
           "description": "Classifies a document into categories.",
           "httpMethod": "POST",
-<<<<<<< HEAD
-=======
           "parameterOrder": [],
           "response": {
             "$ref": "ClassifyTextResponse"
           },
->>>>>>> d5fa6b74
           "parameters": {},
           "scopes": [
             "https://www.googleapis.com/auth/cloud-language",
             "https://www.googleapis.com/auth/cloud-platform"
           ],
-<<<<<<< HEAD
-          "flatPath": "v1/documents:annotateText",
-          "id": "language.documents.annotateText",
-          "path": "v1/documents:annotateText",
-          "description": "A convenience method that provides all the features that analyzeSentiment,\nanalyzeEntities, and analyzeSyntax provide in one call.",
-          "request": {
-            "$ref": "AnnotateTextRequest"
-          }
-        },
-        "analyzeEntitySentiment": {
-          "request": {
-            "$ref": "AnalyzeEntitySentimentRequest"
-          },
-          "description": "Finds entities, similar to AnalyzeEntities in the text and analyzes\nsentiment associated with each entity and its mentions.",
-          "response": {
-            "$ref": "AnalyzeEntitySentimentResponse"
-=======
           "flatPath": "v1/documents:classifyText"
         },
         "analyzeSentiment": {
@@ -105,7 +63,6 @@
         "analyzeEntitySentiment": {
           "request": {
             "$ref": "AnalyzeEntitySentimentRequest"
->>>>>>> d5fa6b74
           },
           "description": "Finds entities, similar to AnalyzeEntities in the text and analyzes\nsentiment associated with each entity and its mentions.",
           "httpMethod": "POST",
@@ -118,10 +75,6 @@
             "https://www.googleapis.com/auth/cloud-language",
             "https://www.googleapis.com/auth/cloud-platform"
           ],
-<<<<<<< HEAD
-          "parameters": {},
-=======
->>>>>>> d5fa6b74
           "flatPath": "v1/documents:analyzeEntitySentiment",
           "id": "language.documents.analyzeEntitySentiment",
           "path": "v1/documents:analyzeEntitySentiment"
@@ -138,30 +91,11 @@
             "https://www.googleapis.com/auth/cloud-platform"
           ],
           "flatPath": "v1/documents:analyzeEntities",
-<<<<<<< HEAD
-          "id": "language.documents.analyzeEntities",
-          "path": "v1/documents:analyzeEntities",
-          "description": "Finds named entities (currently proper names and common nouns) in the text\nalong with entity types, salience, mentions for each entity, and\nother properties.",
-          "request": {
-            "$ref": "AnalyzeEntitiesRequest"
-          }
-        },
-        "analyzeSyntax": {
-          "description": "Analyzes the syntax of the text and provides sentence boundaries and\ntokenization along with part of speech tags, dependency trees, and other\nproperties.",
-=======
           "path": "v1/documents:analyzeEntities",
           "id": "language.documents.analyzeEntities",
->>>>>>> d5fa6b74
           "request": {
             "$ref": "AnalyzeEntitiesRequest"
           },
-<<<<<<< HEAD
-          "response": {
-            "$ref": "AnalyzeSyntaxResponse"
-          },
-          "parameterOrder": [],
-          "httpMethod": "POST",
-=======
           "description": "Finds named entities (currently proper names and common nouns) in the text\nalong with entity types, salience, mentions for each entity, and\nother properties."
         },
         "analyzeSyntax": {
@@ -174,7 +108,6 @@
           "response": {
             "$ref": "AnalyzeSyntaxResponse"
           },
->>>>>>> d5fa6b74
           "parameters": {},
           "scopes": [
             "https://www.googleapis.com/auth/cloud-language",
@@ -189,28 +122,13 @@
   },
   "parameters": {
     "upload_protocol": {
-<<<<<<< HEAD
-      "location": "query",
-      "description": "Upload protocol for media (e.g. \"raw\", \"multipart\").",
-      "type": "string"
-=======
       "description": "Upload protocol for media (e.g. \"raw\", \"multipart\").",
       "type": "string",
       "location": "query"
->>>>>>> d5fa6b74
     },
     "prettyPrint": {
       "location": "query",
       "description": "Returns response with indentations and line breaks.",
-<<<<<<< HEAD
-      "default": "true",
-      "type": "boolean"
-    },
-    "fields": {
-      "location": "query",
-      "description": "Selector specifying which fields to include in a partial response.",
-      "type": "string"
-=======
       "type": "boolean",
       "default": "true"
     },
@@ -218,7 +136,6 @@
       "description": "Selector specifying which fields to include in a partial response.",
       "type": "string",
       "location": "query"
->>>>>>> d5fa6b74
     },
     "uploadType": {
       "location": "query",
@@ -227,8 +144,6 @@
     },
     "$.xgafv": {
       "description": "V1 error format.",
-<<<<<<< HEAD
-=======
       "type": "string",
       "enumDescriptions": [
         "v1 error format",
@@ -246,59 +161,30 @@
       "type": "string"
     },
     "alt": {
->>>>>>> d5fa6b74
       "type": "string",
       "enumDescriptions": [
-        "v1 error format",
-        "v2 error format"
+        "Responses with Content-Type of application/json",
+        "Media download with context-dependent Content-Type",
+        "Responses with Content-Type of application/x-protobuf"
       ],
       "location": "query",
-      "enum": [
-        "1",
-        "2"
-      ]
-    },
-    "callback": {
-      "description": "JSONP",
-      "type": "string",
-      "location": "query"
-    },
-    "alt": {
       "description": "Data format for response.",
       "default": "json",
       "enum": [
         "json",
         "media",
         "proto"
-<<<<<<< HEAD
-      ],
-      "type": "string",
-      "enumDescriptions": [
-        "Responses with Content-Type of application/json",
-        "Media download with context-dependent Content-Type",
-        "Responses with Content-Type of application/x-protobuf"
-      ],
-=======
       ]
     },
     "access_token": {
       "description": "OAuth access token.",
       "type": "string",
->>>>>>> d5fa6b74
       "location": "query"
     },
     "key": {
       "description": "API key. Your API key identifies your project and provides you with API access, quota, and reports. Required unless you provide an OAuth 2.0 token.",
       "type": "string",
       "location": "query"
-<<<<<<< HEAD
-    },
-    "access_token": {
-      "location": "query",
-      "description": "OAuth access token.",
-      "type": "string"
-=======
->>>>>>> d5fa6b74
     },
     "quotaUser": {
       "description": "Available to use for quota purposes for server-side applications. Can be any arbitrary string assigned to a user, but should not exceed 40 characters.",
@@ -309,22 +195,12 @@
       "description": "Pretty-print response.",
       "type": "boolean",
       "default": "true",
-<<<<<<< HEAD
-      "type": "boolean",
-      "location": "query"
-    },
-    "oauth_token": {
-      "description": "OAuth 2.0 token for the current user.",
-      "type": "string",
-      "location": "query"
-=======
       "location": "query"
     },
     "oauth_token": {
       "location": "query",
       "description": "OAuth 2.0 token for the current user.",
       "type": "string"
->>>>>>> d5fa6b74
     },
     "bearer_token": {
       "description": "OAuth bearer token.",
@@ -334,28 +210,78 @@
   },
   "version": "v1",
   "baseUrl": "https://language.googleapis.com/",
-<<<<<<< HEAD
-  "kind": "discovery#restDescription",
-  "description": "Provides natural language understanding technologies to developers. Examples include sentiment analysis, entity recognition, entity sentiment analysis, and text annotations.",
-  "servicePath": "",
-  "basePath": "",
-=======
   "servicePath": "",
   "description": "Provides natural language understanding technologies to developers. Examples include sentiment analysis, entity recognition, entity sentiment analysis, and text annotations.",
   "kind": "discovery#restDescription",
   "basePath": "",
   "documentationLink": "https://cloud.google.com/natural-language/",
   "revision": "20171026",
->>>>>>> d5fa6b74
   "id": "language:v1",
-  "revision": "20170926",
-  "documentationLink": "https://cloud.google.com/natural-language/",
   "discoveryVersion": "v1",
   "version_module": true,
   "schemas": {
-<<<<<<< HEAD
-    "AnnotateTextRequest": {
-      "description": "The request message for the text annotation API, which can perform multiple\nanalysis types (sentiment, entities, and syntax) in one call.",
+    "Features": {
+      "id": "Features",
+      "description": "All available features for sentiment, syntax, and semantic analysis.\nSetting each one to true will enable that specific analysis for the input.",
+      "type": "object",
+      "properties": {
+        "classifyText": {
+          "description": "Classify the full document into categories.",
+          "type": "boolean"
+        },
+        "extractSyntax": {
+          "description": "Extract syntax information.",
+          "type": "boolean"
+        },
+        "extractDocumentSentiment": {
+          "description": "Extract document-level sentiment.",
+          "type": "boolean"
+        },
+        "extractEntitySentiment": {
+          "description": "Extract entities and their associated sentiment.",
+          "type": "boolean"
+        },
+        "extractEntities": {
+          "description": "Extract entities.",
+          "type": "boolean"
+        }
+      }
+    },
+    "Document": {
+      "description": "################################################################ #\n\nRepresents the input to API methods.",
+      "type": "object",
+      "properties": {
+        "gcsContentUri": {
+          "description": "The Google Cloud Storage URI where the file content is located.\nThis URI must be of the form: gs://bucket_name/object_name. For more\ndetails, see https://cloud.google.com/storage/docs/reference-uris.\nNOTE: Cloud Storage object versioning is not supported.",
+          "type": "string"
+        },
+        "language": {
+          "description": "The language of the document (if not specified, the language is\nautomatically detected). Both ISO and BCP-47 language codes are\naccepted.\u003cbr\u003e\n[Language Support](/natural-language/docs/languages)\nlists currently supported languages for each API method.\nIf the language (either specified by the caller or automatically detected)\nis not supported by the called API method, an `INVALID_ARGUMENT` error\nis returned.",
+          "type": "string"
+        },
+        "type": {
+          "description": "Required. If the type is not set or is `TYPE_UNSPECIFIED`,\nreturns an `INVALID_ARGUMENT` error.",
+          "type": "string",
+          "enumDescriptions": [
+            "The content type is not specified.",
+            "Plain text",
+            "HTML"
+          ],
+          "enum": [
+            "TYPE_UNSPECIFIED",
+            "PLAIN_TEXT",
+            "HTML"
+          ]
+        },
+        "content": {
+          "description": "The content of the input in string format.",
+          "type": "string"
+        }
+      },
+      "id": "Document"
+    },
+    "AnalyzeEntitiesRequest": {
+      "description": "The entity analysis request message.",
       "type": "object",
       "properties": {
         "encodingType": {
@@ -377,136 +303,131 @@
         "document": {
           "$ref": "Document",
           "description": "Input document."
-        },
-        "features": {
-          "$ref": "Features",
-          "description": "The enabled features."
         }
       },
-      "id": "AnnotateTextRequest"
-    },
-    "AnalyzeSentimentRequest": {
-      "description": "The sentiment analysis request message.",
-      "type": "object",
-      "properties": {
-        "encodingType": {
-          "enumDescriptions": [
-            "If `EncodingType` is not specified, encoding-dependent information (such as\n`begin_offset`) will be set at `-1`.",
-            "Encoding-dependent information (such as `begin_offset`) is calculated based\non the UTF-8 encoding of the input. C++ and Go are examples of languages\nthat use this encoding natively.",
-            "Encoding-dependent information (such as `begin_offset`) is calculated based\non the UTF-16 encoding of the input. Java and Javascript are examples of\nlanguages that use this encoding natively.",
-            "Encoding-dependent information (such as `begin_offset`) is calculated based\non the UTF-32 encoding of the input. Python is an example of a language\nthat uses this encoding natively."
-          ],
-          "enum": [
-            "NONE",
-            "UTF8",
-            "UTF16",
-            "UTF32"
-          ],
-          "description": "The encoding type used by the API to calculate sentence offsets.",
-=======
-    "Features": {
-      "id": "Features",
-      "description": "All available features for sentiment, syntax, and semantic analysis.\nSetting each one to true will enable that specific analysis for the input.",
-      "type": "object",
-      "properties": {
-        "classifyText": {
-          "description": "Classify the full document into categories.",
-          "type": "boolean"
-        },
-        "extractSyntax": {
-          "description": "Extract syntax information.",
-          "type": "boolean"
-        },
-        "extractDocumentSentiment": {
-          "description": "Extract document-level sentiment.",
-          "type": "boolean"
-        },
-        "extractEntitySentiment": {
-          "description": "Extract entities and their associated sentiment.",
-          "type": "boolean"
-        },
-        "extractEntities": {
-          "description": "Extract entities.",
-          "type": "boolean"
-        }
-      }
-    },
-    "Document": {
-      "description": "################################################################ #\n\nRepresents the input to API methods.",
-      "type": "object",
-      "properties": {
-        "gcsContentUri": {
-          "description": "The Google Cloud Storage URI where the file content is located.\nThis URI must be of the form: gs://bucket_name/object_name. For more\ndetails, see https://cloud.google.com/storage/docs/reference-uris.\nNOTE: Cloud Storage object versioning is not supported.",
-          "type": "string"
-        },
-        "language": {
-          "description": "The language of the document (if not specified, the language is\nautomatically detected). Both ISO and BCP-47 language codes are\naccepted.\u003cbr\u003e\n[Language Support](/natural-language/docs/languages)\nlists currently supported languages for each API method.\nIf the language (either specified by the caller or automatically detected)\nis not supported by the called API method, an `INVALID_ARGUMENT` error\nis returned.",
-          "type": "string"
-        },
-        "type": {
-          "description": "Required. If the type is not set or is `TYPE_UNSPECIFIED`,\nreturns an `INVALID_ARGUMENT` error.",
-          "type": "string",
-          "enumDescriptions": [
-            "The content type is not specified.",
-            "Plain text",
-            "HTML"
-          ],
-          "enum": [
-            "TYPE_UNSPECIFIED",
-            "PLAIN_TEXT",
-            "HTML"
-          ]
-        },
-        "content": {
-          "description": "The content of the input in string format.",
->>>>>>> d5fa6b74
-          "type": "string"
-        },
+      "id": "AnalyzeEntitiesRequest"
+    },
+    "ClassifyTextRequest": {
+      "id": "ClassifyTextRequest",
+      "description": "The document classification request message.",
+      "type": "object",
+      "properties": {
         "document": {
-          "description": "Input document.",
-          "$ref": "Document"
-        }
-      },
-<<<<<<< HEAD
-      "id": "AnalyzeSentimentRequest"
-    },
-    "AnnotateTextResponse": {
-      "description": "The text annotations response message.",
+          "$ref": "Document",
+          "description": "Input document."
+        }
+      }
+    },
+    "AnalyzeEntitySentimentResponse": {
+      "description": "The entity-level sentiment analysis response message.",
       "type": "object",
       "properties": {
         "language": {
           "description": "The language of the text, which will be the same as the language specified\nin the request or, if not specified, the automatically-detected language.\nSee Document.language field for more details.",
           "type": "string"
         },
+        "entities": {
+          "description": "The recognized entities in the input document with associated sentiments.",
+          "type": "array",
+          "items": {
+            "$ref": "Entity"
+          }
+        }
+      },
+      "id": "AnalyzeEntitySentimentResponse"
+    },
+    "AnalyzeSentimentResponse": {
+      "id": "AnalyzeSentimentResponse",
+      "description": "The sentiment analysis response message.",
+      "type": "object",
+      "properties": {
+        "documentSentiment": {
+          "description": "The overall sentiment of the input document.",
+          "$ref": "Sentiment"
+        },
+        "language": {
+          "description": "The language of the text, which will be the same as the language specified\nin the request or, if not specified, the automatically-detected language.\nSee Document.language field for more details.",
+          "type": "string"
+        },
+        "sentences": {
+          "description": "The sentiment for all the sentences in the document.",
+          "type": "array",
+          "items": {
+            "$ref": "Sentence"
+          }
+        }
+      }
+    },
+    "AnalyzeSyntaxResponse": {
+      "description": "The syntax analysis response message.",
+      "type": "object",
+      "properties": {
+        "language": {
+          "description": "The language of the text, which will be the same as the language specified\nin the request or, if not specified, the automatically-detected language.\nSee Document.language field for more details.",
+          "type": "string"
+        },
+        "sentences": {
+          "description": "Sentences in the input document.",
+          "type": "array",
+          "items": {
+            "$ref": "Sentence"
+          }
+        },
+        "tokens": {
+          "description": "Tokens, along with their syntactic information, in the input document.",
+          "type": "array",
+          "items": {
+            "$ref": "Token"
+          }
+        }
+      },
+      "id": "AnalyzeSyntaxResponse"
+    },
+    "AnnotateTextResponse": {
+      "id": "AnnotateTextResponse",
+      "description": "The text annotations response message.",
+      "type": "object",
+      "properties": {
+        "language": {
+          "description": "The language of the text, which will be the same as the language specified\nin the request or, if not specified, the automatically-detected language.\nSee Document.language field for more details.",
+          "type": "string"
+        },
+        "entities": {
+          "description": "Entities, along with their semantic information, in the input document.\nPopulated if the user enables\nAnnotateTextRequest.Features.extract_entities.",
+          "type": "array",
+          "items": {
+            "$ref": "Entity"
+          }
+        },
         "sentences": {
           "description": "Sentences in the input document. Populated if the user enables\nAnnotateTextRequest.Features.extract_syntax.",
+          "type": "array",
           "items": {
             "$ref": "Sentence"
-          },
-          "type": "array"
+          }
         },
         "tokens": {
           "description": "Tokens, along with their syntactic information, in the input document.\nPopulated if the user enables\nAnnotateTextRequest.Features.extract_syntax.",
+          "type": "array",
           "items": {
             "$ref": "Token"
-          },
-          "type": "array"
-        },
-        "entities": {
-          "description": "Entities, along with their semantic information, in the input document.\nPopulated if the user enables\nAnnotateTextRequest.Features.extract_entities.",
+          }
+        },
+        "categories": {
+          "description": "Categories identified in the input document.",
+          "type": "array",
           "items": {
-            "$ref": "Entity"
-          },
-          "type": "array"
+            "$ref": "ClassificationCategory"
+          }
         },
         "documentSentiment": {
           "$ref": "Sentiment",
           "description": "The overall sentiment for the document. Populated if the user enables\nAnnotateTextRequest.Features.extract_document_sentiment."
         }
-      },
-      "id": "AnnotateTextResponse"
+      }
     },
     "DependencyEdge": {
+      "description": "Represents dependency parse tree information for a token. (For more\ninformation on dependency labels, see\nhttp://www.aclweb.org/anthology/P13-2017",
       "type": "object",
       "properties": {
         "label": {
@@ -684,480 +605,13 @@
           "type": "string"
         },
         "headTokenIndex": {
-          "format": "int32",
-          "description": "Represents the head of this token in the dependency tree.\nThis is the index of the token which has an arc going to this token.\nThe index is the position of the token in the array of tokens returned\nby the API method. If this token is a root token, then the\n`head_token_index` is its own index.",
-          "type": "integer"
-        }
-      },
-      "id": "DependencyEdge",
-      "description": "Represents dependency parse tree information for a token. (For more\ninformation on dependency labels, see\nhttp://www.aclweb.org/anthology/P13-2017"
-    },
-    "TextSpan": {
-      "description": "Represents an output piece of text.",
-      "type": "object",
-      "properties": {
-        "beginOffset": {
-          "format": "int32",
-          "description": "The API calculates the beginning offset of the content in the original\ndocument according to the EncodingType specified in the API request.",
-          "type": "integer"
-        },
-        "content": {
-          "description": "The content of the output text.",
-          "type": "string"
-        }
-      },
-      "id": "TextSpan"
-    },
-    "Token": {
-      "description": "Represents the smallest syntactic building block of the text.",
-      "type": "object",
-      "properties": {
-        "partOfSpeech": {
-          "description": "Parts of speech tag for this token.",
-          "$ref": "PartOfSpeech"
-        },
-        "dependencyEdge": {
-          "description": "Dependency tree parse for this token.",
-          "$ref": "DependencyEdge"
-        },
-        "text": {
-          "$ref": "TextSpan",
-          "description": "The token text."
-        },
-        "lemma": {
-          "description": "[Lemma](https://en.wikipedia.org/wiki/Lemma_%28morphology%29) of the token.",
-          "type": "string"
-        }
-      },
-      "id": "Token"
-    },
-    "Status": {
-      "properties": {
-        "code": {
-          "format": "int32",
-          "description": "The status code, which should be an enum value of google.rpc.Code.",
-          "type": "integer"
-        },
-        "message": {
-          "description": "A developer-facing error message, which should be in English. Any\nuser-facing error message should be localized and sent in the\ngoogle.rpc.Status.details field, or localized by the client.",
-          "type": "string"
-        },
-        "details": {
-          "description": "A list of messages that carry the error details.  There is a common set of\nmessage types for APIs to use.",
-          "items": {
-            "type": "object",
-            "additionalProperties": {
-              "description": "Properties of the object. Contains field @type with type URL.",
-              "type": "any"
-            }
-          },
-          "type": "array"
-=======
-      "id": "Document"
-    },
-    "AnalyzeEntitiesRequest": {
-      "description": "The entity analysis request message.",
-      "type": "object",
-      "properties": {
-        "encodingType": {
-          "enumDescriptions": [
-            "If `EncodingType` is not specified, encoding-dependent information (such as\n`begin_offset`) will be set at `-1`.",
-            "Encoding-dependent information (such as `begin_offset`) is calculated based\non the UTF-8 encoding of the input. C++ and Go are examples of languages\nthat use this encoding natively.",
-            "Encoding-dependent information (such as `begin_offset`) is calculated based\non the UTF-16 encoding of the input. Java and Javascript are examples of\nlanguages that use this encoding natively.",
-            "Encoding-dependent information (such as `begin_offset`) is calculated based\non the UTF-32 encoding of the input. Python is an example of a language\nthat uses this encoding natively."
-          ],
-          "enum": [
-            "NONE",
-            "UTF8",
-            "UTF16",
-            "UTF32"
-          ],
-          "description": "The encoding type used by the API to calculate offsets.",
-          "type": "string"
-        },
-        "document": {
-          "$ref": "Document",
-          "description": "Input document."
-        }
-      },
-      "id": "AnalyzeEntitiesRequest"
-    },
-    "ClassifyTextRequest": {
-      "id": "ClassifyTextRequest",
-      "description": "The document classification request message.",
-      "type": "object",
-      "properties": {
-        "document": {
-          "$ref": "Document",
-          "description": "Input document."
->>>>>>> d5fa6b74
-        }
-      },
-      "id": "Status",
-      "description": "The `Status` type defines a logical error model that is suitable for different\nprogramming environments, including REST APIs and RPC APIs. It is used by\n[gRPC](https://github.com/grpc). The error model is designed to be:\n\n- Simple to use and understand for most users\n- Flexible enough to meet unexpected needs\n\n# Overview\n\nThe `Status` message contains three pieces of data: error code, error message,\nand error details. The error code should be an enum value of\ngoogle.rpc.Code, but it may accept additional error codes if needed.  The\nerror message should be a developer-facing English message that helps\ndevelopers *understand* and *resolve* the error. If a localized user-facing\nerror message is needed, put the localized message in the error details or\nlocalize it in the client. The optional error details may contain arbitrary\ninformation about the error. There is a predefined set of error detail types\nin the package `google.rpc` that can be used for common error conditions.\n\n# Language mapping\n\nThe `Status` message is the logical representation of the error model, but it\nis not necessarily the actual wire format. When the `Status` message is\nexposed in different client libraries and different wire protocols, it can be\nmapped differently. For example, it will likely be mapped to some exceptions\nin Java, but more likely mapped to some error codes in C.\n\n# Other uses\n\nThe error model and the `Status` message can be used in a variety of\nenvironments, either with or without APIs, to provide a\nconsistent developer experience across different environments.\n\nExample uses of this error model include:\n\n- Partial errors. If a service needs to return partial errors to the client,\n    it may embed the `Status` in the normal response to indicate the partial\n    errors.\n\n- Workflow errors. A typical workflow has multiple steps. Each step may\n    have a `Status` message for error reporting.\n\n- Batch operations. If a client uses batch request and batch response, the\n    `Status` message should be used directly inside batch response, one for\n    each error sub-response.\n\n- Asynchronous operations. If an API call embeds asynchronous operation\n    results in its response, the status of those operations should be\n    represented directly using the `Status` message.\n\n- Logging. If some API errors are stored in logs, the message `Status` could\n    be used directly after any stripping needed for security/privacy reasons.",
-      "type": "object"
-    },
-    "AnalyzeEntitySentimentResponse": {
-      "description": "The entity-level sentiment analysis response message.",
-      "type": "object",
-      "properties": {
-        "language": {
-          "description": "The language of the text, which will be the same as the language specified\nin the request or, if not specified, the automatically-detected language.\nSee Document.language field for more details.",
-          "type": "string"
-        },
-<<<<<<< HEAD
-        "extractEntitySentiment": {
-          "description": "Extract entities and their associated sentiment.",
-          "type": "boolean"
-        },
-        "extractDocumentSentiment": {
-          "description": "Extract document-level sentiment.",
-          "type": "boolean"
-=======
-        "entities": {
-          "description": "The recognized entities in the input document with associated sentiments.",
-          "type": "array",
-          "items": {
-            "$ref": "Entity"
-          }
-        }
-      },
-      "id": "AnalyzeEntitySentimentResponse"
-    },
-    "AnalyzeSentimentResponse": {
-      "id": "AnalyzeSentimentResponse",
-      "description": "The sentiment analysis response message.",
-      "type": "object",
-      "properties": {
-        "documentSentiment": {
-          "description": "The overall sentiment of the input document.",
-          "$ref": "Sentiment"
->>>>>>> d5fa6b74
-        },
-        "language": {
-          "description": "The language of the text, which will be the same as the language specified\nin the request or, if not specified, the automatically-detected language.\nSee Document.language field for more details.",
-          "type": "string"
-        },
-        "sentences": {
-          "description": "The sentiment for all the sentences in the document.",
-          "type": "array",
-          "items": {
-            "$ref": "Sentence"
-          }
-        }
-      }
-    },
-    "AnalyzeSyntaxResponse": {
-      "description": "The syntax analysis response message.",
-      "type": "object",
-      "properties": {
-        "language": {
-          "description": "The language of the text, which will be the same as the language specified\nin the request or, if not specified, the automatically-detected language.\nSee Document.language field for more details.",
-          "type": "string"
-        },
-        "sentences": {
-          "description": "Sentences in the input document.",
-          "type": "array",
-          "items": {
-            "$ref": "Sentence"
-          }
-        },
-        "tokens": {
-          "description": "Tokens, along with their syntactic information, in the input document.",
-          "type": "array",
-          "items": {
-            "$ref": "Token"
-          }
-        }
-      },
-      "id": "AnalyzeSyntaxResponse"
-    },
-    "AnnotateTextResponse": {
-      "id": "AnnotateTextResponse",
-      "description": "The text annotations response message.",
-      "type": "object",
-      "properties": {
-<<<<<<< HEAD
-        "type": {
-          "description": "The type of the entity mention.",
-          "type": "string",
-=======
-        "language": {
-          "description": "The language of the text, which will be the same as the language specified\nin the request or, if not specified, the automatically-detected language.\nSee Document.language field for more details.",
-          "type": "string"
-        },
-        "entities": {
-          "description": "Entities, along with their semantic information, in the input document.\nPopulated if the user enables\nAnnotateTextRequest.Features.extract_entities.",
-          "type": "array",
-          "items": {
-            "$ref": "Entity"
-          }
-        },
-        "sentences": {
-          "description": "Sentences in the input document. Populated if the user enables\nAnnotateTextRequest.Features.extract_syntax.",
-          "type": "array",
-          "items": {
-            "$ref": "Sentence"
-          }
-        },
-        "tokens": {
-          "description": "Tokens, along with their syntactic information, in the input document.\nPopulated if the user enables\nAnnotateTextRequest.Features.extract_syntax.",
-          "type": "array",
-          "items": {
-            "$ref": "Token"
-          }
-        },
-        "categories": {
-          "description": "Categories identified in the input document.",
-          "type": "array",
-          "items": {
-            "$ref": "ClassificationCategory"
-          }
-        },
-        "documentSentiment": {
-          "$ref": "Sentiment",
-          "description": "The overall sentiment for the document. Populated if the user enables\nAnnotateTextRequest.Features.extract_document_sentiment."
-        }
-      }
-    },
-    "DependencyEdge": {
-      "description": "Represents dependency parse tree information for a token. (For more\ninformation on dependency labels, see\nhttp://www.aclweb.org/anthology/P13-2017",
-      "type": "object",
-      "properties": {
-        "label": {
->>>>>>> d5fa6b74
-          "enumDescriptions": [
-            "Unknown",
-            "Abbreviation modifier",
-            "Adjectival complement",
-            "Adverbial clause modifier",
-            "Adverbial modifier",
-            "Adjectival modifier of an NP",
-            "Appositional modifier of an NP",
-            "Attribute dependent of a copular verb",
-            "Auxiliary (non-main) verb",
-            "Passive auxiliary",
-            "Coordinating conjunction",
-            "Clausal complement of a verb or adjective",
-            "Conjunct",
-            "Clausal subject",
-            "Clausal passive subject",
-            "Dependency (unable to determine)",
-            "Determiner",
-            "Discourse",
-            "Direct object",
-            "Expletive",
-            "Goes with (part of a word in a text not well edited)",
-            "Indirect object",
-            "Marker (word introducing a subordinate clause)",
-            "Multi-word expression",
-            "Multi-word verbal expression",
-            "Negation modifier",
-            "Noun compound modifier",
-            "Noun phrase used as an adverbial modifier",
-            "Nominal subject",
-            "Passive nominal subject",
-            "Numeric modifier of a noun",
-            "Element of compound number",
-            "Punctuation mark",
-            "Parataxis relation",
-            "Participial modifier",
-            "The complement of a preposition is a clause",
-            "Object of a preposition",
-            "Possession modifier",
-            "Postverbal negative particle",
-            "Predicate complement",
-            "Preconjunt",
-            "Predeterminer",
-            "Prefix",
-            "Prepositional modifier",
-            "The relationship between a verb and verbal morpheme",
-            "Particle",
-            "Associative or possessive marker",
-            "Quantifier phrase modifier",
-            "Relative clause modifier",
-            "Complementizer in relative clause",
-            "Ellipsis without a preceding predicate",
-            "Referent",
-            "Remnant",
-            "Reparandum",
-            "Root",
-            "Suffix specifying a unit of number",
-            "Suffix",
-            "Temporal modifier",
-            "Topic marker",
-            "Clause headed by an infinite form of the verb that modifies a noun",
-            "Vocative",
-            "Open clausal complement",
-            "Name suffix",
-            "Name title",
-            "Adverbial phrase modifier",
-            "Causative auxiliary",
-            "Helper auxiliary",
-            "Rentaishi (Prenominal modifier)",
-            "Foreign words",
-            "Keyword",
-            "List for chains of comparable items",
-            "Nominalized clause",
-            "Nominalized clausal subject",
-            "Nominalized clausal passive",
-            "Compound of numeric modifier",
-            "Copula",
-            "Dislocated relation (for fronted/topicalized elements)",
-            "Aspect marker",
-            "Genitive modifier",
-            "Genitive object",
-            "Infinitival modifier",
-            "Measure",
-            "Nominal complement of a noun"
-          ],
-          "enum": [
-<<<<<<< HEAD
-            "TYPE_UNKNOWN",
-            "PROPER",
-            "COMMON"
-          ]
-        },
-        "text": {
-          "description": "The mention text.",
-          "$ref": "TextSpan"
-        },
-        "sentiment": {
-          "description": "For calls to AnalyzeEntitySentiment or if\nAnnotateTextRequest.Features.extract_entity_sentiment is set to\ntrue, this field will contain the sentiment expressed for this mention of\nthe entity in the provided document.",
-          "$ref": "Sentiment"
-=======
-            "UNKNOWN",
-            "ABBREV",
-            "ACOMP",
-            "ADVCL",
-            "ADVMOD",
-            "AMOD",
-            "APPOS",
-            "ATTR",
-            "AUX",
-            "AUXPASS",
-            "CC",
-            "CCOMP",
-            "CONJ",
-            "CSUBJ",
-            "CSUBJPASS",
-            "DEP",
-            "DET",
-            "DISCOURSE",
-            "DOBJ",
-            "EXPL",
-            "GOESWITH",
-            "IOBJ",
-            "MARK",
-            "MWE",
-            "MWV",
-            "NEG",
-            "NN",
-            "NPADVMOD",
-            "NSUBJ",
-            "NSUBJPASS",
-            "NUM",
-            "NUMBER",
-            "P",
-            "PARATAXIS",
-            "PARTMOD",
-            "PCOMP",
-            "POBJ",
-            "POSS",
-            "POSTNEG",
-            "PRECOMP",
-            "PRECONJ",
-            "PREDET",
-            "PREF",
-            "PREP",
-            "PRONL",
-            "PRT",
-            "PS",
-            "QUANTMOD",
-            "RCMOD",
-            "RCMODREL",
-            "RDROP",
-            "REF",
-            "REMNANT",
-            "REPARANDUM",
-            "ROOT",
-            "SNUM",
-            "SUFF",
-            "TMOD",
-            "TOPIC",
-            "VMOD",
-            "VOCATIVE",
-            "XCOMP",
-            "SUFFIX",
-            "TITLE",
-            "ADVPHMOD",
-            "AUXCAUS",
-            "AUXVV",
-            "DTMOD",
-            "FOREIGN",
-            "KW",
-            "LIST",
-            "NOMC",
-            "NOMCSUBJ",
-            "NOMCSUBJPASS",
-            "NUMC",
-            "COP",
-            "DISLOCATED",
-            "ASP",
-            "GMOD",
-            "GOBJ",
-            "INFMOD",
-            "MES",
-            "NCOMP"
-          ],
-          "description": "The parse label for the token.",
-          "type": "string"
-        },
-        "headTokenIndex": {
           "description": "Represents the head of this token in the dependency tree.\nThis is the index of the token which has an arc going to this token.\nThe index is the position of the token in the array of tokens returned\nby the API method. If this token is a root token, then the\n`head_token_index` is its own index.",
           "format": "int32",
           "type": "integer"
->>>>>>> d5fa6b74
         }
       },
       "id": "DependencyEdge"
     },
-<<<<<<< HEAD
-    "Sentence": {
-      "description": "Represents a sentence in the input document.",
-      "type": "object",
-      "properties": {
-        "sentiment": {
-          "$ref": "Sentiment",
-          "description": "For calls to AnalyzeSentiment or if\nAnnotateTextRequest.Features.extract_document_sentiment is set to\ntrue, this field will contain the sentiment for the sentence."
-        },
-        "text": {
-          "$ref": "TextSpan",
-          "description": "The sentence text."
-        }
-      },
-      "id": "Sentence"
-    },
-    "Document": {
-      "id": "Document",
-      "description": "################################################################ #\n\nRepresents the input to API methods.",
-      "type": "object",
-      "properties": {
-        "gcsContentUri": {
-          "description": "The Google Cloud Storage URI where the file content is located.\nThis URI must be of the form: gs://bucket_name/object_name. For more\ndetails, see https://cloud.google.com/storage/docs/reference-uris.\nNOTE: Cloud Storage object versioning is not supported.",
-          "type": "string"
-        },
-        "language": {
-          "description": "The language of the document (if not specified, the language is\nautomatically detected). Both ISO and BCP-47 language codes are\naccepted.\u003cbr\u003e\n[Language Support](/natural-language/docs/languages)\nlists currently supported languages for each API method.\nIf the language (either specified by the caller or automatically detected)\nis not supported by the called API method, an `INVALID_ARGUMENT` error\nis returned.",
-          "type": "string"
-        },
-        "content": {
-          "description": "The content of the input in string format.",
-          "type": "string"
-        },
-        "type": {
-          "description": "Required. If the type is not set or is `TYPE_UNSPECIFIED`,\nreturns an `INVALID_ARGUMENT` error.",
-=======
     "TextSpan": {
       "description": "Represents an output piece of text.",
       "type": "object",
@@ -1222,7 +676,6 @@
         },
         "type": {
           "description": "The type of the entity mention.",
->>>>>>> d5fa6b74
           "type": "string",
           "enumDescriptions": [
             "Unknown",
@@ -1230,12 +683,6 @@
             "Common noun (or noun compound)"
           ],
           "enum": [
-<<<<<<< HEAD
-            "TYPE_UNSPECIFIED",
-            "PLAIN_TEXT",
-            "HTML"
-          ]
-=======
             "TYPE_UNKNOWN",
             "PROPER",
             "COMMON"
@@ -1276,7 +723,6 @@
           "description": "A non-negative number in the [0, +inf) range, which represents\nthe absolute magnitude of sentiment regardless of score (positive or\nnegative).",
           "format": "float",
           "type": "number"
->>>>>>> d5fa6b74
         }
       }
     },
@@ -1307,113 +753,11 @@
       },
       "id": "AnalyzeEntitySentimentRequest"
     },
-<<<<<<< HEAD
-    "Sentiment": {
-      "properties": {
-        "magnitude": {
-          "format": "float",
-          "description": "A non-negative number in the [0, +inf) range, which represents\nthe absolute magnitude of sentiment regardless of score (positive or\nnegative).",
-          "type": "number"
-        },
-        "score": {
-          "type": "number",
-          "format": "float",
-          "description": "Sentiment score between -1.0 (negative sentiment) and 1.0\n(positive sentiment)."
-        }
-      },
-      "id": "Sentiment",
-      "description": "Represents the feeling associated with the entire text or entities in\nthe text.",
-      "type": "object"
-    },
-    "AnalyzeEntitySentimentResponse": {
-      "type": "object",
-      "properties": {
-        "entities": {
-          "description": "The recognized entities in the input document with associated sentiments.",
-          "items": {
-            "$ref": "Entity"
-          },
-          "type": "array"
-        },
-        "language": {
-          "description": "The language of the text, which will be the same as the language specified\nin the request or, if not specified, the automatically-detected language.\nSee Document.language field for more details.",
-          "type": "string"
-        }
-      },
-      "id": "AnalyzeEntitySentimentResponse",
-      "description": "The entity-level sentiment analysis response message."
-    },
-    "AnalyzeEntitySentimentRequest": {
-      "description": "The entity-level sentiment analysis request message.",
-      "type": "object",
-      "properties": {
-        "document": {
-          "description": "Input document.",
-          "$ref": "Document"
-        },
-        "encodingType": {
-          "enumDescriptions": [
-            "If `EncodingType` is not specified, encoding-dependent information (such as\n`begin_offset`) will be set at `-1`.",
-            "Encoding-dependent information (such as `begin_offset`) is calculated based\non the UTF-8 encoding of the input. C++ and Go are examples of languages\nthat use this encoding natively.",
-            "Encoding-dependent information (such as `begin_offset`) is calculated based\non the UTF-16 encoding of the input. Java and Javascript are examples of\nlanguages that use this encoding natively.",
-            "Encoding-dependent information (such as `begin_offset`) is calculated based\non the UTF-32 encoding of the input. Python is an example of a language\nthat uses this encoding natively."
-          ],
-          "enum": [
-            "NONE",
-            "UTF8",
-            "UTF16",
-            "UTF32"
-          ],
-          "description": "The encoding type used by the API to calculate offsets.",
-          "type": "string"
-        }
-      },
-      "id": "AnalyzeEntitySentimentRequest"
-    },
     "PartOfSpeech": {
       "id": "PartOfSpeech",
       "description": "Represents part of speech information for a token. Parts of speech\nare as defined in\nhttp://www.lrec-conf.org/proceedings/lrec2012/pdf/274_Paper.pdf",
       "type": "object",
       "properties": {
-        "form": {
-          "type": "string",
-          "enumDescriptions": [
-            "Form is not applicable in the analyzed language or is not predicted.",
-            "Adnomial",
-            "Auxiliary",
-            "Complementizer",
-            "Final ending",
-            "Gerund",
-            "Realis",
-            "Irrealis",
-            "Short form",
-            "Long form",
-            "Order form",
-            "Specific form"
-          ],
-          "enum": [
-            "FORM_UNKNOWN",
-            "ADNOMIAL",
-            "AUXILIARY",
-            "COMPLEMENTIZER",
-            "FINAL_ENDING",
-            "GERUND",
-            "REALIS",
-            "IRREALIS",
-            "SHORT",
-            "LONG",
-            "ORDER",
-            "SPECIFIC"
-          ],
-          "description": "The grammatical form."
-        },
-=======
-    "PartOfSpeech": {
-      "id": "PartOfSpeech",
-      "description": "Represents part of speech information for a token. Parts of speech\nare as defined in\nhttp://www.lrec-conf.org/proceedings/lrec2012/pdf/274_Paper.pdf",
-      "type": "object",
-      "properties": {
->>>>>>> d5fa6b74
         "number": {
           "enumDescriptions": [
             "Number is not applicable in the analyzed language or is not predicted.",
@@ -1447,8 +791,6 @@
           ]
         },
         "aspect": {
-          "description": "The grammatical aspect.",
-          "type": "string",
           "enumDescriptions": [
             "Aspect is not applicable in the analyzed language or is not predicted.",
             "Perfective",
@@ -1460,9 +802,13 @@
             "PERFECTIVE",
             "IMPERFECTIVE",
             "PROGRESSIVE"
-          ]
+          ],
+          "description": "The grammatical aspect.",
+          "type": "string"
         },
         "mood": {
+          "description": "The grammatical mood.",
+          "type": "string",
           "enumDescriptions": [
             "Mood is not applicable in the analyzed language or is not predicted.",
             "Conditional",
@@ -1480,9 +826,7 @@
             "INTERROGATIVE",
             "JUSSIVE",
             "SUBJUNCTIVE"
-          ],
-          "description": "The grammatical mood.",
-          "type": "string"
+          ]
         },
         "tag": {
           "enumDescriptions": [
@@ -1521,10 +865,6 @@
           "type": "string"
         },
         "gender": {
-<<<<<<< HEAD
-          "type": "string",
-=======
->>>>>>> d5fa6b74
           "enumDescriptions": [
             "Gender is not applicable in the analyzed language or is not predicted.",
             "Feminine",
@@ -1537,41 +877,6 @@
             "MASCULINE",
             "NEUTER"
           ],
-<<<<<<< HEAD
-          "description": "The grammatical gender."
-        },
-        "person": {
-          "enumDescriptions": [
-            "Person is not applicable in the analyzed language or is not predicted.",
-            "First",
-            "Second",
-            "Third",
-            "Reflexive"
-          ],
-          "enum": [
-            "PERSON_UNKNOWN",
-            "FIRST",
-            "SECOND",
-            "THIRD",
-            "REFLEXIVE_PERSON"
-          ],
-          "description": "The grammatical person.",
-          "type": "string"
-        },
-        "proper": {
-          "enumDescriptions": [
-            "Proper is not applicable in the analyzed language or is not predicted.",
-            "Proper",
-            "Not proper"
-          ],
-          "enum": [
-            "PROPER_UNKNOWN",
-            "PROPER",
-            "NOT_PROPER"
-          ],
-          "description": "The grammatical properness.",
-          "type": "string"
-=======
           "description": "The grammatical gender.",
           "type": "string"
         },
@@ -1606,7 +911,6 @@
             "PROPER",
             "NOT_PROPER"
           ]
->>>>>>> d5fa6b74
         },
         "case": {
           "description": "The grammatical case.",
@@ -1724,45 +1028,6 @@
           "description": "The name of the category representing the document.",
           "type": "string"
         },
-<<<<<<< HEAD
-        "tense": {
-          "enumDescriptions": [
-            "Tense is not applicable in the analyzed language or is not predicted.",
-            "Conditional",
-            "Future",
-            "Past",
-            "Present",
-            "Imperfect",
-            "Pluperfect"
-          ],
-          "enum": [
-            "TENSE_UNKNOWN",
-            "CONDITIONAL_TENSE",
-            "FUTURE",
-            "PAST",
-            "PRESENT",
-            "IMPERFECT",
-            "PLUPERFECT"
-          ],
-          "description": "The grammatical tense.",
-          "type": "string"
-        },
-        "reciprocity": {
-          "enum": [
-            "RECIPROCITY_UNKNOWN",
-            "RECIPROCAL",
-            "NON_RECIPROCAL"
-          ],
-          "description": "The grammatical reciprocity.",
-          "type": "string",
-          "enumDescriptions": [
-            "Reciprocity is not applicable in the analyzed language or is not\npredicted.",
-            "Reciprocal",
-            "Non-reciprocal"
-          ]
-        }
-      }
-=======
         "confidence": {
           "description": "The classifier's confidence of the category. Number represents how certain\nthe classifier is that this category represents the given text.",
           "format": "float",
@@ -1770,59 +1035,13 @@
         }
       },
       "id": "ClassificationCategory"
->>>>>>> d5fa6b74
     },
     "AnalyzeSyntaxRequest": {
       "id": "AnalyzeSyntaxRequest",
       "description": "The syntax analysis request message.",
       "type": "object",
       "properties": {
-        "document": {
-          "$ref": "Document",
-          "description": "Input document."
-        },
         "encodingType": {
-<<<<<<< HEAD
-          "enumDescriptions": [
-            "If `EncodingType` is not specified, encoding-dependent information (such as\n`begin_offset`) will be set at `-1`.",
-            "Encoding-dependent information (such as `begin_offset`) is calculated based\non the UTF-8 encoding of the input. C++ and Go are examples of languages\nthat use this encoding natively.",
-            "Encoding-dependent information (such as `begin_offset`) is calculated based\non the UTF-16 encoding of the input. Java and Javascript are examples of\nlanguages that use this encoding natively.",
-            "Encoding-dependent information (such as `begin_offset`) is calculated based\non the UTF-32 encoding of the input. Python is an example of a language\nthat uses this encoding natively."
-          ],
-          "enum": [
-            "NONE",
-            "UTF8",
-            "UTF16",
-            "UTF32"
-          ],
-          "description": "The encoding type used by the API to calculate offsets.",
-          "type": "string"
-        }
-      },
-      "id": "AnalyzeSyntaxRequest"
-    },
-    "AnalyzeSentimentResponse": {
-      "properties": {
-        "language": {
-          "description": "The language of the text, which will be the same as the language specified\nin the request or, if not specified, the automatically-detected language.\nSee Document.language field for more details.",
-          "type": "string"
-        },
-        "sentences": {
-          "description": "The sentiment for all the sentences in the document.",
-          "items": {
-            "$ref": "Sentence"
-          },
-          "type": "array"
-        },
-        "documentSentiment": {
-          "$ref": "Sentiment",
-          "description": "The overall sentiment of the input document."
-        }
-      },
-      "id": "AnalyzeSentimentResponse",
-      "description": "The sentiment analysis response message.",
-      "type": "object"
-=======
           "description": "The encoding type used by the API to calculate offsets.",
           "type": "string",
           "enumDescriptions": [
@@ -1843,7 +1062,6 @@
           "$ref": "Document"
         }
       }
->>>>>>> d5fa6b74
     },
     "AnalyzeEntitiesResponse": {
       "description": "The entity analysis response message.",
@@ -1854,107 +1072,15 @@
           "type": "string"
         },
         "entities": {
-<<<<<<< HEAD
-          "items": {
-            "$ref": "Entity"
-          },
-          "type": "array",
-          "description": "The recognized entities in the input document."
-=======
           "description": "The recognized entities in the input document.",
           "type": "array",
           "items": {
             "$ref": "Entity"
           }
->>>>>>> d5fa6b74
         }
       },
       "id": "AnalyzeEntitiesResponse"
     },
-<<<<<<< HEAD
-    "AnalyzeSyntaxResponse": {
-      "description": "The syntax analysis response message.",
-      "type": "object",
-      "properties": {
-        "language": {
-          "description": "The language of the text, which will be the same as the language specified\nin the request or, if not specified, the automatically-detected language.\nSee Document.language field for more details.",
-          "type": "string"
-        },
-        "sentences": {
-          "description": "Sentences in the input document.",
-          "items": {
-            "$ref": "Sentence"
-          },
-          "type": "array"
-        },
-        "tokens": {
-          "description": "Tokens, along with their syntactic information, in the input document.",
-          "items": {
-            "$ref": "Token"
-          },
-          "type": "array"
-        }
-      },
-      "id": "AnalyzeSyntaxResponse"
-    },
-    "Entity": {
-      "description": "Represents a phrase in the text that is a known entity, such as\na person, an organization, or location. The API associates information, such\nas salience and mentions, with entities.",
-      "type": "object",
-      "properties": {
-        "mentions": {
-          "description": "The mentions of this entity in the input document. The API currently\nsupports proper noun mentions.",
-          "items": {
-            "$ref": "EntityMention"
-          },
-          "type": "array"
-        },
-        "name": {
-          "description": "The representative name for the entity.",
-          "type": "string"
-        },
-        "type": {
-          "description": "The entity type.",
-          "type": "string",
-          "enumDescriptions": [
-            "Unknown",
-            "Person",
-            "Location",
-            "Organization",
-            "Event",
-            "Work of art",
-            "Consumer goods",
-            "Other types"
-          ],
-          "enum": [
-            "UNKNOWN",
-            "PERSON",
-            "LOCATION",
-            "ORGANIZATION",
-            "EVENT",
-            "WORK_OF_ART",
-            "CONSUMER_GOOD",
-            "OTHER"
-          ]
-        },
-        "metadata": {
-          "additionalProperties": {
-            "type": "string"
-          },
-          "description": "Metadata associated with the entity.\n\nCurrently, Wikipedia URLs and Knowledge Graph MIDs are provided, if\navailable. The associated keys are \"wikipedia_url\" and \"mid\", respectively.",
-          "type": "object"
-        },
-        "salience": {
-          "format": "float",
-          "description": "The salience score associated with the entity in the [0, 1.0] range.\n\nThe salience score for an entity provides information about the\nimportance or centrality of that entity to the entire document text.\nScores closer to 0 are less salient, while scores closer to 1.0 are highly\nsalient.",
-          "type": "number"
-        },
-        "sentiment": {
-          "description": "For calls to AnalyzeEntitySentiment or if\nAnnotateTextRequest.Features.extract_entity_sentiment is set to\ntrue, this field will contain the aggregate sentiment expressed for this\nentity in the provided document.",
-          "$ref": "Sentiment"
-        }
-      },
-      "id": "Entity"
-=======
     "Entity": {
       "id": "Entity",
       "description": "Represents a phrase in the text that is a known entity, such as\na person, an organization, or location. The API associates information, such\nas salience and mentions, with entities.",
@@ -2097,7 +1223,6 @@
           }
         }
       }
->>>>>>> d5fa6b74
     }
   },
   "icons": {
