--- conflicted
+++ resolved
@@ -1,19 +1,11 @@
 {
  "kind": "discovery#restDescription",
-<<<<<<< HEAD
- "etag": "\"YWOzh2SDasdU84ArJnpYek-OMdg/w7NCayi3_pNAp4Ux8jkCMtBwaIM\"",
-=======
  "etag": "\"YWOzh2SDasdU84ArJnpYek-OMdg/lRyDXBcX1_xHDfzPFmOFE2-xAeY\"",
->>>>>>> d5fa6b74
  "discoveryVersion": "v1",
  "id": "appsactivity:v1",
  "name": "appsactivity",
  "version": "v1",
-<<<<<<< HEAD
- "revision": "20170921",
-=======
  "revision": "20171017",
->>>>>>> d5fa6b74
  "title": "G Suite Activity API",
  "description": "Provides a historical view of activity.",
  "ownerDomain": "google.com",
