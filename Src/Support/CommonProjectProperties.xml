<Project>

  <!-- common nupkg information -->
  <PropertyGroup>
<<<<<<< HEAD
    <Version>1.30.0-beta02</Version>
=======
    <Version>1.30.0</Version>
>>>>>>> d5fa6b74
    <Authors>Google Inc.</Authors>
    <Copyright>Copyright 2017 Google Inc.</Copyright>
    <PackageTags>Google</PackageTags>
    <PackageProjectUrl>https://github.com/google/google-api-dotnet-client</PackageProjectUrl>
    <PackageLicenseUrl>http://www.apache.org/licenses/LICENSE-2.0</PackageLicenseUrl>
    <RepositoryType>git</RepositoryType>
    <RepositoryUrl>https://github.com/google/google-api-dotnet-client</RepositoryUrl>
    <PackageIconUrl>https://www.gstatic.com/images/branding/product/1x/google_developers_64dp.png</PackageIconUrl>
  </PropertyGroup>
  
  <!-- common build configuration -->
  <PropertyGroup>
    <!-- TargetFrameworks cannot be here, VS fails to load project -->
    <SignAssembly>true</SignAssembly>
    <PublicSign Condition=" '$(OS)' != 'Windows_NT' ">true</PublicSign>
    <AssemblyOriginatorKeyFile>..\..\..\google.apis.snk</AssemblyOriginatorKeyFile>
    <DebugType>portable</DebugType>
    <DebugType Condition="'$(Configuration)'=='Debug'">pdbonly</DebugType>
    <IncludeSymbols>true</IncludeSymbols>
    <IncludeSource>true</IncludeSource>
    <GenerateDocumentationFile>true</GenerateDocumentationFile>
  </PropertyGroup>
</Project>
<|MERGE_RESOLUTION|>--- conflicted
+++ resolved
@@ -2,11 +2,7 @@
 
   <!-- common nupkg information -->
   <PropertyGroup>
-<<<<<<< HEAD
-    <Version>1.30.0-beta02</Version>
-=======
-    <Version>1.30.0</Version>
->>>>>>> d5fa6b74
+    <Version>1.30.1-beta01</Version>
     <Authors>Google Inc.</Authors>
     <Copyright>Copyright 2017 Google Inc.</Copyright>
     <PackageTags>Google</PackageTags>
