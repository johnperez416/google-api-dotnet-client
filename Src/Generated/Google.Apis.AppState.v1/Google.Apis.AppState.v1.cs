--- conflicted
+++ resolved
@@ -26,11 +26,7 @@
  *      <tr><th>API
  *          <td><a href='https://developers.google.com/games/services/web/api/states'>Google App State API</a>
  *      <tr><th>API Version<td>v1
-<<<<<<< HEAD
- *      <tr><th>API Rev<td>20170928 (1001)
-=======
  *      <tr><th>API Rev<td>20171017 (1020)
->>>>>>> d5fa6b74
  *      <tr><th>API Docs
  *          <td><a href='https://developers.google.com/games/services/web/api/states'>
  *              https://developers.google.com/games/services/web/api/states</a>
