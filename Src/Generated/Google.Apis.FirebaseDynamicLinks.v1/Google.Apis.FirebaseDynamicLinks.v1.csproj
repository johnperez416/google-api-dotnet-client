<Project Sdk="Microsoft.NET.Sdk" ToolsVersion="15.0">

  <!-- nupkg information -->
  <PropertyGroup>
    <Title>Google.Apis.FirebaseDynamicLinks.v1 Client Library</Title>
<<<<<<< HEAD
    <Version>1.29.2.999</Version>
=======
    <Version>1.29.2.1025</Version>
>>>>>>> d5fa6b74
    <Authors>Google Inc.</Authors>
    <Copyright>Copyright 2017 Google Inc.</Copyright>
    <PackageTags>Google</PackageTags>
    <PackageProjectUrl>https://github.com/google/google-api-dotnet-client</PackageProjectUrl>
    <PackageLicenseUrl>http://www.apache.org/licenses/LICENSE-2.0</PackageLicenseUrl>
    <RepositoryType>git</RepositoryType>
    <RepositoryUrl>https://github.com/google/google-api-dotnet-client</RepositoryUrl>
    <PackageIconUrl>https://www.gstatic.com/images/branding/product/1x/google_developers_64dp.png</PackageIconUrl>
    <Description>
      Google APIs Client Library for working with Firebasedynamiclinks v1.

      Supported Platforms:
      - .NET Framework 4.5+
      - NetStandard1.3, providing .NET Core support.

      Legacy platforms:
      - .NET Framework 4.0
      - Windows 8 Apps
      - Windows Phone 8.1
      - Windows Phone Silverlight 8.0
	  
      Incompatible platforms:
      - .NET Framework &lt; 4.0
      - Silverlight
      - UWP (will build, but is known not to work at runtime)

      More documentation on the API is available at:
      https://developers.google.com/api-client-library/dotnet/apis/firebasedynamiclinks/v1

      The package source code is available at:
      https://github.com/google/google-api-dotnet-client/tree/master/Src/Generated
    </Description>
  </PropertyGroup>

  <!-- build properties -->
  <PropertyGroup>
    <TargetFrameworks>netstandard1.3;netstandard1.0;net45;net40</TargetFrameworks>
    <SignAssembly>true</SignAssembly>
    <PublicSign Condition=" '$(OS)' != 'Windows_NT' ">true</PublicSign>
    <AssemblyOriginatorKeyFile>..\..\..\google.apis.snk</AssemblyOriginatorKeyFile>
    <DebugType>portable</DebugType>
    <IncludeSymbols>true</IncludeSymbols>
    <IncludeSource>true</IncludeSource>
    <GenerateDocumentationFile>true</GenerateDocumentationFile>
    <NoWarn>1570,1587,1591</NoWarn>
  </PropertyGroup>
  
  <!-- per-target dependencies -->
  <ItemGroup Condition="'$(TargetFramework)'=='netstandard1.3'">
    <PackageReference Include="Google.Apis" Version="1.29.2" />
    <PackageReference Include="Google.Apis.Auth" Version="1.29.2" />
  </ItemGroup>

  <PropertyGroup Condition="'$(TargetFramework)'=='netstandard1.0'">
    <PackageTargetFallback>portable-net45+win8+wpa81+wp8</PackageTargetFallback>
    <AutoUnifyAssemblyReferences>false</AutoUnifyAssemblyReferences>
    <AppConfig>app.netstandard10.config</AppConfig>
  </PropertyGroup>
  <ItemGroup Condition="'$(TargetFramework)'=='netstandard1.0'">
    <PackageReference Include="Google.Apis" Version="[1.25.0]" />
    <PackageReference Include="Google.Apis.Auth" Version="[1.25.0]" />
    <PackageReference Include="Microsoft.NETCore.Portable.Compatibility" Version="1.0.1" />
  </ItemGroup>

  <ItemGroup Condition="'$(TargetFramework)'=='net45'">
    <PackageReference Include="Google.Apis" Version="1.29.2" />
    <PackageReference Include="Google.Apis.Auth" Version="1.29.2" />
  </ItemGroup>

  <PropertyGroup Condition="'$(TargetFramework)'=='net40'">
    <AutoUnifyAssemblyReferences>false</AutoUnifyAssemblyReferences>
    <AppConfig>app.net40.config</AppConfig>
  </PropertyGroup>
  <ItemGroup Condition="'$(TargetFramework)'=='net40'">
    <PackageReference Include="Google.Apis" Version="[1.10.0]" />
    <PackageReference Include="Google.Apis.Auth" Version="[1.10.0]" />
  </ItemGroup>

</Project><|MERGE_RESOLUTION|>--- conflicted
+++ resolved
@@ -3,11 +3,7 @@
   <!-- nupkg information -->
   <PropertyGroup>
     <Title>Google.Apis.FirebaseDynamicLinks.v1 Client Library</Title>
-<<<<<<< HEAD
-    <Version>1.29.2.999</Version>
-=======
     <Version>1.29.2.1025</Version>
->>>>>>> d5fa6b74
     <Authors>Google Inc.</Authors>
     <Copyright>Copyright 2017 Google Inc.</Copyright>
     <PackageTags>Google</PackageTags>
